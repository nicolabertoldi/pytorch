#include <ATen/ATen.h>
#include <ATen/ExpandUtils.h>
#include <ATen/Dispatch.h>
#include <ATen/NativeFunctions.h>
#include <ATen/native/LinearAlgebraUtils.h>
#include <ATen/TensorUtils.h>
#include <ATen/Parallel.h>
#include <ATen/LegacyTHFunctionsCPU.h>
#include <functional>
#include <numeric>
#include <vector>
#include <limits>

namespace at {
namespace native {

// Helper function for det methods.
// For pivoted LU factorization A = P * L * U. Since we always have det(L) = 1,
// det(P) = \pm 1, this method returns a 3-tuple:
//   (det(P), diag(U), info),
// where info helps us identify singular matrices.
static inline std::tuple<double, Tensor, int> _lu_det_P_diag_U_info(const Tensor& self) {
  Tensor p, lu, info;
  std::tie(lu, p, info) = at::_lu_with_info(self, /*pivot=*/true, /*check_errors=*/false);
  int int_info = info.item<int32_t>();
  TORCH_CHECK(int_info >= 0, "LU factorization (getrf) failed with info = ", int_info);
  auto n = self.size(0);
  auto num_exchanges = (at::arange(1, n + 1, p.options()) != p).nonzero().size(0);
  if (num_exchanges % 2 == 1) {
    return std::make_tuple(-1., lu.diag(), int_info);
  } else {
    return std::make_tuple(1., lu.diag(), int_info);
  }
}

Tensor det(const Tensor& self) {
  TORCH_CHECK(at::isFloatingType(self.scalar_type()) &&
           self.dim() == 2 && self.size(0) == self.size(1),
           "det(", self.type(), "{", self.sizes(), "}): expected a 2D square tensor "
           "of floating types");
  double det_P;
  Tensor diag_U;
  int info;
  std::tie(det_P, diag_U, info) = _lu_det_P_diag_U_info(self);
  if (info > 0) {
    return at::zeros({}, self.options());
  } else {
    return diag_U.prod().mul_(det_P);
  }
}

Tensor logdet(const Tensor& self) {
  TORCH_CHECK(at::isFloatingType(self.scalar_type()) &&
           self.dim() == 2 && self.size(0) == self.size(1),
           "logdet(", self.type(), "{", self.sizes(), "}): expected a 2D square tensor "
           "of floating types");
  double det_P;
  Tensor diag_U;
  int info;
  std::tie(det_P, diag_U, info) = _lu_det_P_diag_U_info(self);
  if (info > 0) {
    return at::full({}, -std::numeric_limits<double>::infinity(), self.options());
  }
  // `det_sign` is the sign of the determinant. We work on `diag_U.sign()` for
  // numerical stability when diag_U has a lot small values.
  auto det_sign = diag_U.sign().prod().mul_(det_P);
  // This synchronizes on GPU, but `_lu_det_P_diag_U_info` above already synchronizes
  if (det_sign.item<double>() <= 0) {
    return det_sign.log_();  // get proper nan (det<0) or -inf (det=0)
  } else {
    return diag_U.abs_().log_().sum();
  }
}

std::tuple<Tensor, Tensor> slogdet(const Tensor& self) {
  TORCH_CHECK(at::isFloatingType(self.scalar_type()) &&
           self.dim() == 2 && self.size(0) == self.size(1),
           "slogdet(", self.type(), "{", self.sizes(), "}): expected a 2D square tensor "
           "of floating types");
  double det_P;
  Tensor diag_U;
  int info;
  std::tie(det_P, diag_U, info) = _lu_det_P_diag_U_info(self);
  if (info > 0) {
    return std::make_tuple(at::zeros({}, self.options()),
                           at::full({}, -std::numeric_limits<double>::infinity(), self.options()));
  } else {
    // `det_sign` is the sign of the determinant. We work on `diag_U.sign()` for
    // numerical stability when diag_U has a lot small values.
    auto det_sign = diag_U.sign().prod().mul_(det_P);
    return std::make_tuple(det_sign, diag_U.abs_().log_().sum());
  }
}

Tensor pinverse(const Tensor& self, double rcond) {
  TORCH_CHECK(at::isFloatingType(self.scalar_type()) && self.dim() == 2,
           "pinverse(", self.type(), "{", self.sizes(), "}): expected a 2D tensor "
           "of floating types");
  if (self.numel() == 0) {
    // Match NumPy
    return at::empty({self.size(1), self.size(0)}, self.options());
  }
  Tensor U, S, V;
  std::tie(U, S, V) = self.svd();
  Tensor max_val = S[0];
  Tensor S_pseudoinv = at::where(S > rcond * max_val, S.reciprocal(), at::zeros({}, self.options()));
  return V.mm(S_pseudoinv.diag().mm(U.t()));
}

static inline Tensor _matrix_rank_helper(const Tensor& self, bool symmetric) {
  Tensor S;
  if (!symmetric) {
    Tensor U, V;
    std::tie(U, S, V) = self.svd(/*some=*/true, /*compute_uv=*/false);
  } else {
    Tensor eigvecs;
    std::tie(S, eigvecs) = self.symeig(/*eigenvectors=*/false);
    S = S.abs();
  }
  return S;
}

Tensor matrix_rank(const Tensor& self, double tol, bool symmetric) {
  TORCH_CHECK(at::isFloatingType(self.scalar_type()) && self.dim() == 2,
           "matrix_rank(", self.type(), "{", self.sizes(), "}): expected a 2D tensor "
           "of floating types");

  Tensor S = _matrix_rank_helper(self, symmetric);
  return (S > tol).sum();
}

Tensor matrix_rank(const Tensor& self, bool symmetric) {
  TORCH_CHECK(at::isFloatingType(self.scalar_type()) && self.dim() == 2,
           "matrix_rank(", self.type(), "{", self.sizes(), "}): expected a 2D tensor "
           "of floating types");

  Tensor S = _matrix_rank_helper(self, symmetric);
  double tol = _get_epsilon(self.scalar_type()) * std::max(self.size(0), self.size(1));
  return (S > S.max().mul_(tol)).sum();
}

<<<<<<< HEAD
=======
static void check_1d(const Tensor& t, const char* arg, const char* fn) {
 TORCH_CHECK(t.dim() == 1, fn, ": Expected 1-D argument ", arg, ", but got ", t.dim(), "-D");
}

Tensor ger(const Tensor& self, const Tensor& vec2) {
  return at::legacy::th::_th_ger(self, vec2);
}

Tensor& ger_out(Tensor& result, const Tensor& self, const Tensor& vec2) {
  return at::legacy::th::_th_ger_out(result, self, vec2);
}

Tensor mm(const Tensor& self, const Tensor& mat2) {
  if (self.is_sparse()) {
    return at::zeros({}, mat2.options()).addmm(self, mat2, 0, 1);
  }
  return at::legacy::th::_th_mm(self, mat2);
}

Tensor& mm_out(Tensor& result, const Tensor& self, const Tensor& mat2) {
  if (self.is_sparse()) {
    return at::addmm_out(result, at::zeros({}, mat2.options()), self, mat2, 0, 1);
  }
  return at::legacy::th::_th_mm_out(result, self, mat2);
}

Tensor mv(const Tensor& self, const Tensor& vec) {
  return at::legacy::th::_th_mv(self, vec);
}

Tensor& mv_out(Tensor& result, const Tensor& self, const Tensor& vec) {
  return at::legacy::th::_th_mv_out(result, self, vec);
}

Tensor addmv(const Tensor& self, const Tensor& mat, const Tensor& vec, Scalar beta, Scalar alpha) {
  return at::legacy::th::_th_addmv(self, mat, vec, beta, alpha);
}

Tensor& addmv_(Tensor& self, const Tensor& mat, const Tensor& vec, Scalar beta, Scalar alpha) {
  return at::legacy::th::_th_addmv_(self, mat, vec, beta, alpha);
}

Tensor& addmv_out(Tensor &result, const Tensor& self, const Tensor& mat, const Tensor& vec, Scalar beta, Scalar alpha) {
  return at::legacy::th::_th_addmv_out(result, self, mat, vec, beta, alpha);
}

Tensor addr(const Tensor& self, const Tensor& vec1, const Tensor& vec2, Scalar beta, Scalar alpha) {
  check_1d(vec1, "vec1", "addr");
  check_1d(vec2, "vec2", "addr");
  return at::legacy::th::_th_addr(self, vec1, vec2, beta, alpha);
}

Tensor& addr_(Tensor& self, const Tensor& vec1, const Tensor& vec2, Scalar beta, Scalar alpha) {
  check_1d(vec1, "vec1", "addr");
  check_1d(vec2, "vec2", "addr");
  return at::legacy::th::_th_addr_(self, vec1, vec2, beta, alpha);
}

Tensor& addr_out(Tensor &result, const Tensor& self, const Tensor& vec1, const Tensor& vec2, Scalar beta, Scalar alpha) {
  check_1d(vec1, "vec1", "addr");
  check_1d(vec2, "vec2", "addr");
  return at::legacy::th::_th_addr_out(result, self, vec1, vec2, beta, alpha);
}

>>>>>>> 9a9dae0a
template <typename scalar_t, bool is_bmm>
inline void baddbmm_cpu_kernel(const Tensor& result, const Tensor& self, const Tensor& mat2, Scalar beta_, Scalar alpha_) {
  int64_t bs = result.size(0);
  int64_t is = result.size(1);
  int64_t js = result.size(2);
  int64_t ks = self.size(2);

  scalar_t alpha = alpha_.to<scalar_t>();
  scalar_t beta = beta_.to<scalar_t>();

  auto r0 = result.accessor<scalar_t, 3>();
  auto s0 = self.accessor<scalar_t, 3>();
  auto m0 = mat2.accessor<scalar_t, 3>();

  int64_t grain_size = std::min(internal::GRAIN_SIZE / (is * js * ks), (int64_t)1);
  parallel_for(0, bs, grain_size, [&](int64_t b_begin, int64_t b_end) {
      for (int64_t b = b_begin; b < b_end; b++) {
        auto r1 = r0[b];
        auto s1 = s0[b];
        auto m1 = m0[b];
        for (int64_t i = 0; i < is; i++) {
          auto r2 = r1[i];
          auto s2 = s1[i];
          for (int64_t j = 0; j < js; j++) {
            scalar_t &r = r2[j];
            if (is_bmm) {
              r = 0;
              for (int64_t k = 0; k < ks; k++) {
                r += s2[k] * m1[k][j];
              }
            } else {
              r *= beta;
              for (int64_t k = 0; k < ks; k++) {
                r += alpha * s2[k] * m1[k][j];
              }
            }
          }
        }
      }
    });
}

// This tries to apply some optimizations to bmm/baddbmm:
// - When the operand size is small, computation are parallelized over the batch
//   dimension using OMP and naive matrix multiplication is applied.
// - When the operand size is larger than the threshold, if compiled with MKL, MKL's batch gemm is used.
// - Otherwise, we use a series of matrix multiplications.
// The threshold of 400 for the first has not been thoroughly benchmarked yet and may have room for further
// optimization, it likely depends on the characteristics of the CPU, MKL will be different from non-MKL etc.,
// but this seems to be a first starting point.

static inline Tensor& bmm_out_or_baddbmm_(Tensor& self_or_result, const Tensor& batch1, const Tensor& batch2, Scalar beta, Scalar alpha, bool is_bmm_out) {
  // is_bmm_out: true for bmm_out, false for baddbmm_
  // self_or_result is "self" for baddbmm_ and "result" for bmm_out
  CheckedFrom c = (is_bmm_out ? "bmm" : "baddbmm");
  TensorArg self_arg(self_or_result, is_bmm_out ? "self" : "result", 0);
  TensorArg b1_arg(batch1, "batch1", 1);
  TensorArg b2_arg(batch2, "batch2", 2);
  checkBackend(c, {self_or_result, batch1, batch2}, Backend::CPU);
  checkDim(c, b1_arg, 3);
  checkDim(c, b2_arg, 3);

  int64_t bs = batch1.size(0);
  checkSize(c, b2_arg, 0, bs);
  int64_t contraction_size = batch1.size(2);
  int64_t res_rows = batch1.size(1);
  int64_t res_cols = batch2.size(2);
  checkSize(c, b2_arg, 1, contraction_size);

  if (is_bmm_out) {
    self_or_result.resize_({bs, res_rows, res_cols});
  } else {
    checkSize(c, self_arg, 0, bs);
    checkSize(c, self_arg, 1, res_rows);
    checkSize(c, self_arg, 2, res_cols);
  }

  // handle pathological cases that blas may not like
  if (self_or_result.numel() == 0) {
    return self_or_result;
  } else if (contraction_size == 0) {
    return self_or_result.zero_();
  }

  auto batch_items_contiguous_or_transposed = [&](const Tensor& t) {
    return (t.stride(2) == 1 && t.stride(1) >= t.size(2))
            || (t.stride(1) == 1 && t.stride(2) >= t.size(1));
  };

  if (contraction_size * res_rows * res_cols < 400) {
    if (is_bmm_out) {
      AT_DISPATCH_ALL_TYPES(batch1.scalar_type(), "bmm", [&] {
          baddbmm_cpu_kernel<scalar_t, true>(self_or_result, batch1, batch2, beta, alpha);
        });
    } else {
      AT_DISPATCH_ALL_TYPES(batch1.scalar_type(), "baddbmm", [&] {
          baddbmm_cpu_kernel<scalar_t, false>(self_or_result, batch1, batch2, beta, alpha);
        });
    }
  } else if (at::hasMKL() && at::native::is_floating_point(self_or_result)
            && batch_items_contiguous_or_transposed(batch1)
            && batch_items_contiguous_or_transposed(batch2)
            && self_or_result.is_contiguous()) {
    at::native::_baddbmm_mkl_(self_or_result, batch1, batch2, beta, alpha);
  } else { // split along batch dimension
    if (is_bmm_out) {
      for (int64_t b = 0; b < bs; b++) {
        auto r = self_or_result.select(0, b);
        legacy::cpu::_th_mm_out(r, batch1.select(0, b), batch2.select(0, b));
      }
    } else {
      for (int64_t b = 0; b < bs; b++) {
        self_or_result.select(0, b).addmm_(batch1.select(0, b), batch2.select(0, b), beta, alpha);
      }
    }
  }
  return self_or_result;
}


Tensor baddbmm_cpu(const Tensor& self, const Tensor& batch1, const Tensor& batch2, Scalar beta, Scalar alpha) {
  Tensor result = at::empty({0}, self.options());
  return at::native::baddbmm_out_cpu(result, self, batch1, batch2, beta, alpha);
}

Tensor& baddbmm_out_cpu(Tensor &result, const Tensor& self_, const Tensor& batch1, const Tensor& batch2, Scalar beta, Scalar alpha) {
  Tensor self;
  std::tie(self) = expand_size(self_, {batch1.size(0), batch1.size(1), batch2.size(2)}, "baddbmm");
  result.resize_(self.sizes());
  result.copy_(self);
  return at::native::baddbmm__cpu(result, batch1, batch2, beta, alpha);
}

Tensor& baddbmm__cpu(Tensor& self, const Tensor& batch1, const Tensor& batch2, Scalar beta, Scalar alpha) {
  return bmm_out_or_baddbmm_(self, batch1, batch2, beta, alpha, false);
}

Tensor bmm_cpu(const Tensor& self, const Tensor& mat2) {
  Tensor result = at::empty({0}, self.options());
  return at::native::bmm_out_cpu(result, self, mat2);
}

Tensor& bmm_out_cpu(Tensor &result, const Tensor& batch1, const Tensor& batch2) {
  Scalar beta(0.0);
  Scalar alpha(1.0);
  return bmm_out_or_baddbmm_(result, batch1, batch2, beta, alpha, true);
}

Tensor& dot_out(Tensor& result, const Tensor& self, const Tensor& tensor) {
  result.resize_({});
  TORCH_CHECK(result.scalar_type() == self.scalar_type(),
           "result dtype ", result.scalar_type(), " does not match self dtype ", self.scalar_type());
  return result.fill_(self.dot(tensor));
}

/*
Matrix product of two Tensors.
The behavior depends on the dimensionality of the Tensors as follows:
- If both Tensors are 1-dimensional, the dot product (scalar) is returned.
- If both arguments are 2-dimensional, the matrix-matrix product is returned.
- If the first argument is 1-dimensional and the second argument is 2-dimensional,
  a 1 is prepended to its dimension for the purpose of the matrix multiply.
  After the matrix multiply, the prepended dimension is removed.
- If the first argument is 2-dimensional and the second argument is 1-dimensional,
  the matrix-vector product is returned.
- If both arguments are at least 1-dimensional and at least one argument is
  N-dimensional (where N > 2), then a batched matrix multiply is returned.  If the first
  argument is 1-dimensional, a 1 is prepended to its dimension for the purpose of the
  batched matrix multiply and removed after.  If the second argument is 1-dimensional, a
  1 is appended to its dimension for the purpose of the batched matrix multiple and removed after.
  The non-matrix (i.e. batch) dimensions are broadcasted (and thus
  must be broadcastable).  For example, if tensor1 is a (j x 1 x n x m) Tensor
  and tensor2 is a (k x m x p) Tensor, the returned tensor will be an (j x k x n x p) Tensor.
*/
Tensor matmul(
    c10::optional<Tensor> out_opt,
    const Tensor& tensor1,
    const Tensor& tensor2) {
  auto dim_tensor1 = tensor1.dim();
  auto dim_tensor2 = tensor2.dim();
  auto has_out = out_opt.has_value();
  Tensor out = out_opt.value_or(Tensor());

  if (dim_tensor1 == 1 && dim_tensor2 == 1) {
    return has_out ? at::native::dot_out(out, tensor1, tensor2) : tensor1.dot(tensor2);
  } else if (dim_tensor1 == 2 && dim_tensor2 == 1) {
    return has_out ? at::mv_out(out, tensor1, tensor2) : tensor1.mv(tensor2);
  } else if (dim_tensor1 == 1 && dim_tensor2 == 2) {
    return has_out ? at::mm_out(out, tensor1.unsqueeze(0), tensor2).squeeze_(0)
                   : tensor1.unsqueeze(0).mm(tensor2).squeeze_(0);
  } else if (dim_tensor1 == 2 && dim_tensor2 == 2) {
    return has_out ? at::mm_out(out, tensor1, tensor2) : tensor1.mm(tensor2);
  } else if (dim_tensor1 >= 3 && (dim_tensor2 == 1 || dim_tensor2 == 2)) {
    // optimization: use mm instead of bmm by folding tensor1's batch into
    // its leading matrix dimension.

    Tensor t2 = dim_tensor2 == 1 ? tensor2.unsqueeze(-1) : tensor2;
    auto size1 = tensor1.sizes();
    auto size2 = t2.sizes();
    std::vector<int64_t> output_size;
    output_size.insert(output_size.end(), size1.begin(), size1.end() - 1);
    if (dim_tensor2 > 1) {
      output_size.push_back(size2[dim_tensor2 - 1]);
    }

    // fold the batch into the first dimension
    Tensor t1 = tensor1.contiguous().view({-1, size1[size1.size() - 1]});
    Tensor output = has_out ? at::_unsafe_view(at::mm_out(out, t1, t2), output_size)
                            : at::_unsafe_view(t1.mm(t2), output_size);
    return has_out ? out.set_(output) : output;
  } else if ((dim_tensor1 == 1 || dim_tensor1 == 2) && dim_tensor2 >= 3) {
    // optimization: transpose the inner dimensions of the arguments, call
    // matmul on the swapped arguments, then transpose the inner dimensions
    // of the result.
    const int64_t n = dim_tensor1 == 2 ? tensor1.size(-2) : 1;
    const int64_t m = tensor1.size(-1);
    const int64_t p = tensor2.size(-1);

    const Tensor t2_T = tensor2.transpose(-1, -2);
    const Tensor t1_T = dim_tensor1 == 2 ? tensor1.t() : tensor1.reshape({n, m}).t();
    const Tensor res_T = matmul(out_opt, t2_T, t1_T);

    if (dim_tensor1 == 2) {
      Tensor res = res_T.transpose(-1, -2).contiguous();
      return has_out ? out.set_(res) : res;
    }
    else {
      std::vector<int64_t> shape = tensor2.sizes().slice(0, dim_tensor2 - 2).vec();
      shape.push_back(p);

      Tensor res = res_T.reshape(shape).contiguous();
      return has_out ? out.set_(res) : res;
    }
  } else if ((dim_tensor1 >= 1 && dim_tensor2 >= 1) && (dim_tensor1 >= 3 || dim_tensor2 >= 3)) {
    // We are multiplying b1 x n x m1 by x2 x m2 x p (where b1 can be a list);
    // we track m1 vs m2 separately even though they must match for nicer error messages
    int64_t n = dim_tensor1 > 1 ? tensor1.size(-2) : 1;
    int64_t m1 = tensor1.size(-1);
    IntArrayRef batch_tensor1(tensor1.sizes().data(), std::max<int64_t>(dim_tensor1 - 2, 0));
    int64_t m2 = dim_tensor2 > 1 ? tensor2.size(-2) : 1;
    int64_t p = tensor2.size(-1);
    IntArrayRef batch_tensor2(tensor2.sizes().data(), std::max<int64_t>(dim_tensor2 - 2, 0));

    // expand the batch portion (i.e. cut off matrix dimensions and expand rest)
    std::vector<int64_t> expand_batch_portion = infer_size(batch_tensor1, batch_tensor2);

    std::vector<int64_t> tensor1_expand_size(expand_batch_portion);
    tensor1_expand_size.insert(tensor1_expand_size.end(), {n, m1});

    std::vector<int64_t> tensor2_expand_size(expand_batch_portion);
    tensor2_expand_size.insert(tensor2_expand_size.end(), {m2, p});

    int expand_batch_product = std::accumulate(expand_batch_portion.begin(), expand_batch_portion.end(),
                                               1, std::multiplies<int64_t>());

    std::vector<int64_t> tensor1_bmm_view({expand_batch_product});
    tensor1_bmm_view.insert(tensor1_bmm_view.end(), {n, m1});

    std::vector<int64_t> tensor2_bmm_view({expand_batch_product});
    tensor2_bmm_view.insert(tensor2_bmm_view.end(), {m2, p});

    // flatten expanded batches
    Tensor tensor1_expanded = tensor1.expand(tensor1_expand_size).contiguous().view(tensor1_bmm_view);
    Tensor tensor2_expanded = tensor2.expand(tensor2_expand_size).contiguous().view(tensor2_bmm_view);

    // reshape batches back into result
    std::vector<int64_t> output_shape(expand_batch_portion);
    if (dim_tensor1 > 1) {
      output_shape.push_back(n);
    }
    if (dim_tensor2 > 1) {
      output_shape.push_back(p);
    }

    Tensor output = has_out ? at::_unsafe_view(at::bmm_out(out, tensor1_expanded, tensor2_expanded), output_shape)
                            : at::_unsafe_view(tensor1_expanded.bmm(tensor2_expanded), output_shape);

    return has_out ? out.set_(output) : output;
  }

 AT_ERROR("both arguments to matmul need to be at least 1D, but they are ",
          dim_tensor1, "D and ", dim_tensor2, "D");
}

Tensor matmul(const Tensor & tensor1, const Tensor & tensor2) {
  return at::native::matmul(c10::nullopt, tensor1, tensor2);
}

Tensor& matmul_out(Tensor &result, const Tensor & tensor1, const Tensor & tensor2) {
  at::native::matmul(c10::optional<Tensor>(result), tensor1, tensor2);
  return result;
}

Tensor matrix_power(const Tensor& a, int64_t n) {
  TORCH_CHECK(a.dim() >= 2 && at::isFloatingType(a.scalar_type()),
           "matrix_power(", a.type(), "{", a.sizes(), "}): expected a tensor "
           "of floating types with dim at least 2");
  if (n == 0) {
    return a.clone().copy_(at::eye(a.size(-2), a.options()).expand_as(a));
  } else if (n < 0) {
    Tensor a_ = at::inverse(a);
    n *= -1;
    return at::native::matrix_power(a_, n);
  } else if (n == 1) {
    return a.clone();
  } else if (n == 2) {
    return at::native::matmul(a, a);
  } else if (n == 3) {
    return at::native::matmul(at::native::matmul(a, a), a);
  }

  // This is a binary decomposition of n.
  // Moving from the least significant bit to the most significant bit
  // This is done to reduce the number of matrix multiplications
  // by raising the input matrix in powers of 2
  // The total number of matrix multiplications are
  // number of bits + number of bits that equal 1 ~ O(log n)
  // instead of O(n)
  Tensor result, z;
  int64_t r;
  while (n > 0) {
    z = (!z.defined()) ? a.clone() : at::native::matmul(z, z);
    r = n % 2;
    n = n / 2;
    if (r == 1) {
      result = (!result.defined()) ? z.clone() : at::native::matmul(result, z);
    }
  }
  return result;
}

Tensor frobenius_norm(const Tensor& self) {
  return at::norm(self);
}

Tensor frobenius_norm(const Tensor& self, IntArrayRef dim, bool keepdim) {
  TORCH_CHECK(
      dim.size() <= 2,
      "Expected at most 2 dimensions, but got ",
      dim.size(),
      " dimensions instead.");
  if (dim.size() == 1) {
    return at::norm(self, 2, dim, keepdim, self.scalar_type());
  }
  return at::sqrt(at::sum(self * self, dim, keepdim));
}

Tensor &frobenius_norm_out(
    Tensor& result,
    const Tensor& self,
    IntArrayRef dim,
    bool keepdim) {
  TORCH_CHECK(
      dim.size() <= 2,
      "Expected at most 2 dimensions, but got ",
      dim.size(),
      " dimensions instead.");
  if (dim.size() == 1) {
    return at::norm_out(result, self, 2, dim, keepdim, self.scalar_type());
  }
  return at::sqrt_out(result, at::sum(self * self, dim, keepdim));
}

Tensor nuclear_norm(const Tensor& self, bool keepdim) {
  TORCH_CHECK(
      self.dim() == 2,
      "Expected a tensor with 2 dimensions, but got a ",
      self.dim(),
      " dimensions tensor instead.");
  return at::sum(std::get<1>(at::svd(self)), 0, keepdim);
}

Tensor &nuclear_norm_out(Tensor& result, const Tensor& self, bool keepdim) {
  TORCH_CHECK(
      self.dim() == 2,
      "Expected a tensor with 2 dimensions, but got a ",
      self.dim(),
      " dimensions tensor instead.");
  return at::sum_out(result, std::get<1>(at::svd(self)), 0, keepdim);
}

static inline Tensor _chain_matmul_general(TensorList matrices, std::vector<std::vector<int64_t>>& order, int64_t i, int64_t j) {
  if (i == j)
    return matrices[i];
  else
    return at::mm(_chain_matmul_general(matrices, order, i, order[i][j]), _chain_matmul_general(matrices, order, order[i][j] + 1, j));
}

// Why the separate implementation for 3 matrices?
// The logic for three matrices is much faster when done directly
// Requires 1 comparison to 4 comparisons and lesser arithmetic operations
static inline Tensor _chain_matmul_three_matrices(TensorList matrices) {
  int64_t a = matrices[0].size(0);  // This is the first dimension
  int64_t b = matrices[1].size(0);  // This is the common dimension between the first two matrices
  int64_t c = matrices[2].size(0);  // This is the common dimension between the last two matrices
  int64_t d = matrices[2].size(1);  // This is the last dimension

  // The matrices are of size (a x b), (b x c), (c x d)
  // cost_1 is the cost of parenthesizing (a x b) and (b x c) and then combining (c x d)
  // cost_2 is the cost of parenthesizing (b x c) and (c x d) and then combining (a x b)
  int64_t cost_1 = (a * c) * (b + d);
  int64_t cost_2 = (b * d) * (a + c);

  if (cost_1 > cost_2) {
    return at::mm(matrices[0], at::mm(matrices[1], matrices[2]));
  } else {
    return at::mm(at::mm(matrices[0], matrices[1]), matrices[2]);
  }
}

Tensor chain_matmul(TensorList matrices) {
  checkAllSameDim(matrices, 2);

  if (matrices.size() == 1) {
    return matrices[0];
  } else if (matrices.size() == 2) {
    return at::mm(matrices[0], matrices[1]);
  } else if (matrices.size() == 3) {
    return _chain_matmul_three_matrices(matrices);
  } else {

    // Following the algorithm in Chapter 15.2 : Introduction to Algorithms, Cormen et al.
    // Minor modifications have been made to accommodate zero-indexing
    auto n = matrices.size();

    // Dim vector - the length of which is n + 1. Note that for matrix multiplication, there
    // needs to a common dimension between the multiplicands, hence for n matrices, there are
    // n + 1 values. The values p_{i} and p_{i + 1} correspond to the dimensions of matrix i in
    // the chain (zero-indexed)
    std::vector<int64_t> p;
    p.push_back(matrices[0].size(0));
    for (int64_t i = 0; i < n; i++) {
      p.push_back(matrices[i].size(1));
    }

    // Cost matrix - an element m[i, j] of this matrix corresponds to the minimum cost of
    // parenthesizing matrices A_{i} to A_{j}. By this definition m[i, i] = 0 for all i
    // m[i, j] is filled using the substructure property of the algorithm, meaning:
    // m[i, j] = min_{i <= k < j} m[i, k] + m[k, j] + p_{i-1}p_{k}p_{j}
    std::vector<std::vector<int64_t>> m(n, std::vector<int64_t>(n, 0));

    // Auxiliary table for constructing the order
    // s[i, j] stores the index k at which the optimal split is obtained
    std::vector<std::vector<int64_t>> s(n, std::vector<int64_t>(n));

    // j and q are used repetitively in the algorithm below
    int64_t j, q;

    for (int64_t l = 1; l < n; l++) {
      for (int64_t i = 0; i < n - l; i++) {
        j = i + l;
        m[i][j] = std::numeric_limits<int64_t>::max();
        for (int64_t k = i; k < j; k++) {
          q = m[i][k] + m[k + 1][j] + p[i] * p[k + 1] * p[j + 1];
          if (q < m[i][j]) {
            m[i][j] = q;
            s[i][j] = k;
          }
        }
      }
    }

    // We use the result from the algorithm to compute the matrix chain product via recursion
    return _chain_matmul_general(matrices, s, 0, n - 1);
  }
}

} // namespace native
} // namespace at<|MERGE_RESOLUTION|>--- conflicted
+++ resolved
@@ -139,73 +139,28 @@
   return (S > S.max().mul_(tol)).sum();
 }
 
-<<<<<<< HEAD
-=======
 static void check_1d(const Tensor& t, const char* arg, const char* fn) {
  TORCH_CHECK(t.dim() == 1, fn, ": Expected 1-D argument ", arg, ", but got ", t.dim(), "-D");
-}
-
-Tensor ger(const Tensor& self, const Tensor& vec2) {
-  return at::legacy::th::_th_ger(self, vec2);
-}
-
-Tensor& ger_out(Tensor& result, const Tensor& self, const Tensor& vec2) {
-  return at::legacy::th::_th_ger_out(result, self, vec2);
-}
-
-Tensor mm(const Tensor& self, const Tensor& mat2) {
-  if (self.is_sparse()) {
-    return at::zeros({}, mat2.options()).addmm(self, mat2, 0, 1);
-  }
-  return at::legacy::th::_th_mm(self, mat2);
-}
-
-Tensor& mm_out(Tensor& result, const Tensor& self, const Tensor& mat2) {
-  if (self.is_sparse()) {
-    return at::addmm_out(result, at::zeros({}, mat2.options()), self, mat2, 0, 1);
-  }
-  return at::legacy::th::_th_mm_out(result, self, mat2);
-}
-
-Tensor mv(const Tensor& self, const Tensor& vec) {
-  return at::legacy::th::_th_mv(self, vec);
-}
-
-Tensor& mv_out(Tensor& result, const Tensor& self, const Tensor& vec) {
-  return at::legacy::th::_th_mv_out(result, self, vec);
-}
-
-Tensor addmv(const Tensor& self, const Tensor& mat, const Tensor& vec, Scalar beta, Scalar alpha) {
-  return at::legacy::th::_th_addmv(self, mat, vec, beta, alpha);
-}
-
-Tensor& addmv_(Tensor& self, const Tensor& mat, const Tensor& vec, Scalar beta, Scalar alpha) {
-  return at::legacy::th::_th_addmv_(self, mat, vec, beta, alpha);
-}
-
-Tensor& addmv_out(Tensor &result, const Tensor& self, const Tensor& mat, const Tensor& vec, Scalar beta, Scalar alpha) {
-  return at::legacy::th::_th_addmv_out(result, self, mat, vec, beta, alpha);
 }
 
 Tensor addr(const Tensor& self, const Tensor& vec1, const Tensor& vec2, Scalar beta, Scalar alpha) {
   check_1d(vec1, "vec1", "addr");
   check_1d(vec2, "vec2", "addr");
-  return at::legacy::th::_th_addr(self, vec1, vec2, beta, alpha);
+  return at::_addr(self, vec1, vec2, beta, alpha);
 }
 
 Tensor& addr_(Tensor& self, const Tensor& vec1, const Tensor& vec2, Scalar beta, Scalar alpha) {
   check_1d(vec1, "vec1", "addr");
   check_1d(vec2, "vec2", "addr");
-  return at::legacy::th::_th_addr_(self, vec1, vec2, beta, alpha);
+  return at::_addr_(self, vec1, vec2, beta, alpha);
 }
 
 Tensor& addr_out(Tensor &result, const Tensor& self, const Tensor& vec1, const Tensor& vec2, Scalar beta, Scalar alpha) {
   check_1d(vec1, "vec1", "addr");
   check_1d(vec2, "vec2", "addr");
-  return at::legacy::th::_th_addr_out(result, self, vec1, vec2, beta, alpha);
-}
-
->>>>>>> 9a9dae0a
+  return at::_addr_out(result, self, vec1, vec2, beta, alpha);
+}
+
 template <typename scalar_t, bool is_bmm>
 inline void baddbmm_cpu_kernel(const Tensor& result, const Tensor& self, const Tensor& mat2, Scalar beta_, Scalar alpha_) {
   int64_t bs = result.size(0);
