# See README.md in this directory for more guidance

# Temporary type cast operators. These are needed to trace type-casts now since
# Type's are not supported in the IR. Instead, we call down to these
# specialized operators for each datatype.
# TODO: remove when we have Type support in the IR
- func: _cast_Byte(Tensor self, bool non_blocking=False) -> Tensor
  use_c10_dispatcher: full
  variants: function

- func: _cast_Char(Tensor self, bool non_blocking=False) -> Tensor
  use_c10_dispatcher: full
  variants: function

- func: _cast_Double(Tensor self, bool non_blocking=False) -> Tensor
  use_c10_dispatcher: full
  variants: function

- func: _cast_Float(Tensor self, bool non_blocking=False) -> Tensor
  use_c10_dispatcher: full
  variants: function

- func: _cast_Int(Tensor self, bool non_blocking=False) -> Tensor
  use_c10_dispatcher: full
  variants: function

- func: _cast_Long(Tensor self, bool non_blocking=False) -> Tensor
  use_c10_dispatcher: full
  variants: function

- func: _cast_Short(Tensor self, bool non_blocking=False) -> Tensor
  use_c10_dispatcher: full
  variants: function

- func: _cast_Half(Tensor self, bool non_blocking=False) -> Tensor
  use_c10_dispatcher: full
  variants: function

# Computes the gradient of current tensor w.r.t. graph leaves.
- func: backward(Tensor self, Tensor? gradient=None, bool? retain_graph=None, bool create_graph=False) -> ()
  manual_kernel_registration: True
  variants: method

# DEPRECATED. Sets the tensor data held by this `Variable` to be the same as
# `new_data`.  It requires that `new_data` and `Variable` have compatible tensor
# type, by checking `_has_compatible_shallow_copy_type(this, new_data)`.
#
# This function is deprecated because it doesn't really make sense in a world
# where Variables *are* Tensors (as opposed to them containing tensors, which
# is what the previous interpretation was.)
- func: set_data(Tensor(a!) self, Tensor new_data) -> ()
  use_c10_dispatcher: full
  manual_kernel_registration: True
  variants: method

- func: data(Tensor self) -> Tensor
  use_c10_dispatcher: full
  manual_kernel_registration: True
  variants: method

# True if this `Variable` is a leaf and thus does not have a `grad_fn`.
- func: is_leaf(Tensor self) -> bool
  use_c10_dispatcher: full
  manual_kernel_registration: True
  variants: method

# Returns the output index of this variable from the forward operation that
# produced it.  Conversely, it returns the input index of the gradient `Node` to
# which this `Variable` is connected (because in the gradient computation,
# inputs and outputs switch meaning).  For example:
#
#   y0, y1, y2 = f(x)
#   assert y0.output_nr == 0
#   assert y1.output_nr == 1
#   assert y2.output_nr == 2
#
- func: output_nr(Tensor self) -> int
  use_c10_dispatcher: full
  manual_kernel_registration: True
  variants: method
  supports_named_tensor: True

- func: _version(Tensor self) -> int
  use_c10_dispatcher: full
  manual_kernel_registration: True
  variants: method

- func: requires_grad_(Tensor(a!) self, bool requires_grad=True) -> Tensor(a!)
  manual_kernel_registration: True
  variants: method

# Enables .grad attribute for non-leaf Tensors.
- func: retain_grad(Tensor(a!) self) -> ()
  use_c10_dispatcher: full
  manual_kernel_registration: True
  variants: method

- func: rename_(Tensor(a!) self, Dimname[]? names) -> Tensor(a!)
  variants: method
  supports_named_tensor: True

- func: rename(Tensor(a) self, Dimname[]? names) -> Tensor(a)
  variants: method
  supports_named_tensor: True

- func: align_to(Tensor(a) self, Dimname[] names) -> Tensor(a)
  variants: method
  supports_named_tensor: True

- func: align_to.ellipsis_idx(Tensor(a) self, Dimname[] order, int ellipsis_idx) -> Tensor(a)
  variants: method
  supports_named_tensor: True

- func: align_as(Tensor self, Tensor other) -> Tensor
  variants: method
  supports_named_tensor: True

- func: align_tensors(Tensor[] tensors) -> Tensor[]
  use_c10_dispatcher: full
  supports_named_tensor: True

- func: refine_names(Tensor(a) self, Dimname[] names) -> Tensor(a)
  variants: method
  supports_named_tensor: True

- func: unflatten.Dimname(Tensor self, Dimname dim, int[] sizes, Dimname[] names) -> Tensor
  variants: method
  supports_named_tensor: True

- func: unflatten.int(Tensor self, int dim, int[] sizes, Dimname[] names) -> Tensor
  variants: method
  supports_named_tensor: True

- func: _use_cudnn_ctc_loss(Tensor log_probs, Tensor targets, int[] input_lengths, int[] target_lengths, int blank) -> bool
  use_c10_dispatcher: full
  dispatch:
    CUDA: _use_cudnn_ctc_loss

- func: _cudnn_ctc_loss(Tensor log_probs, Tensor targets, int[] input_lengths, int[] target_lengths, int blank, bool deterministic, bool zero_infinity) -> (Tensor, Tensor)
  use_c10_dispatcher: full
  dispatch:
    CUDA: _cudnn_ctc_loss

- func: _use_cudnn_rnn_flatten_weight() -> bool
  use_c10_dispatcher: full

- func: _cudnn_rnn_flatten_weight(Tensor[] weight_arr, int weight_stride0, int input_size, int mode, int hidden_size, int num_layers, bool batch_first, bool bidirectional) -> Tensor
  use_c10_dispatcher: full
  dispatch:
    CUDA: _cudnn_rnn_flatten_weight

- func: _cudnn_rnn(Tensor input, Tensor[] weight, int weight_stride0, Tensor? weight_buf, Tensor hx, Tensor? cx, int mode, int hidden_size, int num_layers, bool batch_first, float dropout, bool train, bool bidirectional, int[] batch_sizes, Tensor? dropout_state) -> (Tensor, Tensor, Tensor, Tensor, Tensor)
  dispatch:
    CUDA: _cudnn_rnn

- func: _cudnn_rnn_backward(Tensor input, Tensor[] weight, int weight_stride0, Tensor weight_buf, Tensor hx, Tensor? cx, Tensor output, Tensor? grad_output, Tensor? grad_hy, Tensor? grad_cy, int mode, int hidden_size, int num_layers, bool batch_first, float dropout, bool train, bool bidirectional, int[] batch_sizes, Tensor? dropout_state, Tensor reserve, bool[4] output_mask) -> (Tensor, Tensor, Tensor, Tensor[])
  dispatch:
    CUDA: _cudnn_rnn_backward

- func: _cudnn_init_dropout_state(float dropout, bool train, int dropout_seed, *, ScalarType dtype, Layout layout, Device device, bool pin_memory=False) -> Tensor
  dispatch:
    CUDA: _cudnn_init_dropout_state

- func: _debug_has_internal_overlap(Tensor self) -> int
  use_c10_dispatcher: full
  variants: function

- func: _fused_dropout(Tensor self, float p, Generator? generator=None) -> (Tensor, Tensor)
  variants: function
  dispatch:
     CUDA: fused_dropout_cuda
  supports_named_tensor: True

- func: _masked_scale(Tensor self, Tensor mask, float scale) -> Tensor
  use_c10_dispatcher: full
  variants: function
  dispatch:
     CUDA: masked_scale_cuda

- func: _sobol_engine_draw(Tensor quasi, int n, Tensor sobolstate, int dimension, int num_generated, ScalarType? dtype) -> (Tensor, Tensor)

- func: _sobol_engine_ff_(Tensor(a!) self, int n, Tensor sobolstate, int dimension, int num_generated) -> Tensor(a!)

- func: _sobol_engine_scramble_(Tensor(a!) self, Tensor ltm, int dimension) -> Tensor(a!)

- func: _sobol_engine_initialize_state_(Tensor(a!) self, int dimension) -> Tensor(a!)

- func: _reshape_from_tensor(Tensor self, Tensor shape) -> Tensor
  use_c10_dispatcher: full

- func: _shape_as_tensor(Tensor self) -> Tensor
  use_c10_dispatcher: full

- func: dropout(Tensor input, float p, bool train) -> Tensor
  use_c10_dispatcher: full
  supports_named_tensor: True

- func: dropout_(Tensor(a!) self, float p, bool train) -> Tensor(a!)
  supports_named_tensor: True

- func: feature_dropout(Tensor input, float p, bool train) -> Tensor
  use_c10_dispatcher: full

- func: feature_dropout_(Tensor(a!) self, float p, bool train) -> Tensor(a!)

- func: alpha_dropout(Tensor input, float p, bool train) -> Tensor
  use_c10_dispatcher: full

- func: alpha_dropout_(Tensor(a!) self, float p, bool train) -> Tensor(a!)

- func: feature_alpha_dropout(Tensor input, float p, bool train) -> Tensor
  use_c10_dispatcher: full

- func: feature_alpha_dropout_(Tensor(a!) self, float p, bool train) -> Tensor(a!)

- func: abs(Tensor self) -> Tensor
  use_c10_dispatcher: full
  variants: function, method
  supports_named_tensor: True

- func: abs_(Tensor(a!) self) -> Tensor(a!)
  variants: function, method
  supports_named_tensor: True

- func: abs.out(Tensor self, *, Tensor(a!) out) -> Tensor(a!)
  supports_named_tensor: True

- func: absolute(Tensor self) -> Tensor
  use_c10_dispatcher: full
  variants: function, method
  dispatch:
    CPU: abs
    CUDA: abs
  supports_named_tensor: True

- func: absolute_(Tensor(a!) self) -> Tensor(a!)
  variants: function, method
  dispatch:
    CPU: abs_
    CUDA: abs_
  supports_named_tensor: True

- func: absolute.out(Tensor self, *, Tensor(a!) out) -> Tensor(a!)
  dispatch:
    CPU: abs_out
    CUDA: abs_out
  supports_named_tensor: True

- func: angle(Tensor self) -> Tensor
  use_c10_dispatcher: full
  variants: function, method
  supports_named_tensor: True

- func: angle.out(Tensor self, *, Tensor(a!) out) -> Tensor(a!)
  supports_named_tensor: True

- func: real(Tensor self) -> Tensor
  use_c10_dispatcher: full
  variants: function
  supports_named_tensor: True

- func: imag(Tensor self) -> Tensor
  use_c10_dispatcher: full
  variants: function
  supports_named_tensor: True

# Temporary methods for getting the real and imaginary values in complex tensors. These are needed
# until we support real and imag as tensor attributes which is blocked by the untyped storage task
# TODO: remove these methods when we add real and imag as tensor attributes

- func: copy_real(Tensor self) -> Tensor
  use_c10_dispatcher: full
  variants: function, method
  supports_named_tensor: True

- func: copy_real.out(Tensor self, *, Tensor(a!) out) -> Tensor(a!)
  variants: function
  supports_named_tensor: True

- func: copy_imag(Tensor self) -> Tensor
  use_c10_dispatcher: full
  variants: function, method
  supports_named_tensor: True

- func: copy_imag.out(Tensor self, *, Tensor(a!) out) -> Tensor(a!)
  variants: function
  supports_named_tensor: True

- func: conj(Tensor self) -> Tensor
  use_c10_dispatcher: full
  variants: function, method
  supports_named_tensor: True

- func: conj.out(Tensor self, *, Tensor(a!) out) -> Tensor(a!)
  supports_named_tensor: True

- func: acos(Tensor self) -> Tensor
  use_c10_dispatcher: full
  supports_named_tensor: True
  variants: function, method

- func: acos_(Tensor(a!) self) -> Tensor(a!)
  supports_named_tensor: True
  variants: function, method

- func: acos.out(Tensor self, *, Tensor(a!) out) -> Tensor(a!)
  supports_named_tensor: True

- func: avg_pool1d(Tensor self, int[1] kernel_size, int[1] stride=[], int[1] padding=0, bool ceil_mode=False, bool count_include_pad=True) -> Tensor

- func: adaptive_avg_pool1d(Tensor self, int[1] output_size) -> Tensor

# Return: (Tensor output, Tensor indices)
- func: adaptive_max_pool1d(Tensor self, int[1] output_size) -> (Tensor, Tensor)

- func: add.Tensor(Tensor self, Tensor other, *, Scalar alpha=1) -> Tensor
  use_c10_dispatcher: full
  variants: function, method
  dispatch:
    CPU: add
    CUDA: add
    SparseCPU: add_sparse
    SparseCUDA: add_sparse
    MkldnnCPU: mkldnn_add
  supports_named_tensor: True

- func: add_.Tensor(Tensor(a!) self, Tensor other, *, Scalar alpha=1) -> Tensor(a!)
  variants: method
  dispatch:
    CPU: add_
    CUDA: add_
    SparseCPU: add_sparse_
    SparseCUDA: add_sparse_
    MkldnnCPU: mkldnn_add_
  supports_named_tensor: True

- func: add.out(Tensor self, Tensor other, *, Scalar alpha=1, Tensor(a!) out) -> Tensor(a!)
  dispatch:
    CPU: add_out
    CUDA: add_out
    SparseCPU: add_out_sparse_cpu
    SparseCUDA: add_out_sparse_cuda
    MkldnnCPU: mkldnn_add_out
  supports_named_tensor: True

# For C++ only, until we have conversion from C++ numbers to Tensor
- func: add.Scalar(Tensor self, Scalar other, Scalar alpha=1) -> Tensor
  use_c10_dispatcher: full
  variants: function, method
  supports_named_tensor: True

- func: add_.Scalar(Tensor(a!) self, Scalar other, Scalar alpha=1) -> Tensor(a!)
  variants: method
  supports_named_tensor: True

- func: addmv(Tensor self, Tensor mat, Tensor vec, *, Scalar beta=1, Scalar alpha=1) -> Tensor
  use_c10_dispatcher: full
  variants: function, method
  supports_named_tensor: True

- func: addmv_(Tensor(a!) self, Tensor mat, Tensor vec, *, Scalar beta=1, Scalar alpha=1) -> Tensor(a!)
  variants: function, method
  supports_named_tensor: True

- func: addmv.out(Tensor self, Tensor mat, Tensor vec, *, Scalar beta=1, Scalar alpha=1, Tensor(a!) out) -> Tensor(a!)
  supports_named_tensor: True

- func: _addmv_impl_(Tensor(a!) self, Tensor self2, Tensor mat, Tensor vec, *, Scalar beta=1, Scalar alpha=1) -> Tensor(a!)
  dispatch:
    CPU: addmv_impl_cpu
    CUDA: addmv_impl_cuda

- func: addr(Tensor self, Tensor vec1, Tensor vec2, *, Scalar beta=1, Scalar alpha=1) -> Tensor
  use_c10_dispatcher: full
  variants: function, method

- func: addr_(Tensor(a!) self, Tensor vec1, Tensor vec2, *, Scalar beta=1, Scalar alpha=1) -> Tensor(a!)
  variants: method

- func: addr.out(Tensor self, Tensor vec1, Tensor vec2, *, Scalar beta=1, Scalar alpha=1, Tensor(a!) out) -> Tensor(a!)

- func: affine_grid_generator(Tensor theta, int[] size, bool align_corners) -> Tensor
  use_c10_dispatcher: full
  variants: function

- func: affine_grid_generator_backward(Tensor grad, int[] size, bool align_corners) -> Tensor
  use_c10_dispatcher: full
  variants: function

- func: all.dim(Tensor self, int dim, bool keepdim=False) -> Tensor
  use_c10_dispatcher: full
  variants: function, method

- func: all.out(Tensor self, int dim, bool keepdim=False, *, Tensor(a!) out) -> Tensor(a!)

- func: all.dimname(Tensor self, Dimname dim, bool keepdim=False) -> Tensor
  variants: function, method

- func: all.dimname_out(Tensor self, Dimname dim, bool keepdim=False, *, Tensor(a!) out) -> Tensor(a!)

- func: allclose(Tensor self, Tensor other, float rtol=1e-05, float atol=1e-08, bool equal_nan=False) -> bool
  use_c10_dispatcher: full
  variants: function, method

- func: any.dim(Tensor self, int dim, bool keepdim=False) -> Tensor
  use_c10_dispatcher: full
  variants: function, method

- func: any.out(Tensor self, int dim, bool keepdim=False, *, Tensor(a!) out) -> Tensor(a!)

- func: any.dimname(Tensor self, Dimname dim, bool keepdim=False) -> Tensor
  variants: function, method

- func: any.dimname_out(Tensor self, Dimname dim, bool keepdim=False, *, Tensor(a!) out) -> Tensor(a!)

- func: arange(Scalar end, *, ScalarType? dtype=None, Layout? layout=None, Device? device=None, bool? pin_memory=None) -> Tensor

- func: arange.start(Scalar start, Scalar end, *, ScalarType? dtype=None, Layout? layout=None, Device? device=None, bool? pin_memory=None) -> Tensor

- func: arange.start_step(Scalar start, Scalar end, Scalar step, *, ScalarType? dtype=None, Layout? layout=None, Device? device=None, bool? pin_memory=None) -> Tensor

- func: arange.out(Scalar end, *, Tensor(a!) out) -> Tensor(a!)

- func: arange.start_out(Scalar start, Scalar end, Scalar step=1, *, Tensor(a!) out) -> Tensor(a!)
  dispatch:
    CPU: arange_cpu_out
    CUDA: arange_cuda_out

# This function is a temporary hack to allow tracing of arange like constructs with dynamic
# bounds on arange.  Normal arange is not traceable because it does not take any tensor inputs;
# if the range you need is based on another tensor, calling this function directly will
# preserve tracing.  Get rid of this when arange can directly take tensors for bounds
# (so that it can be traced directly).
- func: _dim_arange(Tensor like, int dim) -> Tensor
  use_c10_dispatcher: full

- func: argmax(Tensor self, int? dim=None, bool keepdim=False) -> Tensor
  variants: function, method
  dispatch:
    CPU: argmax
    CUDA: argmax

- func: argmin(Tensor self, int? dim=None, bool keepdim=False) -> Tensor
  variants: function, method
  dispatch:
    CPU: argmin
    CUDA: argmin

- func: as_strided(Tensor(a) self, int[] size, int[] stride, int? storage_offset=None) -> Tensor(a)
  use_c10_dispatcher: full
  variants: function, method
  dispatch:
    CPU: as_strided_tensorimpl
    CUDA: as_strided_tensorimpl
    QuantizedCPU: as_strided_qtensorimpl
    QuantizedCUDA: as_strided_qtensorimpl
  device_guard: False
  supports_named_tensor: True

- func: as_strided_(Tensor(a!) self, int[] size, int[] stride, int? storage_offset=None) -> Tensor(a!)
  variants: function, method
  device_guard: False

- func: asin(Tensor self) -> Tensor
  use_c10_dispatcher: full
  supports_named_tensor: True
  variants: function, method

- func: asin_(Tensor(a!) self) -> Tensor(a!)
  supports_named_tensor: True
  variants: function, method

- func: asin.out(Tensor self, *, Tensor(a!) out) -> Tensor(a!)
  supports_named_tensor: True

- func: atan(Tensor self) -> Tensor
  use_c10_dispatcher: full
  supports_named_tensor: True
  variants: function, method

- func: atan_(Tensor(a!) self) -> Tensor(a!)
  supports_named_tensor: True
  variants: function, method
  dispatch:
    CPU: _atan__cpu
    CUDA: _atan__cuda

- func: atan.out(Tensor self, *, Tensor(a!) out) -> Tensor(a!)
  supports_named_tensor: True
  dispatch:
    CPU: _atan_out_cpu
    CUDA: _atan_out_cuda

- func: baddbmm(Tensor self, Tensor batch1, Tensor batch2, *, Scalar beta=1, Scalar alpha=1) -> Tensor
  use_c10_dispatcher: full
  variants: function, method
  dispatch:
    CPU: baddbmm_cpu
    CUDA: baddbmm_cuda

- func: baddbmm_(Tensor(a!) self, Tensor batch1, Tensor batch2, *, Scalar beta=1, Scalar alpha=1) -> Tensor(a!)
  variants: method
  dispatch:
    CPU: baddbmm__cpu
    CUDA: baddbmm__cuda

- func: _baddbmm_mkl_(Tensor(a!) self, Tensor batch1, Tensor batch2, *, Scalar beta=1, Scalar alpha=1) -> Tensor(a!)
  variants: function

- func: baddbmm.out(Tensor self, Tensor batch1, Tensor batch2, *, Scalar beta=1, Scalar alpha=1, Tensor(a!) out) -> Tensor(a!)
  variants: function
  dispatch:
    CPU: baddbmm_out_cpu
    CUDA: baddbmm_out_cuda

- func: bartlett_window(int window_length, *, ScalarType? dtype=None, Layout? layout=None, Device? device=None, bool? pin_memory=None) -> Tensor

- func: bartlett_window.periodic(int window_length, bool periodic, *, ScalarType? dtype=None, Layout? layout=None, Device? device=None, bool? pin_memory=None) -> Tensor

- func: batch_norm(Tensor input, Tensor? weight, Tensor? bias, Tensor? running_mean, Tensor? running_var, bool training, float momentum, float eps, bool cudnn_enabled) -> Tensor

- func: quantized_batch_norm(Tensor input, Tensor? weight, Tensor? bias, Tensor mean, Tensor var, float eps, float output_scale, int output_zero_point) -> Tensor
  requires_tensor: True
  dispatch:
    QuantizedCPU: quantized_batch_norm

- func: _batch_norm_impl_index(Tensor input, Tensor? weight, Tensor? bias, Tensor? running_mean, Tensor? running_var, bool training, float momentum, float eps, bool cudnn_enabled) -> (Tensor, Tensor, Tensor, Tensor, int)

- func: _batch_norm_impl_index_backward(int impl_index, Tensor input, Tensor grad_output, Tensor? weight, Tensor? running_mean, Tensor? running_var, Tensor? save_mean, Tensor? save_var_transform, bool train, float eps, bool[3] output_mask, Tensor reservedSpace) -> (Tensor, Tensor, Tensor)

# Sample bernoulli with values in `self` as probability.
- func: bernoulli(Tensor self, *, Generator? generator=None) -> Tensor
  variants: function, method
  supports_named_tensor: True

- func: bernoulli.out(Tensor self, *, Generator? generator=None, Tensor(a!) out) -> Tensor(a!)
  variants: function
  supports_named_tensor: True

- func: bernoulli_.Tensor(Tensor(a!) self, Tensor p, *, Generator? generator=None) -> Tensor(a!)
  variants: method
  dispatch:
    CPU: bernoulli_tensor_cpu_
    CUDA: bernoulli_tensor_cuda_
  supports_named_tensor: True

- func: bernoulli_.float(Tensor(a!) self, float p=0.5, *, Generator? generator=None) -> Tensor(a!)
  variants: method
  dispatch:
    CPU: bernoulli_scalar_cpu_
    CUDA: bernoulli_scalar_cuda_
  supports_named_tensor: True

# This out-of-place version isn't used explicitly, but needed by jit.
# There is no default valid on `p` here because it would introduce ambiguity
# with `bernoulli(Tensor self, *, Generator? generator=None)` declaration.
- func: bernoulli.p(Tensor self, float p, *, Generator? generator=None) -> Tensor
  variants: function, method

- func: bilinear(Tensor input1, Tensor input2, Tensor weight, Tensor? bias) -> Tensor

- func: binary_cross_entropy(Tensor self, Tensor target, Tensor? weight=None, int reduction=Mean) -> Tensor
  python_module: nn
  variants: function
  dispatch:
    CPU: binary_cross_entropy_cpu
    CUDA: binary_cross_entropy_cuda

- func: binary_cross_entropy.out(Tensor self, Tensor target, Tensor? weight=None, int reduction=Mean, *, Tensor(a!) out) -> Tensor(a!)
  python_module: nn
  variants: function
  dispatch:
    CPU: binary_cross_entropy_out_cpu
    CUDA: binary_cross_entropy_out_cuda

- func: binary_cross_entropy_backward(Tensor grad_output, Tensor self, Tensor target, Tensor? weight=None, int reduction=Mean) -> Tensor
  python_module: nn
  variants: function
  dispatch:
    CPU: binary_cross_entropy_backward_cpu
    CUDA: binary_cross_entropy_backward_cuda

- func: binary_cross_entropy_backward.grad_input(Tensor grad_output, Tensor self, Tensor target, Tensor? weight=None, int reduction=Mean, *, Tensor(a!) grad_input) -> Tensor(a!)
  python_module: nn
  variants: function
  dispatch:
    CPU: binary_cross_entropy_backward_out_cpu
    CUDA: binary_cross_entropy_backward_out_cuda

- func: binary_cross_entropy_with_logits(Tensor self, Tensor target, Tensor? weight=None, Tensor? pos_weight=None, int reduction=Mean) -> Tensor
  variants: function

- func: binary_cross_entropy_with_logits_backward(Tensor grad_output, Tensor self, Tensor target, Tensor? weight=None, Tensor? pos_weight=None, int reduction=Mean) -> Tensor
  variants: function

- func: bincount(Tensor self, Tensor? weights=None, int minlength=0) -> Tensor
  variants: function, method
  dispatch:
    CPU: _bincount_cpu
    CUDA: _bincount_cuda

- func: bitwise_not(Tensor self) -> Tensor
  use_c10_dispatcher: full
  supports_named_tensor: True
  variants: function, method

- func: bitwise_not_(Tensor(a!) self) -> Tensor(a!)
  supports_named_tensor: True
  variants: method

- func: bitwise_not.out(Tensor self, *, Tensor(a!) out) -> Tensor(a!)
  supports_named_tensor: True
  dispatch:
    CPU: bitwise_not_out
    CUDA: bitwise_not_out

- func: logical_not(Tensor self) -> Tensor
  supports_named_tensor: True
  variants: function, method

- func: logical_not_(Tensor(a!) self) -> Tensor(a!)
  supports_named_tensor: True
  variants: method

- func: logical_not.out(Tensor self, *, Tensor(a!) out) -> Tensor(a!)
  supports_named_tensor: True
  dispatch:
    CPU: logical_not_out
    CUDA: logical_not_out

- func: logical_xor(Tensor self, Tensor other) -> Tensor
  variants: function, method
  supports_named_tensor: True

- func: logical_xor_(Tensor(a!) self, Tensor other) -> Tensor(a!)
  variants: method
  supports_named_tensor: True

- func: logical_xor.out(Tensor self, Tensor other, *, Tensor(a!) out) -> Tensor(a!)
  dispatch:
    CPU: logical_xor_out
    CUDA: logical_xor_out
  supports_named_tensor: True

- func: logical_and(Tensor self, Tensor other) -> Tensor
  variants: function, method
  supports_named_tensor: True

- func: logical_and_(Tensor(a!) self, Tensor other) -> Tensor(a!)
  variants: method
  supports_named_tensor: True

- func: logical_and.out(Tensor self, Tensor other, *, Tensor(a!) out) -> Tensor(a!)
  dispatch:
    CPU: logical_and_out
    CUDA: logical_and_out
  supports_named_tensor: True

- func: logical_or(Tensor self, Tensor other) -> Tensor
  variants: function, method
  supports_named_tensor: True

- func: logical_or_(Tensor(a!) self, Tensor other) -> Tensor(a!)
  variants: method
  supports_named_tensor: True

- func: logical_or.out(Tensor self, Tensor other, *, Tensor(a!) out) -> Tensor(a!)
  dispatch:
    CPU: logical_or_out
    CUDA: logical_or_out
  supports_named_tensor: True

- func: blackman_window(int window_length, *, ScalarType? dtype=None, Layout? layout=None, Device? device=None, bool? pin_memory=None) -> Tensor

- func: blackman_window.periodic(int window_length, bool periodic, *, ScalarType? dtype=None, Layout? layout=None, Device? device=None, bool? pin_memory=None) -> Tensor

- func: bmm(Tensor self, Tensor mat2) -> Tensor
  use_c10_dispatcher: full
  variants: function, method
  dispatch:
    CPU: bmm_cpu
    CUDA: bmm_cuda
    SparseCPU: bmm_sparse_cpu
    SparseCUDA: bmm_sparse_cuda
  supports_named_tensor: True

- func: _bmm(Tensor self, Tensor mat2, *, bool deterministic=False) -> Tensor
  use_c10_dispatcher: full
  variants: function
  dispatch:
    SparseCUDA: _bmm_sparse_cuda
  supports_named_tensor: True

- func: bmm.out(Tensor self, Tensor mat2, *, Tensor(a!) out) -> Tensor(a!)
  variants: function
  dispatch:
    CPU: bmm_out_cpu
    CUDA: bmm_out_cuda
    SparseCPU: bmm_out_sparse_cpu
    SparseCUDA: bmm_out_sparse_cuda
  supports_named_tensor: True

- func: _bmm.out(Tensor self, Tensor mat2, *, bool deterministic=False, Tensor(a!) out) -> Tensor(a!)
  variants: function
  dispatch:
    SparseCUDA: _bmm_out_sparse_cuda
  supports_named_tensor: True

- func: broadcast_tensors(Tensor[] tensors) -> Tensor[]
  use_c10_dispatcher: full
  device_guard: False

- func: cat(Tensor[] tensors, int dim=0) -> Tensor
  use_c10_dispatcher: full
  supports_named_tensor: True

- func: cat.out(Tensor[] tensors, int dim=0, *, Tensor(a!) out) -> Tensor(a!)
  supports_named_tensor: True

- func: cat.names(Tensor[] tensors, Dimname dim) -> Tensor
  supports_named_tensor: True

- func: cat.names_out(Tensor[] tensors, Dimname dim, *, Tensor(a!) out) -> Tensor(a!)
  supports_named_tensor: True

- func: block_diag(Tensor[] tensors) -> Tensor
  variants: function

- func: ceil(Tensor self) -> Tensor
  use_c10_dispatcher: full
  supports_named_tensor: True
  variants: function, method

- func: ceil_(Tensor(a!) self) -> Tensor(a!)
  supports_named_tensor: True
  variants: function, method

- func: ceil.out(Tensor self, *, Tensor(a!) out) -> Tensor(a!)
  supports_named_tensor: True
  dispatch:
    CPU: ceil_out
    CUDA: ceil_out

- func: chain_matmul(Tensor[] matrices) -> Tensor
  use_c10_dispatcher: full
  variants: function

- func: chunk(Tensor(a) self, int chunks, int dim=0) -> Tensor(a)[]
  use_c10_dispatcher: full
  variants: function, method
  device_guard: False
  supports_named_tensor: True

- func: clamp(Tensor self, Scalar? min=None, Scalar? max=None) -> Tensor
  use_c10_dispatcher: full
  supports_named_tensor: True
  variants: function, method
  dispatch:
    CPU: clamp
    CUDA: clamp
    QuantizedCPU: quantized_clamp

- func: clamp_(Tensor(a!) self, Scalar? min=None, Scalar? max=None) -> Tensor(a!)
  supports_named_tensor: True
  variants: function, method
  dispatch:
    CPU: _clamp__cpu
    CUDA: _clamp__cuda

- func: clamp.out(Tensor self, Scalar? min=None, Scalar? max=None, *, Tensor(a!) out) -> Tensor(a!)
  supports_named_tensor: True
  dispatch:
    CPU: _clamp_out_cpu
    CUDA: _clamp_out_cuda

- func: clamp_max(Tensor self, Scalar max) -> Tensor
  use_c10_dispatcher: full
  supports_named_tensor: True
  variants: function, method

- func: clamp_max_(Tensor(a!) self, Scalar max) -> Tensor(a!)
  supports_named_tensor: True
  variants: function, method
  dispatch:
    CPU: _clamp_max__cpu
    CUDA: _clamp_max__cuda

- func: clamp_max.out(Tensor self, Scalar max, *, Tensor(a!) out) -> Tensor(a!)
  supports_named_tensor: True
  dispatch:
    CPU: _clamp_max_out_cpu
    CUDA: _clamp_max_out_cuda

- func: clamp_min(Tensor self, Scalar min) -> Tensor
  use_c10_dispatcher: full
  supports_named_tensor: True
  variants: function, method

- func: clamp_min_(Tensor(a!) self, Scalar min) -> Tensor(a!)
  supports_named_tensor: True
  variants: function, method
  dispatch:
    CPU: _clamp_min__cpu
    CUDA: _clamp_min__cuda

- func: clamp_min.out(Tensor self, Scalar min, *, Tensor(a!) out) -> Tensor(a!)
  supports_named_tensor: True
  dispatch:
    CPU: _clamp_min_out_cpu
    CUDA: _clamp_min_out_cuda

- func: cudnn_is_acceptable(Tensor self) -> bool
  use_c10_dispatcher: full
  device_guard: False

- func: constant_pad_nd(Tensor self, int[] pad, Scalar value=0) -> Tensor
  use_c10_dispatcher: full
  variants: function

- func: contiguous(Tensor self, *, MemoryFormat memory_format=contiguous_format) -> Tensor
  variants: method
  supports_named_tensor: True

- func: convolution(Tensor input, Tensor weight, Tensor? bias, int[] stride, int[] padding, int[] dilation, bool transposed, int[] output_padding, int groups) -> Tensor

- func: convolution_overrideable(Tensor input, Tensor weight, Tensor? bias, int[] stride, int[] padding, int[] dilation, bool transposed, int[] output_padding, int groups) -> Tensor

- func: convolution_backward_overrideable(Tensor grad_output, Tensor input, Tensor weight, int[] stride, int[] padding, int[] dilation, bool transposed, int[] output_padding, int groups, bool[3] output_mask) -> (Tensor grad_input, Tensor grad_weight, Tensor grad_bias)

- func: _convolution(Tensor input, Tensor weight, Tensor? bias, int[] stride, int[] padding, int[] dilation, bool transposed, int[] output_padding, int groups, bool benchmark, bool deterministic, bool cudnn_enabled) -> Tensor

- func: _convolution_nogroup(Tensor input, Tensor weight, Tensor? bias, int[] stride, int[] padding, int[] dilation, bool transposed, int[] output_padding) -> Tensor

- func: _convolution_double_backward(Tensor? ggI, Tensor? ggW, Tensor? ggb, Tensor gO, Tensor weight, Tensor self, int[] stride, int[] padding, int[] dilation, bool transposed, int[] output_padding, int groups, bool benchmark, bool deterministic, bool cudnn_enabled, bool[3] output_mask) -> (Tensor, Tensor, Tensor)

- func: conv1d(Tensor input, Tensor weight, Tensor? bias=None, int[1] stride=1, int[1] padding=0, int[1] dilation=1, int groups=1) -> Tensor

- func: conv2d(Tensor input, Tensor weight, Tensor? bias=None, int[2] stride=1, int[2] padding=0, int[2] dilation=1, int groups=1) -> Tensor

- func: conv3d(Tensor input, Tensor weight, Tensor? bias=None, int[3] stride=1, int[3] padding=0, int[3] dilation=1, int groups=1) -> Tensor

- func: conv_tbc(Tensor self, Tensor weight, Tensor bias, int pad=0) -> Tensor
  use_c10_dispatcher: full

- func: conv_tbc_backward(Tensor self, Tensor input, Tensor weight, Tensor bias, int pad) -> (Tensor, Tensor, Tensor)

# NB: we inherit the goofy argument order from PyTorch torch.nn.functional
- func: conv_transpose1d(Tensor input, Tensor weight, Tensor? bias=None, int[1] stride=1, int[1] padding=0, int[1] output_padding=0, int groups=1, int[1] dilation=1) -> Tensor

- func: conv_transpose2d.input(Tensor input, Tensor weight, Tensor? bias=None, int[2] stride=1, int[2] padding=0, int[2] output_padding=0, int groups=1, int[2] dilation=1) -> Tensor

- func: conv_transpose3d.input(Tensor input, Tensor weight, Tensor? bias=None, int[3] stride=1, int[3] padding=0, int[3] output_padding=0, int groups=1, int[3] dilation=1) -> Tensor

- func: copy_(Tensor(a!) self, Tensor src, bool non_blocking=False) -> Tensor(a!)
  manual_kernel_registration: True
  variants: method
  device_guard: False
  supports_named_tensor: True

- func: _copy_from(Tensor self, Tensor dst, bool non_blocking=False) -> Tensor
  use_c10_dispatcher: full
  dispatch: {}

- func: cos(Tensor self) -> Tensor
  use_c10_dispatcher: full
  supports_named_tensor: True
  variants: function, method

- func: cos_(Tensor(a!) self) -> Tensor(a!)
  supports_named_tensor: True
  variants: function, method
  dispatch:
    CPU: _cos__cpu
    CUDA: _cos__cuda

- func: cos.out(Tensor self, *, Tensor(a!) out) -> Tensor(a!)
  supports_named_tensor: True
  dispatch:
    CPU: _cos_out_cpu
    CUDA: _cos_out_cuda

- func: cosh(Tensor self) -> Tensor
  use_c10_dispatcher: full
  supports_named_tensor: True
  variants: function, method

- func: cosh_(Tensor(a!) self) -> Tensor(a!)
  supports_named_tensor: True
  variants: function, method

- func: cosh.out(Tensor self, *, Tensor(a!) out) -> Tensor(a!)
  supports_named_tensor: True

- func: cosine_embedding_loss(Tensor input1, Tensor input2, Tensor target, float margin=0.0, int reduction=Mean) -> Tensor
  use_c10_dispatcher: full

- func: cudnn_affine_grid_generator(Tensor theta, int N, int C, int H, int W) -> Tensor grid
  use_c10_dispatcher: full
  dispatch:
    CUDA: cudnn_affine_grid_generator_forward

# TODO: Why do I have to call this grad?!
- func: cudnn_affine_grid_generator_backward(Tensor grad, int N, int C, int H, int W) -> Tensor grad_theta
  use_c10_dispatcher: full
  dispatch:
    CUDA: cudnn_affine_grid_generator_backward

- func: cudnn_batch_norm(Tensor input, Tensor weight, Tensor? bias, Tensor? running_mean, Tensor? running_var, bool training, float exponential_average_factor, float epsilon) -> (Tensor, Tensor, Tensor, Tensor)
  dispatch:
    CUDA: cudnn_batch_norm

# NB: You can only use this if you used cudnn_batch_norm training=True
- func: cudnn_batch_norm_backward(Tensor input, Tensor grad_output, Tensor weight, Tensor? running_mean, Tensor? running_var, Tensor? save_mean, Tensor? save_var, float epsilon, Tensor reserveSpace) -> (Tensor, Tensor, Tensor)
  dispatch:
    CUDA: cudnn_batch_norm_backward

- func: cudnn_convolution.deprecated(Tensor self, Tensor weight, Tensor? bias, int[] padding, int[] stride, int[] dilation, int groups, bool benchmark, bool deterministic) -> Tensor
  dispatch:
    CUDA: cudnn_convolution_deprecated

- func: cudnn_convolution(Tensor self, Tensor weight, int[] padding, int[] stride, int[] dilation, int groups, bool benchmark, bool deterministic) -> Tensor
  use_c10_dispatcher: full
  dispatch:
    CUDA: cudnn_convolution

- func: cudnn_convolution_backward_input(int[] self_size, Tensor grad_output, Tensor weight, int[] padding, int[] stride, int[] dilation, int groups, bool benchmark, bool deterministic) -> Tensor
  use_c10_dispatcher: full
  dispatch:
    CUDA: cudnn_convolution_backward_input

- func: cudnn_convolution_backward(Tensor self, Tensor grad_output, Tensor weight, int[] padding, int[] stride, int[] dilation, int groups, bool benchmark, bool deterministic, bool[2] output_mask) -> (Tensor, Tensor)
  use_c10_dispatcher: full
  dispatch:
    CUDA: cudnn_convolution_backward

- func: cudnn_convolution_backward_weight(int[] weight_size, Tensor grad_output, Tensor self, int[] padding, int[] stride, int[] dilation, int groups, bool benchmark, bool deterministic) -> Tensor
  use_c10_dispatcher: full
  dispatch:
    CUDA: cudnn_convolution_backward_weight

- func: cudnn_convolution_transpose.deprecated(Tensor self, Tensor weight, Tensor? bias, int[] padding, int[] output_padding, int[] stride, int[] dilation, int groups, bool benchmark, bool deterministic) -> Tensor
  dispatch:
    CUDA: cudnn_convolution_transpose_deprecated

- func: cudnn_convolution_transpose(Tensor self, Tensor weight, int[] padding, int[] output_padding, int[] stride, int[] dilation, int groups, bool benchmark, bool deterministic) -> Tensor
  use_c10_dispatcher: full
  dispatch:
    CUDA: cudnn_convolution_transpose

# NB: output_padding not strictly needed here, but it's helpful for the float
# backwards
- func: cudnn_convolution_transpose_backward(Tensor self, Tensor grad_output, Tensor weight, int[] padding, int[] output_padding, int[] stride, int[] dilation, int groups, bool benchmark, bool deterministic, bool[2] output_mask) -> (Tensor, Tensor)
  use_c10_dispatcher: full
  dispatch:
    CUDA: cudnn_convolution_transpose_backward

- func: cudnn_convolution_transpose_backward_input(Tensor grad_output, Tensor weight, int[] padding, int[] stride, int[] dilation, int groups, bool benchmark, bool deterministic) -> Tensor
  use_c10_dispatcher: full
  dispatch:
    CUDA: cudnn_convolution_transpose_backward_input

- func: cudnn_convolution_transpose_backward_weight(int[] weight_size, Tensor grad_output, Tensor self, int[] padding, int[] stride, int[] dilation, int groups, bool benchmark, bool deterministic) -> Tensor
  use_c10_dispatcher: full
  dispatch:
    CUDA: cudnn_convolution_transpose_backward_weight

# NB: input is special cased in a way I don't quite understand
- func: cudnn_grid_sampler(Tensor self, Tensor grid) -> Tensor output
  use_c10_dispatcher: full
  dispatch:
    CUDA: cudnn_grid_sampler_forward

- func: cudnn_grid_sampler_backward(Tensor self, Tensor grid, Tensor grad_output) -> (Tensor grad_self, Tensor grad_grid)
  dispatch:
    CUDA: cudnn_grid_sampler_backward

- func: cummax(Tensor self, int dim) -> (Tensor values, Tensor indices)
  supports_named_tensor: True
  variants: function, method

- func: cummax.out(Tensor self, int dim, *, Tensor(a!) values, Tensor(b!) indices) -> (Tensor(a!) values, Tensor(b!) indices)
  supports_named_tensor: True

- func: cummax.dimname(Tensor self, Dimname dim) -> (Tensor values, Tensor indices)
  supports_named_tensor: True
  variants: function, method

- func: cummax.dimname_out(Tensor self, Dimname dim, *, Tensor(a!) values, Tensor(b!) indices) -> (Tensor(a!) values, Tensor(b!) indices)
  supports_named_tensor: True

- func: _cummax_helper(Tensor self, Tensor(a!) values, Tensor(b!) indices, int dim) -> ()
  variants: function
  dispatch:
    CPU: cummax_helper_cpu
    CUDA: cummax_helper_cuda

- func: cummin(Tensor self, int dim) -> (Tensor values, Tensor indices)
  supports_named_tensor: True
  variants: function, method

- func: cummin.out(Tensor self, int dim, *, Tensor(a!) values, Tensor(b!) indices) -> (Tensor(a!) values, Tensor(b!) indices)
  supports_named_tensor: True

- func: cummin.dimname(Tensor self, Dimname dim) -> (Tensor values, Tensor indices)
  supports_named_tensor: True
  variants: function, method

- func: cummin.dimname_out(Tensor self, Dimname dim, *, Tensor(a!) values, Tensor(b!) indices) -> (Tensor(a!) values, Tensor(b!) indices)
  supports_named_tensor: True

- func: _cummin_helper(Tensor self, Tensor(a!) values, Tensor(b!) indices, int dim) -> ()
  variants: function
  dispatch:
    CPU: cummin_helper_cpu
    CUDA: cummin_helper_cuda

- func: cumprod(Tensor self, int dim, *, ScalarType? dtype=None) -> Tensor
  supports_named_tensor: True
  variants: function, method

- func: cumprod.out(Tensor self, int dim, *, ScalarType? dtype=None, Tensor(a!) out) -> Tensor(a!)
  supports_named_tensor: True

- func: cumprod.dimname(Tensor self, Dimname dim, *, ScalarType? dtype=None) -> Tensor
  supports_named_tensor: True
  variants: function, method

- func: cumprod.dimname_out(Tensor self, Dimname dim, *, ScalarType? dtype=None, Tensor(a!) out) -> Tensor(a!)
  supports_named_tensor: True

- func: cumsum(Tensor self, int dim, *, ScalarType? dtype=None) -> Tensor
  supports_named_tensor: True
  variants: function, method

- func: cumsum.out(Tensor self, int dim, *, ScalarType? dtype=None, Tensor(a!) out) -> Tensor(a!)
  supports_named_tensor: True

- func: cumsum.dimname(Tensor self, Dimname dim, *, ScalarType? dtype=None) -> Tensor
  supports_named_tensor: True
  variants: function, method

- func: cumsum.dimname_out(Tensor self, Dimname dim, *, ScalarType? dtype=None, Tensor(a!) out) -> Tensor(a!)
  supports_named_tensor: True

- func: ctc_loss.IntList(Tensor log_probs, Tensor targets, int[] input_lengths, int[] target_lengths, int blank=0, int reduction=Mean, bool zero_infinity=False) -> Tensor
  use_c10_dispatcher: full

# convenience function that converts to intlists for you
- func: ctc_loss.Tensor(Tensor log_probs, Tensor targets, Tensor input_lengths, Tensor target_lengths, int blank=0, int reduction=Mean, bool zero_infinity=False) -> Tensor
  use_c10_dispatcher: full

- func: _ctc_loss(Tensor log_probs, Tensor targets, int[] input_lengths, int[] target_lengths, int blank=0, bool zero_infinity=False) -> (Tensor, Tensor)
  use_c10_dispatcher: full
  dispatch:
    CPU:  ctc_loss_cpu
    CUDA: ctc_loss_gpu

- func: _ctc_loss_backward(Tensor grad, Tensor log_probs, Tensor targets, int[] input_lengths, int[] target_lengths, Tensor neg_log_likelihood, Tensor log_alpha, int blank, bool zero_infinity=False) -> Tensor
  use_c10_dispatcher: full
  dispatch:
    CPU: ctc_loss_backward_cpu
    CUDA: ctc_loss_backward_gpu

- func: det(Tensor self) -> Tensor
  use_c10_dispatcher: full
  variants: function, method

- func: diag_embed(Tensor self, int offset=0, int dim1=-2, int dim2=-1) -> Tensor
  use_c10_dispatcher: full
  variants: function, method

- func: diagflat(Tensor self, int offset=0) -> Tensor
  use_c10_dispatcher: full
  variants: function, method

- func: diagonal(Tensor(a) self, int offset=0, int dim1=0, int dim2=1) -> Tensor(a)
  variants: function, method
  supports_named_tensor: True

- func: diagonal.Dimname(Tensor(a) self, *, Dimname outdim, Dimname dim1, Dimname dim2, int offset=0) -> Tensor(a)
  variants: function, method
  supports_named_tensor: True

- func: fill_diagonal_(Tensor(a!) self, Scalar fill_value, bool wrap=False) -> Tensor(a!)
  variants: method

- func: div.Tensor(Tensor self, Tensor other) -> Tensor
  use_c10_dispatcher: full
  variants: function, method
  dispatch:
    CPU: div
    CUDA: div
    SparseCPU: div_sparse
    SparseCUDA: div_sparse
  supports_named_tensor: True

- func: div_.Tensor(Tensor(a!) self, Tensor other) -> Tensor(a!)
  variants: method
  dispatch:
    CPU: div_
    CUDA: div_
    SparseCPU: div_sparse_
    SparseCUDA: div_sparse_
  supports_named_tensor: True

- func: div.out(Tensor self, Tensor other, *, Tensor(a!) out) -> Tensor(a!)
  dispatch:
    CPU: div_out
    CUDA: div_out
    SparseCPU: div_out_sparse_zerodim
    SparseCUDA: div_out_sparse_zerodim
  supports_named_tensor: True

# For C++ only, until we have conversion from C++ numbers to Tensor
- func: div.Scalar(Tensor self, Scalar other) -> Tensor
  use_c10_dispatcher: full
  variants: function, method
  supports_named_tensor: True

- func: div_.Scalar(Tensor(a!) self, Scalar other) -> Tensor(a!)
  variants: method
  supports_named_tensor: True

- func: dot(Tensor self, Tensor tensor) -> Tensor
  use_c10_dispatcher: full
  variants: function, method
  dispatch:
    CPU: legacy::cpu::_th_dot
    CUDA: legacy::cuda::_th_dot
  supports_named_tensor: True

- func: dot.out(Tensor self, Tensor tensor, *, Tensor(a!) out) -> Tensor(a!)
  supports_named_tensor: True

- func: einsum(str equation, Tensor[] tensors) -> Tensor
  use_c10_dispatcher: full

- func: embedding(Tensor weight, Tensor indices, int padding_idx=-1, bool scale_grad_by_freq=False, bool sparse=False) -> Tensor
  use_c10_dispatcher: full

- func: embedding_backward(Tensor grad, Tensor indices, int num_weights, int padding_idx, bool scale_grad_by_freq, bool sparse) -> Tensor
  use_c10_dispatcher: full

- func: embedding_dense_backward(Tensor grad_output, Tensor indices, int num_weights, int padding_idx, bool scale_grad_by_freq) -> Tensor
  use_c10_dispatcher: full
  dispatch:
    CPU: embedding_dense_backward_cpu
    CUDA: embedding_dense_backward_cuda

- func: embedding_renorm_(Tensor(a!) self, Tensor indices, float max_norm, float norm_type) -> Tensor(a!)
  dispatch:
    CPU: embedding_renorm_cpu_
    CUDA: embedding_renorm_cuda_

- func: embedding_sparse_backward(Tensor grad, Tensor indices, int num_weights, int padding_idx, bool scale_grad_by_freq) -> Tensor
  use_c10_dispatcher: full

# NOTE [ embedding_bag Native Functions ]
# The `_embedding_bag.*` variants assume that input tensors except for `weight`,
# e.g. `indices` and `offsets` (and `offset2bag`), are contiguous.
# We really only need to enforce this for `_embedding_bag` (the forward) because
# the backward inputs are the same as forward ones.
# The above `embedding_bag` wrapper is created to achieve this, e.g.,
# applying indices = indices.contiguous().
# The backward functions apply a check that these input tensors are contiguous.

- func: embedding_bag(Tensor weight, Tensor indices, Tensor offsets, bool scale_grad_by_freq=False, int mode=0, bool sparse=False, Tensor? per_sample_weights=None, bool include_last_offset=False) -> (Tensor, Tensor, Tensor, Tensor)

- func: _embedding_bag(Tensor weight, Tensor indices, Tensor offsets, bool scale_grad_by_freq=False, int mode=0, bool sparse=False, Tensor? per_sample_weights=None, bool include_last_offset=False) -> (Tensor, Tensor, Tensor, Tensor)
  dispatch:
    CPU: _embedding_bag_cpu
    CUDA: _embedding_bag_cuda

- func: _embedding_bag_backward(Tensor grad, Tensor indices, Tensor offsets, Tensor offset2bag, Tensor bag_size, Tensor maximum_indices, int num_weights, bool scale_grad_by_freq, int mode, bool sparse, Tensor? per_sample_weights) -> Tensor

- func: _embedding_bag_sparse_backward(Tensor grad, Tensor indices, Tensor offsets, Tensor offset2bag, Tensor bag_size, int num_weights, bool scale_grad_by_freq, int mode, Tensor? per_sample_weights) -> Tensor

- func: _embedding_bag_dense_backward(Tensor grad, Tensor indices, Tensor offsets, Tensor offset2bag, Tensor bag_size, Tensor maximum_indices, int num_weights, bool scale_grad_by_freq, int mode, Tensor? per_sample_weights) -> Tensor
  dispatch:
    CPU: _embedding_bag_dense_backward_cpu
    CUDA: _embedding_bag_dense_backward_cuda

- func: _embedding_bag_per_sample_weights_backward(Tensor grad, Tensor weight, Tensor indices, Tensor offsets, Tensor offset2bag, int mode) -> Tensor
  use_c10_dispatcher: full
  dispatch:
    CPU: _embedding_bag_per_sample_weights_backward_cpu
    CUDA: _embedding_bag_per_sample_weights_backward_cuda

- func: empty.names(int[] size, *, Dimname[]? names, ScalarType? dtype=None, Layout? layout=None, Device? device=None, bool? pin_memory=None, MemoryFormat? memory_format=None) -> Tensor
  device_guard: False

- func: empty.memory_format(int[] size, *, ScalarType? dtype=None, Layout? layout=None, Device? device=None, bool? pin_memory=None, MemoryFormat? memory_format=None) -> Tensor
  dispatch:
    CPU: empty_cpu
    CUDA: empty_cuda
    MkldnnCPU: empty_mkldnn
    SparseCPU: empty_sparse
    SparseCUDA: empty_sparse

- func: new_empty(Tensor self, int[] size, *, ScalarType? dtype=None, Layout? layout=None, Device? device=None, bool? pin_memory=None) -> Tensor
  variants: method

- func: new_full(Tensor self, int[] size, Scalar fill_value, *, ScalarType? dtype=None, Layout? layout=None, Device? device=None, bool? pin_memory=None) -> Tensor
  variants: method

- func: new_zeros(Tensor self, int[] size, *, ScalarType? dtype=None, Layout? layout=None, Device? device=None, bool? pin_memory=None) -> Tensor
  variants: method

# other overrides are to provide a more helpful error message that dtype is required
- func: _empty_affine_quantized(int[] size, *, ScalarType? dtype=None, Layout? layout=None, Device? device=None, bool? pin_memory=None, float scale=1, int zero_point=0, MemoryFormat? memory_format=contiguous_format) -> Tensor
  dispatch:
    CPU: empty_affine_quantized_other_backends_stub
    QuantizedCPU: empty_affine_quantized
    QuantizedCUDA: empty_affine_quantized

# it's a factory function receiving a tensor argument, thus overriding explicitly
# other overrides are to provide a more helpful error message that dtype is required
- func: _empty_per_channel_affine_quantized(int[] size, *, Tensor scales, Tensor zero_points, int axis, ScalarType? dtype=None, Layout? layout=None, Device? device=None, bool? pin_memory=None, MemoryFormat? memory_format=contiguous_format) -> Tensor
  category_override: factory
  dispatch:
    CPU: empty_per_channel_affine_quantized_other_backends_stub
    QuantizedCPU: empty_per_channel_affine_quantized_cpu

- func: resize_(Tensor(a!) self, int[] size, *, MemoryFormat? memory_format=None) -> Tensor(a!)
  manual_kernel_registration: True
  supports_named_tensor: True
  variants: method
  device_guard: False

- func: empty.out(int[] size, *, MemoryFormat? memory_format=None, Tensor(a!) out) -> Tensor(a!)
  device_guard: False

- func: empty_like(Tensor self, *, ScalarType? dtype=None, Layout? layout=None, Device? device=None, bool? pin_memory=None, MemoryFormat? memory_format=None) -> Tensor
  device_guard: False
  supports_named_tensor: True

- func: empty_strided(int[] size, int[] stride, *, ScalarType? dtype=None, Layout? layout=None, Device? device=None, bool? pin_memory=None) -> Tensor
  dispatch:
    CPU: empty_strided_cpu
    CUDA: empty_strided_cuda

- func: erf(Tensor self) -> Tensor
  use_c10_dispatcher: full
  supports_named_tensor: True
  variants: function, method

- func: erf_(Tensor(a!) self) -> Tensor(a!)
  supports_named_tensor: True
  variants: function, method
  dispatch:
    CPU: _erf__cpu
    CUDA: _erf__cuda

- func: erf.out(Tensor self, *, Tensor(a!) out) -> Tensor(a!)
  supports_named_tensor: True
  dispatch:
    CPU: _erf_out_cpu
    CUDA: _erf_out_cuda

- func: erfc(Tensor self) -> Tensor
  use_c10_dispatcher: full
  supports_named_tensor: True
  variants: function, method

- func: erfc_(Tensor(a!) self) -> Tensor(a!)
  supports_named_tensor: True
  variants: function, method
  dispatch:
    CPU: _erfc__cpu
    CUDA: _erfc__cuda

- func: erfc.out(Tensor self, *, Tensor(a!) out) -> Tensor(a!)
  supports_named_tensor: True
  dispatch:
    CPU: _erfc_out_cpu
    CUDA: _erfc_out_cuda

- func: exp(Tensor self) -> Tensor
  use_c10_dispatcher: full
  supports_named_tensor: True
  variants: function, method

- func: exp_(Tensor(a!) self) -> Tensor(a!)
  supports_named_tensor: True
  variants: function, method
  dispatch:
    CPU: _exp__cpu
    CUDA: _exp__cuda

- func: exp.out(Tensor self, *, Tensor(a!) out) -> Tensor(a!)
  supports_named_tensor: True
  dispatch:
    CPU: _exp_out_cpu
    CUDA: _exp_out_cuda

- func: expm1(Tensor self) -> Tensor
  use_c10_dispatcher: full
  supports_named_tensor: True
  variants: function, method

- func: expm1_(Tensor(a!) self) -> Tensor(a!)
  supports_named_tensor: True
  variants: function, method

- func: expm1.out(Tensor self, *, Tensor(a!) out) -> Tensor(a!)
  supports_named_tensor: True
  dispatch:
    CPU: expm1_out
    CUDA: expm1_out

- func: expand(Tensor(a) self, int[] size, *, bool implicit=False) -> Tensor(a)
  use_c10_dispatcher: full
  variants: method  # This is method-only to match the previous tensor API. In the future we could make this a function too.
  device_guard: False
  supports_named_tensor: True

- func: expand_as(Tensor self, Tensor other) -> Tensor
  use_c10_dispatcher: full
  variants: method  # This is method-only to match the previous tensor API. In the future we could make this a function too.
  device_guard: False

- func: eye(int n, *, ScalarType? dtype=None, Layout? layout=None, Device? device=None, bool? pin_memory=None) -> Tensor

- func: eye.m(int n, int m, *, ScalarType? dtype=None, Layout? layout=None, Device? device=None, bool? pin_memory=None) -> Tensor

- func: eye.out(int n, *, Tensor(a!) out) -> Tensor(a!)
  dispatch:
    CPU: eye_out_cpu
    CUDA: eye_out_cuda

- func: eye.m_out(int n, int m, *, Tensor(a!) out) -> Tensor(a!)
  dispatch:
    CPU: eye_out_cpu
    CUDA: eye_out_cuda

- func: flatten.using_ints(Tensor self, int start_dim=0, int end_dim=-1) -> Tensor
  use_c10_dispatcher: full
  variants: function, method
  supports_named_tensor: True

- func: flatten.named_out_dim(Tensor self, int start_dim, int end_dim, Dimname out_dim) -> Tensor
  variants: function, method
  supports_named_tensor: True

- func: flatten.using_names(Tensor self, Dimname start_dim, Dimname end_dim, Dimname out_dim) -> Tensor
  variants: function, method
  supports_named_tensor: True

- func: flatten.DimnameList(Tensor self, Dimname[] dims, Dimname out_dim) -> Tensor
  variants: function, method
  supports_named_tensor: True

- func: fill_.Scalar(Tensor(a!) self, Scalar value) -> Tensor(a!)
  supports_named_tensor: True
  variants: function, method

- func: fill_.Tensor(Tensor(a!) self, Tensor value) -> Tensor(a!)
  supports_named_tensor: True
  variants: function, method

- func: floor(Tensor self) -> Tensor
  use_c10_dispatcher: full
  supports_named_tensor: True
  variants: function, method

- func: floor_(Tensor(a!) self) -> Tensor(a!)
  supports_named_tensor: True
  variants: function, method

- func: floor.out(Tensor self, *, Tensor(a!) out) -> Tensor(a!)
  supports_named_tensor: True
  dispatch:
    CPU: floor_out
    CUDA: floor_out

- func: floor_divide(Tensor self, Tensor other) -> Tensor
  variants: function, method
  dispatch:
    CPU: floor_divide
    CUDA: floor_divide
    SparseCPU: floor_divide_sparse
    SparseCUDA: floor_divide_sparse
  supports_named_tensor: True

- func: floor_divide_.Tensor(Tensor(a!) self, Tensor other) -> Tensor(a!)
  variants: method
  dispatch:
    CPU: floor_divide_
    CUDA: floor_divide_
    SparseCPU: floor_divide_sparse_
    SparseCUDA: floor_divide_sparse_
  supports_named_tensor: True

- func: floor_divide.out(Tensor self, Tensor other, *, Tensor(a!) out) -> Tensor(a!)
  dispatch:
    CPU: floor_divide_out
    CUDA: floor_divide_out
    SparseCPU: floor_divide_out_sparse_zerodim
    SparseCUDA: floor_divide_out_sparse_zerodim
  supports_named_tensor: True

- func: floor_divide.Scalar(Tensor self, Scalar other) -> Tensor
  variants: function, method
  supports_named_tensor: True

- func: floor_divide_.Scalar(Tensor(a!) self, Scalar other) -> Tensor(a!)
  variants: method
  supports_named_tensor: True

- func: frac(Tensor self) -> Tensor
  use_c10_dispatcher: full
  supports_named_tensor: True
  variants: function, method

- func: frac_(Tensor(a!) self) -> Tensor(a!)
  supports_named_tensor: True
  variants: function, method

- func: frac.out(Tensor self, *, Tensor(a!) out) -> Tensor(a!)
  supports_named_tensor: True

- func: full.names(int[] size, Scalar fill_value, *, Dimname[]? names, ScalarType? dtype=None, Layout? layout=None, Device? device=None, bool? pin_memory=None) -> Tensor
  device_guard: False

- func: full(int[] size, Scalar fill_value, *, ScalarType? dtype=None, Layout? layout=None, Device? device=None, bool? pin_memory=None) -> Tensor

- func: full.out(int[] size, Scalar fill_value, *, Tensor(a!) out) -> Tensor(a!)

- func: full_like(Tensor self, Scalar fill_value, *, ScalarType? dtype=None, Layout? layout=None, Device? device=None, bool? pin_memory=None, MemoryFormat? memory_format=None) -> Tensor
  supports_named_tensor: True

- func: from_file(str filename, bool? shared=None, int? size=0, *, ScalarType? dtype=None, Layout? layout=None, Device? device=None, bool? pin_memory=None) -> Tensor
  dispatch:
    CPU: from_file

# NOTE [ grid_sampler Native Functions ]
# `grid_sampler` does all the shape checking and then dispatches to one of
# `cudnn_grid_sampler`, `grid_sampler_2d`, or `grid_sampler_3d`, each of which
# has the corresponding backward defined as native functions as well. Therefore,
# in these functions and their backwards, no more shape checking is done.
#
# Additionally, arguments `padding_mode` and `interpolation_mode` are cast to
# enums defined in `native/GridSampler.h`. `cudnn_grid_sampler` doesn't take in
# `interpolation_mode` because it only supports Bilinear interpolation mode.
# Nor does it take in `align_corners` because it only supports the mode
# `align_corners = True`.
- func: grid_sampler(Tensor input, Tensor grid, int interpolation_mode, int padding_mode, bool align_corners) -> Tensor
  use_c10_dispatcher: full

- func: grid_sampler_2d(Tensor input, Tensor grid, int interpolation_mode, int padding_mode, bool align_corners) -> Tensor
  use_c10_dispatcher: full
  dispatch:
    CPU: grid_sampler_2d_cpu
    CUDA: grid_sampler_2d_cuda

- func: grid_sampler_2d_backward(Tensor grad_output, Tensor input, Tensor grid, int interpolation_mode, int padding_mode, bool align_corners) -> (Tensor, Tensor)
  dispatch:
    CPU: grid_sampler_2d_backward_cpu
    CUDA: grid_sampler_2d_backward_cuda

- func: grid_sampler_3d(Tensor input, Tensor grid, int interpolation_mode, int padding_mode, bool align_corners) -> Tensor
  use_c10_dispatcher: full
  dispatch:
    CPU: grid_sampler_3d_cpu
    CUDA: grid_sampler_3d_cuda

- func: grid_sampler_3d_backward(Tensor grad_output, Tensor input, Tensor grid, int interpolation_mode, int padding_mode, bool align_corners) -> (Tensor, Tensor)
  dispatch:
    CPU: grid_sampler_3d_backward_cpu
    CUDA: grid_sampler_3d_backward_cuda

- func: hann_window(int window_length, *, ScalarType? dtype=None, Layout? layout=None, Device? device=None, bool? pin_memory=None) -> Tensor

- func: hann_window.periodic(int window_length, bool periodic, *, ScalarType? dtype=None, Layout? layout=None, Device? device=None, bool? pin_memory=None) -> Tensor

- func: hamming_window(int window_length, *, ScalarType? dtype=None, Layout? layout=None, Device? device=None, bool? pin_memory=None) -> Tensor

- func: hamming_window.periodic(int window_length, bool periodic, *, ScalarType? dtype=None, Layout? layout=None, Device? device=None, bool? pin_memory=None) -> Tensor

- func: hamming_window.periodic_alpha(int window_length, bool periodic, float alpha, *, ScalarType? dtype=None, Layout? layout=None, Device? device=None, bool? pin_memory=None) -> Tensor

- func: hamming_window.periodic_alpha_beta(int window_length, bool periodic, float alpha, float beta, *, ScalarType? dtype=None, Layout? layout=None, Device? device=None, bool? pin_memory=None) -> Tensor

- func: hinge_embedding_loss(Tensor self, Tensor target, float margin=1.0, int reduction=Mean) -> Tensor
  use_c10_dispatcher: full

- func: ger(Tensor self, Tensor vec2) -> Tensor
  use_c10_dispatcher: full
  variants: function, method

- func: ger.out(Tensor self, Tensor vec2, *, Tensor(a!) out) -> Tensor(a!)

- func: group_norm(Tensor input, int num_groups, Tensor? weight=None, Tensor? bias=None, float eps=1e-05, bool cudnn_enabled=True) -> Tensor

# FFT

- func: fft(Tensor self, int signal_ndim, bool normalized=False) -> Tensor
  use_c10_dispatcher: full
  variants: function, method

- func: ifft(Tensor self, int signal_ndim, bool normalized=False) -> Tensor
  use_c10_dispatcher: full
  variants: function, method

- func: rfft(Tensor self, int signal_ndim, bool normalized=False, bool onesided=True) -> Tensor
  use_c10_dispatcher: full
  variants: function, method

- func: irfft(Tensor self, int signal_ndim, bool normalized=False, bool onesided=True, int[] signal_sizes=[]) -> Tensor
  use_c10_dispatcher: full
  variants: function, method

- func: _fft_with_size(Tensor self, int signal_ndim, bool complex_input, bool complex_output, bool inverse, int[] checked_signal_sizes, bool normalized, bool onesided, int[] output_sizes) -> Tensor
  use_c10_dispatcher: full
  variants: function
  dispatch:
    CPU: _fft_mkl
    CUDA: _fft_cufft

- func: _cufft_get_plan_cache_size(int device_index) -> int
  use_c10_dispatcher: full

- func: _cufft_get_plan_cache_max_size(int device_index) -> int
  use_c10_dispatcher: full

- func: _cufft_set_plan_cache_max_size(int device_index, int max_size) -> ()

- func: _cufft_clear_plan_cache(int device_index) -> ()

- func: index.Tensor(Tensor self, Tensor?[] indices) -> Tensor
  variants: function, method
  # NB: This function is special-cased in tools/autograd/gen_variable_type.py
  # NB: The following functions are declared in aten/src/ATen/templates/TensorBody.h and defined in aten/src/ATen/TensorIndexing.cpp:
  # - Tensor Tensor::index(ArrayRef<TensorIndex> indices)
  # - Tensor Tensor::index(std::initializer_list<TensorIndex> indices)

- func: index_copy_(Tensor(a!) self, int dim, Tensor index, Tensor source) -> Tensor(a!)
  variants: method

- func: index_copy(Tensor self, int dim, Tensor index, Tensor source) -> Tensor
  use_c10_dispatcher: full
  variants: function, method

- func: index_copy_.dimname(Tensor(a!) self, Dimname dim, Tensor index, Tensor source) -> Tensor(a!)
  variants: method

- func: index_copy.dimname(Tensor self, Dimname dim, Tensor index, Tensor source) -> Tensor
  variants: function, method

- func: index_put_(Tensor(a!) self, Tensor?[] indices, Tensor values, bool accumulate=False) -> Tensor(a!)
  variants: function, method
  # NB: The following functions are declared in aten/src/ATen/templates/TensorBody.h and defined in aten/src/ATen/TensorIndexing.cpp:
  # - Tensor & Tensor::index_put_(ArrayRef<TensorIndex> indices, Tensor const & rhs)
  # - Tensor & Tensor::index_put_(ArrayRef<TensorIndex> indices, Scalar v)
  # - Tensor & Tensor::index_put_(std::initializer_list<TensorIndex> indices, Tensor const & rhs)
  # - Tensor & Tensor::index_put_(std::initializer_list<TensorIndex> indices, Scalar v)

- func: index_put(Tensor self, Tensor?[] indices, Tensor values, bool accumulate=False) -> Tensor
  variants: function, method

- func: _index_put_impl_(Tensor(a!) self, Tensor?[] indices, Tensor values, bool accumulate=False, bool unsafe=False) -> Tensor(a!)
  variants: function

- func: instance_norm(Tensor input, Tensor? weight, Tensor? bias, Tensor? running_mean, Tensor? running_var, bool use_input_stats, float momentum, float eps, bool cudnn_enabled) -> Tensor
  variants: function

- func: inverse(Tensor self) -> Tensor
  use_c10_dispatcher: full
  variants: function, method

- func: inverse.out(Tensor self, *, Tensor(a!) out) -> Tensor(a!)

- func: _inverse_helper(Tensor self) -> Tensor
  use_c10_dispatcher: full
  variants: function
  dispatch:
    CPU: _inverse_helper_cpu
    CUDA: _inverse_helper_cuda

- func: isclose(Tensor self, Tensor other, float rtol=1e-05, float atol=1e-08, bool equal_nan=False) -> Tensor
  use_c10_dispatcher: full
  variants: function, method

- func: isnan(Tensor self) -> Tensor
  use_c10_dispatcher: full
  variants: function
  device_guard: False
  supports_named_tensor: True
  dispatch:
    CPU: isnan
    CUDA: isnan
    SparseCPU: isnan_sparse
    SparseCUDA: isnan_sparse

- func: is_distributed(Tensor self) -> bool
  use_c10_dispatcher: full
  variants: function, method
  device_guard: False

- func: is_floating_point(Tensor self) -> bool
  use_c10_dispatcher: full
  variants: function, method
  device_guard: False
  supports_named_tensor: True

- func: is_complex(Tensor self) -> bool
  use_c10_dispatcher: full
  variants: function, method
  device_guard: False
  supports_named_tensor: True

- func: is_nonzero(Tensor self) -> bool
  use_c10_dispatcher: full
  variants: function, method
  device_guard: False
  supports_named_tensor: True

- func: is_same_size(Tensor self, Tensor other) -> bool
  use_c10_dispatcher: full
  variants: function, method
  device_guard: False
  supports_named_tensor: True

- func: is_signed(Tensor self) -> bool
  use_c10_dispatcher: full
  variants: function, method
  device_guard: False
  supports_named_tensor: True

- func: kl_div(Tensor self, Tensor target, int reduction=Mean, *, bool log_target=False) -> Tensor
  use_c10_dispatcher: full

- func: kl_div_backward(Tensor grad_output, Tensor self, Tensor target, int reduction=Mean, *, bool log_target=False) -> Tensor
  use_c10_dispatcher: full
  dispatch:
    CPU: kl_div_backward_cpu
    CUDA: kl_div_backward_cuda

- func: kthvalue(Tensor self, int k, int dim=-1, bool keepdim=False) -> (Tensor values, Tensor indices)
  supports_named_tensor: True
  variants: function, method

- func: kthvalue.values(Tensor self, int k, int dim=-1, bool keepdim=False, *, Tensor(a!) values, Tensor(b!) indices) -> (Tensor(a!) values, Tensor(b!) indices)
  supports_named_tensor: True
  dispatch:
    CPU: kthvalue_out_cpu
    CUDA: kthvalue_out_cuda

- func: kthvalue.dimname(Tensor self, int k, Dimname dim, bool keepdim=False) -> (Tensor values, Tensor indices)
  supports_named_tensor: True
  variants: function, method

- func: kthvalue.dimname_out(Tensor self, int k, Dimname dim, bool keepdim=False, *, Tensor(a!) values, Tensor(b!) indices) -> (Tensor(a!) values, Tensor(b!) indices)
  supports_named_tensor: True

- func: layer_norm(Tensor input, int[] normalized_shape, Tensor? weight=None, Tensor? bias=None, float eps=1e-05, bool cudnn_enable=True) -> Tensor

- func: native_layer_norm(Tensor input, Tensor? weight, Tensor? bias, int M, int N, float eps) -> (Tensor, Tensor, Tensor)
  dispatch:
    CPU: layer_norm_cpu
    CUDA: layer_norm_cuda

- func: native_layer_norm_backward(Tensor grad_out, Tensor input, Tensor mean, Tensor rstd, Tensor? weight, int M, int N, bool[3] output_mask) -> (Tensor, Tensor, Tensor)
  dispatch:
    CPU: layer_norm_backward_cpu
    CUDA: layer_norm_backward_cuda

- func: quantized_layer_norm(Tensor input, int[] normalized_shape, Tensor? weight, Tensor? bias, float eps, float output_scale, int output_zero_point) -> Tensor
  requires_tensor: True
  dispatch:
    QuantizedCPU: quantized_layer_norm_impl

- func: linear(Tensor input, Tensor weight, Tensor? bias=None) -> Tensor
  python_module: nn

- func: mkldnn_linear(Tensor input, Tensor weight, Tensor? bias=None) -> Tensor
  python_module: nn
  dispatch:
    MkldnnCPU: mkldnn_linear

- func: mkldnn_linear_backward_input(int[] input_size, Tensor grad_output, Tensor weight) -> Tensor
  requires_tensor: True

- func: mkldnn_linear_backward_weights(Tensor grad_output, Tensor input, Tensor weight, bool bias_defined) -> (Tensor, Tensor)
  requires_tensor: True

- func: mkldnn_linear_backward(Tensor self, Tensor grad_output, Tensor weight, bool[3] output_mask) -> (Tensor, Tensor, Tensor)
  requires_tensor: True

- func: fbgemm_linear_int8_weight_fp32_activation(Tensor input, Tensor weight, Tensor packed, Tensor col_offsets, Scalar weight_scale, Scalar weight_zero_point, Tensor bias) -> Tensor

- func: fbgemm_linear_int8_weight(Tensor input, Tensor weight, Tensor packed, Tensor col_offsets, Scalar weight_scale, Scalar weight_zero_point, Tensor bias) -> Tensor
  use_c10_dispatcher: full

- func: fbgemm_linear_quantize_weight(Tensor input) -> (Tensor, Tensor, float, int)

- func: fbgemm_pack_gemm_matrix_fp16(Tensor input) -> Tensor
  use_c10_dispatcher: full

- func: fbgemm_linear_fp16_weight_fp32_activation(Tensor input, Tensor packed_weight, Tensor bias) -> Tensor

- func: fbgemm_linear_fp16_weight(Tensor input, Tensor packed_weight, Tensor bias) -> Tensor
  use_c10_dispatcher: full

- func: fbgemm_pack_quantized_matrix(Tensor input) -> Tensor
  use_c10_dispatcher: full

- func: fbgemm_pack_quantized_matrix.KN(Tensor input, int K, int N) -> Tensor
  use_c10_dispatcher: full

- func: linspace(Scalar start, Scalar end, int steps=100, *, ScalarType? dtype=None, Layout? layout=None, Device? device=None, bool? pin_memory=None) -> Tensor

- func: linspace.out(Scalar start, Scalar end, int steps=100, *, Tensor(a!) out) -> Tensor(a!)
  dispatch:
    CPU: linspace_cpu_out
    CUDA: linspace_cuda_out

- func: log(Tensor self) -> Tensor
  use_c10_dispatcher: full
  supports_named_tensor: True
  variants: function, method

- func: log_(Tensor(a!) self) -> Tensor(a!)
  supports_named_tensor: True
  variants: function, method

- func: log.out(Tensor self, *, Tensor(a!) out) -> Tensor(a!)
  supports_named_tensor: True
  dispatch:
    CPU: log_out
    CUDA: log_out

- func: log10(Tensor self) -> Tensor
  use_c10_dispatcher: full
  supports_named_tensor: True
  variants: function, method

- func: log10_(Tensor(a!) self) -> Tensor(a!)
  supports_named_tensor: True
  variants: function, method

- func: log10.out(Tensor self, *, Tensor(a!) out) -> Tensor(a!)
  supports_named_tensor: True
  dispatch:
    CPU: log10_out
    CUDA: log10_out

- func: log1p(Tensor self) -> Tensor
  use_c10_dispatcher: full
  supports_named_tensor: True
  variants: function, method

- func: log1p_(Tensor(a!) self) -> Tensor(a!)
  supports_named_tensor: True
  variants: function, method
  dispatch:
    CPU: log1p_
    CUDA: log1p_
    SparseCPU: log1p_sparse_
    SparseCUDA: log1p_sparse_

- func: log1p.out(Tensor self, *, Tensor(a!) out) -> Tensor(a!)
  supports_named_tensor: True
  dispatch:
    CPU: log1p_out
    CUDA: log1p_out
    SparseCPU: log1p_out_sparse
    SparseCUDA: log1p_out_sparse

- func: log2(Tensor self) -> Tensor
  use_c10_dispatcher: full
  supports_named_tensor: True
  variants: function, method

- func: log2_(Tensor(a!) self) -> Tensor(a!)
  supports_named_tensor: True
  variants: function, method

- func: log2.out(Tensor self, *, Tensor(a!) out) -> Tensor(a!)
  supports_named_tensor: True
  dispatch:
    CPU: log2_out
    CUDA: log2_out

- func: logdet(Tensor self) -> Tensor
  use_c10_dispatcher: full
  variants: function, method

- func: logspace(Scalar start, Scalar end, int steps=100, float base=10.0, *, ScalarType? dtype=None, Layout? layout=None, Device? device=None, bool? pin_memory=None) -> Tensor

- func: logspace.out(Scalar start, Scalar end, int steps=100, float base=10.0, *, Tensor(a!) out) -> Tensor(a!)
  dispatch:
    CPU: logspace_cpu_out
    CUDA: logspace_cuda_out

# log_softmax allows positional dtype, unlike most operators, because kwonly is BC-breaking when loading jit models.
- func: log_softmax.int(Tensor self, int dim, ScalarType? dtype=None) -> Tensor
  variants: function, method
  supports_named_tensor: True

- func: log_softmax.Dimname(Tensor self, Dimname dim, *, ScalarType? dtype=None) -> Tensor
  variants: function, method
  supports_named_tensor: True

- func: _log_softmax(Tensor self, int dim, bool half_to_float) -> Tensor
  use_c10_dispatcher: full
  dispatch:
    CPU: log_softmax_cpu
    CUDA: log_softmax_cuda

- func: _log_softmax_backward_data(Tensor grad_output, Tensor output, int dim, Tensor self) -> Tensor
  use_c10_dispatcher: full
  dispatch:
    CPU: log_softmax_backward_cpu
    CUDA: log_softmax_backward_cuda

- func: logsumexp(Tensor self, int[1] dim, bool keepdim=False) -> Tensor
  use_c10_dispatcher: full
  supports_named_tensor: True
  variants: function, method

- func: logsumexp.out(Tensor self, int[1] dim, bool keepdim=False, *, Tensor(a!) out) -> Tensor(a!)
  supports_named_tensor: True

- func: logsumexp.names(Tensor self, Dimname[1] dim, bool keepdim=False) -> Tensor
  supports_named_tensor: True
  variants: function, method

- func: logsumexp.names_out(Tensor self, Dimname[1] dim, bool keepdim=False, *, Tensor(a!) out) -> Tensor(a!)
  supports_named_tensor: True

- func: margin_ranking_loss(Tensor input1, Tensor input2, Tensor target, float margin=0.0, int reduction=Mean) -> Tensor
  use_c10_dispatcher: full

- func: matmul(Tensor self, Tensor other) -> Tensor
  use_c10_dispatcher: full
  variants: function, method
  supports_named_tensor: True

- func: matmul.out(Tensor self, Tensor other, *, Tensor(a!) out) -> Tensor(a!)
  supports_named_tensor: True

- func: matrix_rank.tol(Tensor self, float tol, bool symmetric=False) -> Tensor
  use_c10_dispatcher: full

- func: matrix_rank(Tensor self, bool symmetric=False) -> Tensor
  use_c10_dispatcher: full

- func: matrix_power(Tensor self, int n) -> Tensor
  use_c10_dispatcher: full
  variants: function, method

- func: max.dim(Tensor self, int dim, bool keepdim=False) -> (Tensor values, Tensor indices)
  variants: function, method
  supports_named_tensor: True

- func: max.dim_max(Tensor self, int dim, bool keepdim=False, *, Tensor(a!) max, Tensor(b!) max_values) -> (Tensor(a!) values, Tensor(b!) indices)
  supports_named_tensor: True

- func: max_values(Tensor self, int[1] dim, bool keepdim=False) -> Tensor
  use_c10_dispatcher: full
  variants: function, method

- func: max.names_dim(Tensor self, Dimname dim, bool keepdim=False) -> (Tensor values, Tensor indices)
  variants: function, method
  supports_named_tensor: True

- func: max.names_dim_max(Tensor self, Dimname dim, bool keepdim=False, *, Tensor(a!) max, Tensor(b!) max_values) -> (Tensor(a!) values, Tensor(b!) indices)
  supports_named_tensor: True

- func: max_values.names(Tensor self, Dimname[1] dim, bool keepdim=False) -> Tensor
  variants: function, method

# Return: (Tensor output, Tensor indices)
- func: max_pool1d_with_indices(Tensor self, int[1] kernel_size, int[1] stride=[], int[1] padding=0, int[1] dilation=1, bool ceil_mode=False) -> (Tensor, Tensor)
  use_c10_dispatcher: full
  supports_named_tensor: True

- func: max_pool1d(Tensor self, int[1] kernel_size, int[1] stride=[], int[1] padding=0, int[1] dilation=1, bool ceil_mode=False) -> Tensor
  use_c10_dispatcher: full
  supports_named_tensor: True

- func: max_pool2d(Tensor self, int[2] kernel_size, int[2] stride=[], int[2] padding=0, int[2] dilation=1, bool ceil_mode=False) -> Tensor
  use_c10_dispatcher: full
  supports_named_tensor: True

- func: mkldnn_max_pool2d(Tensor self, int[2] kernel_size, int[2] stride=[], int[2] padding=0, int[2] dilation=1, bool ceil_mode=False) -> Tensor
  use_c10_dispatcher: full
  requires_tensor: True
  dispatch:
    MkldnnCPU: mkldnn_max_pool2d

- func: mkldnn_max_pool2d_backward(Tensor grad_output, Tensor output, Tensor input, int[2] kernel_size, int[2] stride=[], int[2] padding=0, int[2] dilation=1, bool ceil_mode=False) -> Tensor
  dispatch:
    MkldnnCPU: mkldnn_max_pool2d_backward

- func: quantized_max_pool2d(Tensor self, int[2] kernel_size, int[2] stride=[], int[2] padding=0, int[2] dilation=1, bool ceil_mode=False) -> Tensor
  use_c10_dispatcher: full
  requires_tensor: True
  dispatch:
    QuantizedCPU: quantized_max_pool2d

- func: max_pool3d(Tensor self, int[3] kernel_size, int[3] stride=[], int[3] padding=0, int[3] dilation=1, bool ceil_mode=False) -> Tensor
  use_c10_dispatcher: full
  supports_named_tensor: True

# The CPU and GPU dispatch variants are named weirdly here because otherwise there
# are namespacing issues in C++
- func: mean(Tensor self, *, ScalarType? dtype=None) -> Tensor
  variants: function, method
  supports_named_tensor: True
  dispatch:
    CPU: mean_cpu_gpu
    CUDA: mean_cpu_gpu
    QuantizedCPU: quantized_mean_cpu

- func: mean.dim(Tensor self, int[1] dim, bool keepdim=False, *, ScalarType? dtype=None) -> Tensor
  variants: function, method
  supports_named_tensor: True
  dispatch:
    CPU: mean_cpu_gpu
    CUDA: mean_cpu_gpu
    QuantizedCPU: quantized_mean_cpu

- func: mean.out(Tensor self, int[1] dim, bool keepdim=False, *, ScalarType? dtype=None, Tensor(a!) out) -> Tensor(a!)
  supports_named_tensor: True
  dispatch:
    CPU: mean_out_cpu_gpu
    CUDA: mean_out_cpu_gpu
    QuantizedCPU: quantized_mean_out_cpu

- func: mean.names_dim(Tensor self, Dimname[1] dim, bool keepdim=False, *, ScalarType? dtype=None) -> Tensor
  variants: function, method
  supports_named_tensor: True

- func: mean.names_out(Tensor self, Dimname[1] dim, bool keepdim=False, *, ScalarType? dtype=None, Tensor(a!) out) -> Tensor(a!)
  supports_named_tensor: True

- func: median.dim(Tensor self, int dim, bool keepdim=False) -> (Tensor values, Tensor indices)
  supports_named_tensor: True
  variants: function, method

- func: median.dim_values(Tensor self, int dim, bool keepdim=False, *, Tensor(a!) values, Tensor(b!) indices) -> (Tensor(a!) values, Tensor(b!) indices)
  supports_named_tensor: True

- func: median.names_dim(Tensor self, Dimname dim, bool keepdim=False) -> (Tensor values, Tensor indices)
  supports_named_tensor: True
  variants: function, method

- func: median.names_dim_values(Tensor self, Dimname dim, bool keepdim=False, *, Tensor(a!) values, Tensor(b!) indices) -> (Tensor(a!) values, Tensor(b!) indices)
  supports_named_tensor: True

- func: min.dim(Tensor self, int dim, bool keepdim=False) -> (Tensor values, Tensor indices)
  variants: function, method
  supports_named_tensor: True

- func: min.dim_min(Tensor self, int dim, bool keepdim=False, *, Tensor(a!) min, Tensor(b!) min_indices) -> (Tensor(a!) values, Tensor(b!) indices)
  supports_named_tensor: True

- func: min_values(Tensor self, int[1] dim, bool keepdim=False) -> Tensor
  use_c10_dispatcher: full
  variants: function, method

- func: min.names_dim(Tensor self, Dimname dim, bool keepdim=False) -> (Tensor values, Tensor indices)
  variants: function, method
  supports_named_tensor: True

- func: min.names_dim_min(Tensor self, Dimname dim, bool keepdim=False, *, Tensor(a!) min, Tensor(b!) min_indices) -> (Tensor(a!) values, Tensor(b!) indices)
  supports_named_tensor: True

- func: min_values.names(Tensor self, Dimname[1] dim, bool keepdim=False) -> Tensor
  variants: function, method

- func: mkldnn_convolution(Tensor self, Tensor weight, Tensor? bias, int[] padding, int[] stride, int[] dilation, int groups) -> Tensor

- func: mkldnn_convolution_backward_input(int[] self_size, Tensor grad_output, Tensor weight, int[] padding, int[] stride, int[] dilation, int groups, bool bias_defined) -> Tensor
  use_c10_dispatcher: full

- func: mkldnn_convolution_backward_weights(Tensor weight, Tensor grad_output, Tensor self, int[] padding, int[] stride, int[] dilation, int groups, bool bias_defined) -> (Tensor, Tensor)
  use_c10_dispatcher: full

- func: mkldnn_convolution_backward(Tensor self, Tensor grad_output, Tensor weight, int[] padding, int[] stride, int[] dilation, int groups, bool[3] output_mask) -> (Tensor, Tensor, Tensor)

- func: miopen_batch_norm(Tensor input, Tensor weight, Tensor? bias, Tensor? running_mean, Tensor? running_var, bool training, float exponential_average_factor, float epsilon) -> (Tensor, Tensor, Tensor)
  dispatch:
    CUDA: miopen_batch_norm

- func: miopen_batch_norm_backward(Tensor input, Tensor grad_output, Tensor weight, Tensor? running_mean, Tensor? running_var, Tensor? save_mean, Tensor? save_var, float epsilon) -> (Tensor, Tensor, Tensor)
  dispatch:
    CUDA: miopen_batch_norm_backward

- func: miopen_convolution(Tensor self, Tensor weight, Tensor? bias, int[] padding, int[] stride, int[] dilation, int groups, bool benchmark, bool deterministic) -> Tensor
  dispatch:
    CUDA: miopen_convolution

- func: miopen_convolution_backward_input(int[] self_size, Tensor grad_output, Tensor weight, int[] padding, int[] stride, int[] dilation, int groups, bool benchmark, bool deterministic) -> Tensor
  use_c10_dispatcher: full
  dispatch:
    CUDA: miopen_convolution_backward_input

- func: miopen_convolution_backward(Tensor self, Tensor grad_output, Tensor weight, int[] padding, int[] stride, int[] dilation, int groups, bool benchmark, bool deterministic, bool[3] output_mask) -> (Tensor, Tensor, Tensor)
  use_c10_dispatcher: full
  dispatch:
    CUDA: miopen_convolution_backward

- func: miopen_convolution_backward_bias(Tensor grad_output) -> Tensor
  use_c10_dispatcher: full
  dispatch:
    CUDA: miopen_convolution_backward_bias

- func: miopen_convolution_backward_weight(int[] weight_size, Tensor grad_output, Tensor self, int[] padding, int[] stride, int[] dilation, int groups, bool benchmark, bool deterministic) -> Tensor
  use_c10_dispatcher: full
  dispatch:
    CUDA: miopen_convolution_backward_weight

- func: miopen_convolution_transpose(Tensor self, Tensor weight, Tensor? bias, int[] padding, int[] output_padding, int[] stride, int[] dilation, int groups, bool benchmark, bool deterministic) -> Tensor
  dispatch:
    CUDA: miopen_convolution_transpose

# NB: output_padding not strictly needed here, but it's helpful for the float
# backwards
- func: miopen_convolution_transpose_backward(Tensor self, Tensor grad_output, Tensor weight, int[] padding, int[] output_padding, int[] stride, int[] dilation, int groups, bool benchmark, bool deterministic, bool[3] output_mask) -> (Tensor, Tensor, Tensor)
  use_c10_dispatcher: full
  dispatch:
    CUDA: miopen_convolution_transpose_backward

- func: miopen_convolution_transpose_backward_input(Tensor grad_output, Tensor weight, int[] padding, int[] stride, int[] dilation, int groups, bool benchmark, bool deterministic) -> Tensor
  use_c10_dispatcher: full
  dispatch:
    CUDA: miopen_convolution_transpose_backward_input

- func: miopen_convolution_transpose_backward_weight(int[] weight_size, Tensor grad_output, Tensor self, int[] padding, int[] stride, int[] dilation, int groups, bool benchmark, bool deterministic) -> Tensor
  use_c10_dispatcher: full
  dispatch:
    CUDA: miopen_convolution_transpose_backward_weight

- func: miopen_depthwise_convolution(Tensor self, Tensor weight, Tensor? bias, int[] padding, int[] stride, int[] dilation, int groups, bool benchmark, bool deterministic) -> Tensor
  dispatch:
    CUDA: miopen_depthwise_convolution

- func: miopen_depthwise_convolution_backward_input(int[] self_size, Tensor grad_output, Tensor weight, int[] padding, int[] stride, int[] dilation, int groups, bool benchmark, bool deterministic) -> Tensor
  use_c10_dispatcher: full
  dispatch:
    CUDA: miopen_depthwise_convolution_backward_input

- func: miopen_depthwise_convolution_backward(Tensor self, Tensor grad_output, Tensor weight, int[] padding, int[] stride, int[] dilation, int groups, bool benchmark, bool deterministic, bool[3] output_mask) -> (Tensor, Tensor, Tensor)
  use_c10_dispatcher: full
  dispatch:
    CUDA: miopen_depthwise_convolution_backward

- func: miopen_depthwise_convolution_backward_weight(int[] weight_size, Tensor grad_output, Tensor self, int[] padding, int[] stride, int[] dilation, int groups, bool benchmark, bool deterministic) -> Tensor
  use_c10_dispatcher: full
  dispatch:
    CUDA: miopen_depthwise_convolution_backward_weight

- func: miopen_rnn(Tensor input, Tensor[] weight, int weight_stride0, Tensor hx, Tensor? cx, int mode, int hidden_size, int num_layers, bool batch_first, float dropout, bool train, bool bidirectional, int[] batch_sizes, Tensor? dropout_state) -> (Tensor, Tensor, Tensor, Tensor, Tensor)
  dispatch:
    CUDA: miopen_rnn

- func: miopen_rnn_backward(Tensor input, Tensor[] weight, int weight_stride0, Tensor weight_buf, Tensor hx, Tensor? cx, Tensor output, Tensor? grad_output, Tensor? grad_hy, Tensor? grad_cy, int mode, int hidden_size, int num_layers, bool batch_first, float dropout, bool train, bool bidirectional, int[] batch_sizes, Tensor? dropout_state, Tensor reserve, bool[4] output_mask) -> (Tensor, Tensor, Tensor, Tensor[])
  dispatch:
    CUDA: miopen_rnn_backward

- func: mm(Tensor self, Tensor mat2) -> Tensor
  use_c10_dispatcher: full
  variants: function, method
  dispatch:
    CPU: mm_cpu
    CUDA: mm_cuda
    SparseCPU: _sparse_mm
    SparseCUDA: _sparse_mm
  supports_named_tensor: True

- func: mm.out(Tensor self, Tensor mat2, *, Tensor(a!) out) -> Tensor(a!)
  dispatch:
    CPU: mm_cpu_out
    CUDA: mm_out_cuda
    SparseCPU: _sparse_mm_out
    SparseCUDA: _sparse_mm_out
  supports_named_tensor: True

- func: _sparse_mm(Tensor sparse, Tensor dense) -> Tensor
  use_c10_dispatcher: full

- func: mode(Tensor self, int dim=-1, bool keepdim=False) -> (Tensor values, Tensor indices)
  supports_named_tensor: True
  variants: function, method

- func: mode.values(Tensor self, int dim=-1, bool keepdim=False, *, Tensor(a!) values, Tensor(b!) indices) -> (Tensor(a!) values, Tensor(b!) indices)
  supports_named_tensor: True

- func: mode.dimname(Tensor self, Dimname dim, bool keepdim=False) -> (Tensor values, Tensor indices)
  variants: function, method
  supports_named_tensor: True

- func: mode.dimname_out(Tensor self, Dimname dim, bool keepdim=False, *, Tensor(a!) values, Tensor(b!) indices) -> (Tensor(a!) values, Tensor(b!) indices)
  supports_named_tensor: True

- func: mul.Tensor(Tensor self, Tensor other) -> Tensor
  use_c10_dispatcher: full
  variants: function, method
  dispatch:
    CPU: mul
    CUDA: mul
    SparseCPU: mul_sparse
    SparseCUDA: mul_sparse
    MkldnnCPU: mkldnn_mul
  supports_named_tensor: True

- func: mul_.Tensor(Tensor(a!) self, Tensor other) -> Tensor(a!)
  variants: method
  dispatch:
    CPU: mul_
    CUDA: mul_
    SparseCPU: mul_sparse_
    SparseCUDA: mul_sparse_
    MkldnnCPU: mkldnn_mul_
  supports_named_tensor: True

- func: mul.out(Tensor self, Tensor other, *, Tensor(a!) out) -> Tensor(a!)
  dispatch:
    CPU: mul_out
    CUDA: mul_out
    SparseCPU: mul_out_sparse_cpu
    SparseCUDA: mul_out_sparse_cuda
    MkldnnCPU: mkldnn_mul_out
  supports_named_tensor: True

  # For C++ only, until we have conversion from C++ numbers to Tensor
- func: mul.Scalar(Tensor self, Scalar other) -> Tensor
  use_c10_dispatcher: full
  variants: function, method

- func: mul_.Scalar(Tensor(a!) self, Scalar other) -> Tensor(a!)
  variants: method

- func: mv(Tensor self, Tensor vec) -> Tensor
  use_c10_dispatcher: full
  variants: function, method
  dispatch:
    CPU: mv
    CUDA: mv
    SparseCPU: mv_sparse
    SparseCUDA: mv_sparse
  supports_named_tensor: True

- func: mv.out(Tensor self, Tensor vec, *, Tensor(a!) out) -> Tensor(a!)
  supports_named_tensor: True

- func: mvlgamma(Tensor self, int p) -> Tensor
  use_c10_dispatcher: full
  variants: function, method

- func: mvlgamma_(Tensor(a!) self, int p) -> Tensor(a!)
  variants: method

- func: narrow_copy(Tensor self, int dim, int start, int length) -> Tensor
  use_c10_dispatcher: full
  variants: method
  dispatch:
    CPU: narrow_copy_dense
    CUDA: narrow_copy_dense
    SparseCPU: narrow_copy_sparse
    SparseCUDA: narrow_copy_sparse

- func: narrow(Tensor(a) self, int dim, int start, int length) -> Tensor(a)
  variants: function, method
  device_guard: False
  supports_named_tensor: True

- func: narrow.Tensor(Tensor(a) self, int dim, Tensor start, int length) -> Tensor(a)
  variants: function, method
  device_guard: False
  supports_named_tensor: True

- func: native_batch_norm(Tensor input, Tensor? weight, Tensor? bias, Tensor? running_mean, Tensor? running_var, bool training, float momentum, float eps) -> (Tensor, Tensor, Tensor)
  dispatch:
    CPU: batch_norm_cpu
    CUDA: batch_norm_cuda
    MkldnnCPU: mkldnn_batch_norm

- func: native_batch_norm.out(Tensor input, Tensor? weight, Tensor? bias, Tensor? running_mean, Tensor? running_var, bool training, float momentum, float eps, *, Tensor(a!) out, Tensor(b!) save_mean, Tensor(c!) save_invstd) -> (Tensor(a!), Tensor(b!), Tensor(c!))
  dispatch:
    CUDA: batch_norm_cuda_out

- func: batch_norm_stats(Tensor input, float eps) -> (Tensor, Tensor)
  dispatch:
    CUDA: batch_norm_stats_cuda

- func: batch_norm_elemt(Tensor input, Tensor? weight, Tensor? bias, Tensor mean, Tensor invstd, float eps) -> Tensor
  dispatch:
    CUDA: batch_norm_elemt_cuda

- func: batch_norm_elemt.out(Tensor input, Tensor? weight, Tensor? bias, Tensor mean, Tensor invstd, float eps, *, Tensor(a!) out) -> Tensor(a!)
  dispatch:
    CUDA: batch_norm_elemt_cuda_out

# for backward compatibility
- func: batch_norm_gather_stats(Tensor input, Tensor mean, Tensor invstd, Tensor? running_mean, Tensor? running_var, float momentum, float eps, int count) -> (Tensor, Tensor)
  dispatch:
    CUDA: batch_norm_gather_stats_cuda

- func: batch_norm_gather_stats_with_counts(Tensor input, Tensor mean, Tensor invstd, Tensor? running_mean, Tensor? running_var, float momentum, float eps, Tensor counts) -> (Tensor, Tensor)
  dispatch:
    CUDA: batch_norm_gather_stats_with_counts_cuda

- func: native_batch_norm_backward(Tensor grad_out, Tensor input, Tensor? weight, Tensor? running_mean, Tensor? running_var, Tensor? save_mean, Tensor? save_invstd, bool train, float eps, bool[3] output_mask) -> (Tensor, Tensor, Tensor)
  dispatch:
    CPU: batch_norm_backward_cpu
    CUDA: batch_norm_backward_cuda
    MkldnnCPU: mkldnn_batch_norm_backward

- func: batch_norm_backward_reduce(Tensor grad_out, Tensor input, Tensor mean, Tensor invstd, Tensor? weight, bool input_g, bool weight_g, bool bias_g) -> (Tensor, Tensor, Tensor, Tensor)
  dispatch:
    CUDA: batch_norm_backward_reduce_cuda

- func: batch_norm_backward_elemt(Tensor grad_out, Tensor input, Tensor mean, Tensor invstd, Tensor? weight, Tensor mean_dy, Tensor mean_dy_xmu) -> Tensor
  dispatch:
    CUDA: batch_norm_backward_elemt_cuda

- func: batch_norm_update_stats(Tensor input, Tensor? running_mean, Tensor? running_var, float momentum) -> (Tensor, Tensor)
  dispatch:
    CPU: batch_norm_update_stats_cpu
    CUDA: batch_norm_update_stats_cuda

- func: _nnpack_available() -> bool
  use_c10_dispatcher: full

- func: _nnpack_spatial_convolution(Tensor input, Tensor weight, Tensor? bias, int[2] padding, int[2] stride=1) -> Tensor
  variants: function

- func: _nnpack_spatial_convolution_backward(Tensor input, Tensor grad_output, Tensor weight, int[2] padding, bool[3] output_mask) -> (Tensor, Tensor, Tensor)
  use_c10_dispatcher: full
  variants: function

- func: _nnpack_spatial_convolution_backward_input(Tensor input, Tensor grad_output, Tensor weight, int[2] padding) -> Tensor
  use_c10_dispatcher: full
  variants: function

- func: _nnpack_spatial_convolution_backward_weight(Tensor input, int[] weightsize, Tensor grad_output, int[2] padding) -> Tensor
  use_c10_dispatcher: full
  variants: function

- func: ones.names(int[] size, *, Dimname[]? names, ScalarType? dtype=None, Layout? layout=None, Device? device=None, bool? pin_memory=None) -> Tensor
  device_guard: False

- func: ones(int[] size, *, ScalarType? dtype=None, Layout? layout=None, Device? device=None, bool? pin_memory=None) -> Tensor

- func: ones.out(int[] size, *, Tensor(a!) out) -> Tensor(a!)

- func: ones_like(Tensor self, *, ScalarType? dtype=None, Layout? layout=None, Device? device=None, bool? pin_memory=None, MemoryFormat? memory_format=None) -> Tensor
  supports_named_tensor: True

- func: pairwise_distance(Tensor x1, Tensor x2, float p=2, float eps=1e-06, bool keepdim=False) -> Tensor
  use_c10_dispatcher: full

- func: cdist(Tensor x1, Tensor x2, float p=2, int? compute_mode=None) -> Tensor
  supports_named_tensor: True

- func: _cdist_forward(Tensor x1, Tensor x2, float p, int? compute_mode) -> Tensor
  use_c10_dispatcher: full
  supports_named_tensor: True

- func: _cdist_backward(Tensor grad, Tensor x1, Tensor x2, float p, Tensor cdist) -> Tensor
  use_c10_dispatcher: full

- func: pdist(Tensor self, float p=2) -> Tensor
  use_c10_dispatcher: full

- func: _pdist_forward(Tensor self, float p=2) -> Tensor
  use_c10_dispatcher: full

- func: _pdist_backward(Tensor grad, Tensor self, float p, Tensor pdist) -> Tensor
  use_c10_dispatcher: full

- func: cosine_similarity(Tensor x1, Tensor x2, int dim=1, float eps=1e-08) -> Tensor
  use_c10_dispatcher: full
  variants: function

- func: permute(Tensor(a) self, int[] dims) -> Tensor(a)
  use_c10_dispatcher: full
  variants: method  # This is method-only to match the previous tensor API. In the future we could make this a function too.

# Only exposed from C++ -- in Python,
# we expose it as an attribute `T`, not a function.
#
# I'd like to name this "T" in C++ too, but
# calling a native function "T" causes undefined
# behavior on Windows, for reasons I don't understand
# (maybe related to capital letter collation somehow...)
- func: numpy_T(Tensor(a) self) -> Tensor(a)
  variants: method

- func: pixel_shuffle(Tensor self, int upscale_factor) -> Tensor
  use_c10_dispatcher: full

- func: is_pinned(Tensor self) -> bool
  use_c10_dispatcher: full
  variants: method
  supports_named_tensor: True

- func: pin_memory(Tensor self) -> Tensor
  use_c10_dispatcher: full
  variants: method

- func: pinverse(Tensor self, float rcond=1e-15) -> Tensor
  use_c10_dispatcher: full
  variants: function, method

- func: poisson_nll_loss(Tensor input, Tensor target, bool log_input, bool full, float eps, int reduction) -> Tensor
  use_c10_dispatcher: full
  variants: function

- func: scalar_tensor(Scalar s, *, ScalarType? dtype=None, Layout? layout=None, Device? device=None, bool? pin_memory=None) -> Tensor

- func: rand.names(int[] size, *, Dimname[]? names, ScalarType? dtype=None, Layout? layout=None, Device? device=None, bool? pin_memory=None) -> Tensor
  device_guard: False

- func: rand.generator_with_names(int[] size, *, Generator? generator, Dimname[]? names, ScalarType? dtype=None, Layout? layout=None, Device? device=None, bool? pin_memory=None) -> Tensor
  device_guard: False

- func: rand(int[] size, *, ScalarType? dtype=None, Layout? layout=None, Device? device=None, bool? pin_memory=None) -> Tensor

- func: rand.generator(int[] size, *, Generator? generator, ScalarType? dtype=None, Layout? layout=None, Device? device=None, bool? pin_memory=None) -> Tensor

- func: rand.out(int[] size, *, Tensor(a!) out) -> Tensor(a!)

- func: rand.generator_out(int[] size, *, Generator? generator, Tensor(a!) out) -> Tensor(a!)

- func: rand_like(Tensor self, *, ScalarType? dtype=None, Layout? layout=None, Device? device=None, bool? pin_memory=None, MemoryFormat? memory_format=None) -> Tensor
  supports_named_tensor: True

- func: randint(int high, int[] size, *, ScalarType? dtype=None, Layout? layout=None, Device? device=None, bool? pin_memory=None) -> Tensor

- func: randint.generator(int high, int[] size, *, Generator? generator, ScalarType? dtype=None, Layout? layout=None, Device? device=None, bool? pin_memory=None) -> Tensor

- func: randint.low(int low, int high, int[] size, *, ScalarType? dtype=None, Layout? layout=None, Device? device=None, bool? pin_memory=None) -> Tensor

- func: randint.low_generator(int low, int high, int[] size, *, Generator? generator, ScalarType? dtype=None, Layout? layout=None, Device? device=None, bool? pin_memory=None) -> Tensor

- func: randint.out(int high, int[] size, *, Tensor(a!) out) -> Tensor(a!)

- func: randint.generator_out(int high, int[] size, *, Generator? generator, Tensor(a!) out) -> Tensor(a!)

- func: randint.low_out(int low, int high, int[] size, *, Tensor(a!) out) -> Tensor(a!)

- func: randint.low_generator_out(int low, int high, int[] size, *, Generator? generator, Tensor(a!) out) -> Tensor(a!)

- func: randint_like(Tensor self, int high, *, ScalarType? dtype=None, Layout? layout=None, Device? device=None, bool? pin_memory=None, MemoryFormat? memory_format=None) -> Tensor

- func: randint_like.low_dtype(Tensor self, int low, int high, *, ScalarType? dtype=None, Layout? layout=None, Device? device=None, bool? pin_memory=None, MemoryFormat? memory_format=None) -> Tensor

- func: randn(int[] size, *, ScalarType? dtype=None, Layout? layout=None, Device? device=None, bool? pin_memory=None) -> Tensor

- func: randn.generator(int[] size, *, Generator? generator, ScalarType? dtype=None, Layout? layout=None, Device? device=None, bool? pin_memory=None) -> Tensor

- func: randn.names(int[] size, *, Dimname[]? names, ScalarType? dtype=None, Layout? layout=None, Device? device=None, bool? pin_memory=None) -> Tensor
  device_guard: False

- func: randn.generator_with_names(int[] size, *, Generator? generator, Dimname[]? names, ScalarType? dtype=None, Layout? layout=None, Device? device=None, bool? pin_memory=None) -> Tensor
  device_guard: False

- func: randn.out(int[] size, *, Tensor(a!) out) -> Tensor(a!)

- func: randn.generator_out(int[] size, *, Generator? generator, Tensor(a!) out) -> Tensor(a!)

- func: randn_like(Tensor self, *, ScalarType? dtype=None, Layout? layout=None, Device? device=None, bool? pin_memory=None, MemoryFormat? memory_format=None) -> Tensor
  supports_named_tensor: True

- func: randperm(int n, *, ScalarType? dtype=None, Layout? layout=None, Device? device=None, bool? pin_memory=None) -> Tensor

- func: randperm.generator(int n, *, Generator? generator, ScalarType? dtype=None, Layout? layout=None, Device? device=None, bool? pin_memory=None) -> Tensor

- func: randperm.out(int n, *, Tensor(a!) out) -> Tensor(a!)

- func: randperm.generator_out(int n, *, Generator? generator, Tensor(a!) out) -> Tensor(a!)
  dispatch:
    CPU: randperm_out_cpu
    CUDA: randperm_out_cuda

- func: range.step(Scalar start, Scalar end, Scalar step=1, *, ScalarType? dtype=None, Layout? layout=None, Device? device=None, bool? pin_memory=None) -> Tensor

- func: range(Scalar start, Scalar end, *, ScalarType? dtype=None, Layout? layout=None, Device? device=None, bool? pin_memory=None) -> Tensor

- func: range.out(Scalar start, Scalar end, Scalar step=1, *, Tensor(a!) out) -> Tensor(a!)
  dispatch:
    CPU: range_cpu_out
    CUDA: range_cuda_out

- func: reciprocal(Tensor self) -> Tensor
  use_c10_dispatcher: full
  supports_named_tensor: True
  variants: function, method

- func: reciprocal_(Tensor(a!) self) -> Tensor(a!)
  supports_named_tensor: True
  variants: function, method

- func: reciprocal.out(Tensor self, *, Tensor(a!) out) -> Tensor(a!)
  supports_named_tensor: True

- func: neg(Tensor self) -> Tensor
  use_c10_dispatcher: full
  supports_named_tensor: True
  variants: function, method

- func: neg_(Tensor(a!) self) -> Tensor(a!)
  supports_named_tensor: True
  variants: function, method

- func: neg.out(Tensor self, *, Tensor(a!) out) -> Tensor(a!)
  supports_named_tensor: True
  dispatch:
    CPU: neg_out
    CUDA: neg_out

- func: repeat(Tensor self, int[] repeats) -> Tensor
  use_c10_dispatcher: full
  variants: method  # This is method-only to match the previous tensor API. In the future we could make this a function too.

- func: repeat_interleave.Tensor(Tensor repeats) -> Tensor
  use_c10_dispatcher: full
  variants: function
  dispatch:
    CPU: repeat_interleave_cpu
    CUDA: repeat_interleave_cuda

- func: repeat_interleave.self_Tensor(Tensor self, Tensor repeats, int? dim=None) -> Tensor
  use_c10_dispatcher: full
  variants: function, method

- func: repeat_interleave.self_int(Tensor self, int repeats, int? dim=None) -> Tensor
  use_c10_dispatcher: full
  variants: function, method

- func: reshape(Tensor self, int[] shape) -> Tensor
  use_c10_dispatcher: full
  variants: function, method
  device_guard: False
  supports_named_tensor: True

- func: _mkldnn_reshape(Tensor self, int[] shape) -> Tensor
  use_c10_dispatcher: full
  device_guard: False
  requires_tensor: True
  dispatch:
    MkldnnCPU: mkldnn_reshape

- func: reshape_as(Tensor self, Tensor other) -> Tensor
  use_c10_dispatcher: full
  variants: method
  device_guard: False

- func: round(Tensor self) -> Tensor
  use_c10_dispatcher: full
  supports_named_tensor: True
  variants: function, method

- func: round_(Tensor(a!) self) -> Tensor(a!)
  supports_named_tensor: True
  variants: function, method

- func: round.out(Tensor self, *, Tensor(a!) out) -> Tensor(a!)
  supports_named_tensor: True
  dispatch:
    CPU: round_out
    CUDA: round_out

- func: rrelu(Tensor self, Scalar lower=0.125, Scalar upper=0.3333333333333333, bool training=False, Generator? generator=None) -> Tensor

- func: rrelu_(Tensor(a!) self, Scalar lower=0.125, Scalar upper=0.3333333333333333, bool training=False, Generator? generator=None) -> Tensor(a!)

- func: relu(Tensor self) -> Tensor
  use_c10_dispatcher: full
  variants: function, method
  dispatch:
    CPU: relu
    CUDA: relu
    MkldnnCPU: mkldnn_relu
    QuantizedCPU: quantized_relu
  supports_named_tensor: True

- func: relu_(Tensor(a!) self) -> Tensor(a!)
  supports_named_tensor: True
  variants: function, method
  dispatch:
    CPU: relu_
    CUDA: relu_
    MkldnnCPU: mkldnn_relu_
    QuantizedCPU: quantized_relu_

- func: prelu(Tensor self, Tensor weight) -> Tensor
  use_c10_dispatcher: full
  variants: function, method
  dispatch:
    CPU: prelu_cpu
    CUDA: prelu_cuda

- func: prelu_backward(Tensor grad_output, Tensor self, Tensor weight) -> (Tensor, Tensor)
  variants: function, method
  dispatch:
    CPU: prelu_backward_cpu
    CUDA: prelu_backward_cuda

- func: gelu(Tensor self) -> Tensor
  use_c10_dispatcher: full
  python_module: nn
  dispatch:
    CPU: gelu_cpu
    CUDA: gelu_cuda

- func: gelu_backward(Tensor grad, Tensor self) -> Tensor
  use_c10_dispatcher: full
  python_module: nn
  dispatch:
    CPU: gelu_backward_cpu
    CUDA: gelu_backward_cuda

- func: hardshrink(Tensor self, Scalar lambd=0.5) -> Tensor
  use_c10_dispatcher: full
  variants: function, method

- func: hardshrink_backward(Tensor grad_out, Tensor self, Scalar lambd) -> Tensor
  use_c10_dispatcher: full
  variants: function, method

- func: rsqrt(Tensor self) -> Tensor
  use_c10_dispatcher: full
  supports_named_tensor: True
  variants: function, method

- func: rsqrt_(Tensor(a!) self) -> Tensor(a!)
  supports_named_tensor: True
  variants: function, method

- func: rsqrt.out(Tensor self, *, Tensor(a!) out) -> Tensor(a!)
  supports_named_tensor: True
  dispatch:
    CPU: rsqrt_out
    CUDA: rsqrt_out

- func: select.Dimname(Tensor(a) self, Dimname dim, int index) -> Tensor(a)
  variants: function, method
  device_guard: False
  supports_named_tensor: True

- func: select.int(Tensor(a) self, int dim, int index) -> Tensor(a)
  variants: function, method
  device_guard: False
  supports_named_tensor: True

- func: selu(Tensor self) -> Tensor
  use_c10_dispatcher: full

- func: selu_(Tensor(a!) self) -> Tensor(a!)

- func: celu(Tensor self, Scalar alpha=1.0) -> Tensor
  use_c10_dispatcher: full

- func: celu_(Tensor(a!) self, Scalar alpha=1.0) -> Tensor(a!)

- func: sigmoid(Tensor self) -> Tensor
  use_c10_dispatcher: full
  supports_named_tensor: True
  variants: function, method
  dispatch:
    CPU: sigmoid
    CUDA: sigmoid
    QuantizedCPU: quantized_sigmoid
    MkldnnCPU: mkldnn_sigmoid

- func: sigmoid_(Tensor(a!) self) -> Tensor(a!)
  supports_named_tensor: True
  variants: function, method
  dispatch:
    CPU: sigmoid_
    CUDA: sigmoid_
    MkldnnCPU: mkldnn_sigmoid_

- func: sigmoid.out(Tensor self, *, Tensor(a!) out) -> Tensor(a!)
  supports_named_tensor: True

- func: sin(Tensor self) -> Tensor
  use_c10_dispatcher: full
  supports_named_tensor: True
  variants: function, method

- func: sin_(Tensor(a!) self) -> Tensor(a!)
  supports_named_tensor: True
  variants: function, method

- func: sin.out(Tensor self, *, Tensor(a!) out) -> Tensor(a!)
  supports_named_tensor: True
  dispatch:
    CPU: sin_out
    CUDA: sin_out

- func: sinh(Tensor self) -> Tensor
  use_c10_dispatcher: full
  supports_named_tensor: True
  variants: function, method

- func: sinh_(Tensor(a!) self) -> Tensor(a!)
  supports_named_tensor: True
  variants: function, method

- func: sinh.out(Tensor self, *, Tensor(a!) out) -> Tensor(a!)
  supports_named_tensor: True

# Returns a copy of this `Variable` that is detached from its autograd graph.
# This method is OK to call if the `Variable` is a view.
#
# NOTE: Previously, if we change the tensor metadata (e.g. sizes / strides /
# storage / storage_offset) of a tensor created from `detach()`, those metadata
# in the original tensor will also be updated. However, the new behavior is that
# those metadata changes to the detached tensor will not update the original tensor
# anymore, and in the `detach()` function we need to set `allow_tensor_metadata_change_`
# to false to make such changes explicitly illegal, in order to prevent users from
# changing metadata of the detached tensor and expecting the original tensor to also
# be updated.
- func: detach(Tensor self) -> Tensor
  use_c10_dispatcher: full
  manual_kernel_registration: True
  supports_named_tensor: True
  variants: function, method

# Like `detach()`, but modifies this `Variable` in-place. This method may
# only be called on non-view `Variable`s. You can use `is_view()` to check
# this. If this `Variable` is a view, throws an `std::runtime_error()`.
- func: detach_(Tensor(a!) self) -> Tensor(a!)
  manual_kernel_registration: True
  supports_named_tensor: True
  variants: function, method

- func: size.int(Tensor self, int dim) -> int
  use_c10_dispatcher: full
  variants: function, method
  device_guard: False
  supports_named_tensor: True

- func: size.Dimname(Tensor self, Dimname dim) -> int
  variants: function, method
  device_guard: False
  supports_named_tensor: True

- func: slice.Tensor(Tensor(a) self, int dim=0, int start=0, int end=9223372036854775807, int step=1) -> Tensor(a)
  variants: function, method
  device_guard: False
  supports_named_tensor: True

- func: slogdet(Tensor self) -> (Tensor sign, Tensor logabsdet)
  variants: function, method

- func: smm(Tensor self, Tensor mat2) -> Tensor
  use_c10_dispatcher: full
  variants: function, method

# softmax allows positional dtype, unlike most operators, because kwonly is BC-breaking when loading jit models.
- func: softmax.int(Tensor self, int dim, ScalarType? dtype=None) -> Tensor
  variants: function, method
  supports_named_tensor: True

- func: softmax.Dimname(Tensor self, Dimname dim, *, ScalarType? dtype=None) -> Tensor
  variants: function, method
  supports_named_tensor: True

- func: _softmax(Tensor self, int dim, bool half_to_float) -> Tensor
  use_c10_dispatcher: full
  dispatch:
    CPU: softmax_cpu
    CUDA: softmax_cuda
    MkldnnCPU: mkldnn_softmax

- func: _softmax_backward_data(Tensor grad_output, Tensor output, int dim, Tensor self) -> Tensor
  use_c10_dispatcher: full
  dispatch:
    CPU: softmax_backward_cpu
    CUDA: softmax_backward_cuda

- func: split.Tensor(Tensor(a) self, int split_size, int dim=0) -> Tensor(a)[]
  use_c10_dispatcher: full
  variants: function, method
  device_guard: False
  supports_named_tensor: True

- func: split_with_sizes(Tensor self, int[] split_sizes, int dim=0) -> Tensor[]
  use_c10_dispatcher: full
  variants: function, method
  device_guard: False
  supports_named_tensor: True

- func: squeeze(Tensor(a) self) -> Tensor(a)
  supports_named_tensor: True
  variants: function, method
  device_guard: False

- func: squeeze.dim(Tensor(a) self, int dim) -> Tensor(a)
  supports_named_tensor: True
  variants: function, method
  device_guard: False

- func: squeeze.dimname(Tensor(a) self, Dimname dim) -> Tensor(a)
  supports_named_tensor: True
  variants: function, method
  device_guard: False

- func: squeeze_(Tensor(a!) self) -> Tensor(a!)
  variants: method
  device_guard: False

- func: squeeze_.dim(Tensor(a!) self, int dim) -> Tensor(a!)
  variants: method
  device_guard: False

- func: squeeze_.dimname(Tensor(a!) self, Dimname dim) -> Tensor(a!)
  variants: method
  device_guard: False

- func: sspaddmm(Tensor self, Tensor mat1, Tensor mat2, *, Scalar beta=1, Scalar alpha=1) -> Tensor
  use_c10_dispatcher: full
  variants: function, method

- func: sspaddmm.out(Tensor self, Tensor mat1, Tensor mat2, *, Scalar beta=1, Scalar alpha=1, Tensor(a!) out) -> Tensor(a!)
  dispatch:
    CPU: _sspaddmm_out_only_sparse
    CUDA: _sspaddmm_out_only_sparse_cuda
    SparseCPU: _sspaddmm_out_cpu
    SparseCUDA: _sspaddmm_out_cuda

- func: stack(Tensor[] tensors, int dim=0) -> Tensor
  use_c10_dispatcher: full

- func: stack.out(Tensor[] tensors, int dim=0, *, Tensor(a!) out) -> Tensor(a!)

# The signature is designed to be consistent with librosa except that it is
# missing the `pad_mode` and `center` arguments, which are taken care of at
# `torch.functional.py`. They shall be moved here once we have mapping between
# Python strings and C++ Enum in codegen.
- func: stft(Tensor self, int n_fft, int? hop_length=None, int? win_length=None, Tensor? window=None, bool normalized=False, bool onesided=True) -> Tensor
  variants: function, method

- func: istft(Tensor self, int n_fft, int? hop_length=None, int? win_length=None, Tensor? window=None, bool center=True, bool normalized=False, bool onesided=True, int? length=None) -> Tensor
  variants: function, method

- func: stride.int(Tensor self, int dim) -> int
  use_c10_dispatcher: full
  variants: function, method
  device_guard: False
  supports_named_tensor: True

- func: stride.Dimname(Tensor self, Dimname dim) -> int
  variants: function, method
  device_guard: False
  supports_named_tensor: True

- func: sum(Tensor self, *, ScalarType? dtype=None) -> Tensor
  variants: function, method
  supports_named_tensor: True

- func: sum.dim_IntList(Tensor self, int[1] dim, bool keepdim=False, *, ScalarType? dtype=None) -> Tensor
  variants: function, method
  supports_named_tensor: True

- func: sum.dim_DimnameList(Tensor self, Dimname[1] dim, bool keepdim=False, *, ScalarType? dtype=None) -> Tensor
  variants: function, method
  supports_named_tensor: True

- func: sum.IntList_out(Tensor self, int[1] dim, bool keepdim=False, *, ScalarType? dtype=None, Tensor(a!) out) -> Tensor(a!)
  supports_named_tensor: True

- func: sum.DimnameList_out(Tensor self, Dimname[1] dim, bool keepdim=False, *, ScalarType? dtype=None, Tensor(a!) out) -> Tensor(a!)
  supports_named_tensor: True

- func: sum_to_size(Tensor self, int[] size) -> Tensor
  use_c10_dispatcher: full
  variants: method
  device_guard: False

- func: sqrt(Tensor self) -> Tensor
  use_c10_dispatcher: full
  supports_named_tensor: True
  variants: function, method

- func: sqrt_(Tensor(a!) self) -> Tensor(a!)
  supports_named_tensor: True
  variants: function, method

- func: sqrt.out(Tensor self, *, Tensor(a!) out) -> Tensor(a!)
  supports_named_tensor: True

- func: square(Tensor self) -> Tensor
  use_c10_dispatcher: full
  supports_named_tensor: True
  variants: function, method

- func: square_(Tensor(a!) self) -> Tensor(a!)
  supports_named_tensor: True
  variants: function, method

- func: std(Tensor self, bool unbiased=True) -> Tensor
  use_c10_dispatcher: full
  variants: function, method
  supports_named_tensor: True

- func: std.dim(Tensor self, int[1] dim, bool unbiased=True, bool keepdim=False) -> Tensor
  use_c10_dispatcher: full
  variants: function, method
  supports_named_tensor: True

- func: std_mean(Tensor self, bool unbiased=True) -> (Tensor, Tensor)
  variants: function
  supports_named_tensor: True

- func: std_mean.dim(Tensor self, int[1] dim, bool unbiased=True, bool keepdim=False) -> (Tensor, Tensor)
  use_c10_dispatcher: full
  variants: function
  supports_named_tensor: True

- func: std_mean.names_dim(Tensor self, Dimname[1] dim, bool unbiased=True, bool keepdim=False) -> (Tensor, Tensor)
  variants: function
  supports_named_tensor: True

- func: std.out(Tensor self, int[1] dim, bool unbiased=True, bool keepdim=False, *, Tensor(a!) out) -> Tensor(a!)
  supports_named_tensor: True

- func: std.names_dim(Tensor self, Dimname[1] dim, bool unbiased=True, bool keepdim=False) -> Tensor
  variants: function, method
  supports_named_tensor: True

- func: std.names_out(Tensor self, Dimname[1] dim, bool unbiased=True, bool keepdim=False, *, Tensor(a!) out) -> Tensor(a!)
  supports_named_tensor: True

- func: prod(Tensor self, *, ScalarType? dtype=None) -> Tensor
  variants: function, method
  supports_named_tensor: True

- func: prod.dim_int(Tensor self, int dim, bool keepdim=False, *, ScalarType? dtype=None) -> Tensor
  variants: function, method
  supports_named_tensor: True

- func: prod.int_out(Tensor self, int dim, bool keepdim=False, *, ScalarType? dtype=None, Tensor(a!) out) -> Tensor(a!)
  supports_named_tensor: True

- func: prod.dim_Dimname(Tensor self, Dimname dim, bool keepdim=False, *, ScalarType? dtype=None) -> Tensor
  variants: function, method
  supports_named_tensor: True

- func: prod.Dimname_out(Tensor self, Dimname dim, bool keepdim=False, *, ScalarType? dtype=None, Tensor(a!) out) -> Tensor(a!)
  supports_named_tensor: True

- func: t(Tensor(a) self) -> Tensor(a)
  device_guard: False
  variants: function, method
  supports_named_tensor: True

- func: t_(Tensor(a!) self) -> Tensor(a!)
  device_guard: False
  variants: method

- func: tan(Tensor self) -> Tensor
  use_c10_dispatcher: full
  supports_named_tensor: True
  variants: function, method

- func: tan_(Tensor(a!) self) -> Tensor(a!)
  supports_named_tensor: True
  variants: function, method
  dispatch:
    CPU: _tan__cpu
    CUDA: _tan__cuda

- func: tan.out(Tensor self, *, Tensor(a!) out) -> Tensor(a!)
  supports_named_tensor: True
  dispatch:
    CPU: _tan_out_cpu
    CUDA: _tan_out_cuda

- func: tanh(Tensor self) -> Tensor
  use_c10_dispatcher: full
  supports_named_tensor: True
  variants: function, method
  dispatch:
    CPU: tanh
    CUDA: tanh
    QuantizedCPU: quantized_tanh

- func: tanh_(Tensor(a!) self) -> Tensor(a!)
  supports_named_tensor: True
  variants: function, method

- func: tanh.out(Tensor self, *, Tensor(a!) out) -> Tensor(a!)
  supports_named_tensor: True

- func: tensordot(Tensor self, Tensor other, int[] dims_self, int[] dims_other) -> Tensor
  use_c10_dispatcher: full
  variants: function

# TODO: namespace threshold in 'nn'
- func: threshold(Tensor self, Scalar threshold, Scalar value) -> Tensor
  use_c10_dispatcher: full
  variants: function
  supports_named_tensor: True
  dispatch:
    CPU: threshold
    CUDA: threshold_cuda

- func: threshold_(Tensor(a!) self, Scalar threshold, Scalar value) -> Tensor(a!)
  variants: function
  supports_named_tensor: True
  dispatch:
    CPU: threshold_
    CUDA: threshold__cuda

- func: threshold.out(Tensor self, Scalar threshold, Scalar value, *, Tensor(a!) out) -> Tensor(a!)
  supports_named_tensor: True
  dispatch:
    CPU: threshold_out
    CUDA: threshold_out_cuda

- func: threshold_backward(Tensor grad_output, Tensor self, Scalar threshold) -> Tensor
  use_c10_dispatcher: full
  variants: function
  dispatch:
    CPU: threshold_backward
    CUDA: threshold_backward_cuda
    MkldnnCPU: mkldnn_relu_backward

- func: transpose.int(Tensor(a) self, int dim0, int dim1) -> Tensor(a)
  variants: function, method
  device_guard: False
  supports_named_tensor: True

- func: transpose.Dimname(Tensor(a) self, Dimname dim0, Dimname dim1) -> Tensor(a)
  variants: function, method
  device_guard: False
  supports_named_tensor: True

- func: _mkldnn_transpose(Tensor self, int dim0, int dim1) -> Tensor
  use_c10_dispatcher: full
  device_guard: False
  requires_tensor: True
  dispatch:
    MkldnnCPU: mkldnn_transpose

- func: transpose_(Tensor(a!) self, int dim0, int dim1) -> Tensor(a!)
  variants: method
  device_guard: False

- func: _mkldnn_transpose_(Tensor(a!) self, int dim0, int dim1) -> Tensor(a!)
  device_guard: False
  requires_tensor: True
  dispatch:
    MkldnnCPU: mkldnn_transpose_

- func: one_hot(Tensor self, int num_classes=-1) -> Tensor
  use_c10_dispatcher: full
  python_module: nn
  variants: function

- func: flip(Tensor self, int[] dims) -> Tensor
  use_c10_dispatcher: full
  variants: function, method
  dispatch:
    CPU: flip_cpu
    CUDA: flip_cuda

- func: roll(Tensor self, int[1] shifts, int[1] dims=[]) -> Tensor
  use_c10_dispatcher: full
  variants: function, method
  dispatch:
    CPU: roll_cpu
    CUDA: roll_cuda

# default int[] value [0,1] should not add space after comma, since native_parse.py uses ', ' to split args

- func: rot90(Tensor self, int k=1, int[] dims=[0,1]) -> Tensor
  use_c10_dispatcher: full
  variants: function, method

- func: trapz.x(Tensor y, Tensor x, *, int dim=-1) -> Tensor
  use_c10_dispatcher: full

- func: trapz.dx(Tensor y, *, float dx=1, int dim=-1) -> Tensor
  use_c10_dispatcher: full

- func: _trilinear(Tensor i1, Tensor i2, Tensor i3, int[] expand1, int[] expand2, int[] expand3, int[] sumdim, int unroll_dim=1) -> Tensor
  use_c10_dispatcher: full

- func: triplet_margin_loss(Tensor anchor, Tensor positive, Tensor negative, float margin=1.0, float p=2, float eps=1e-06, bool swap=False, int reduction=Mean) -> Tensor
  use_c10_dispatcher: full

- func: true_divide.Tensor(Tensor self, Tensor other) -> Tensor
  use_c10_dispatcher: full
  variants: function, method
  dispatch:
    CPU: true_divide
    CUDA: true_divide
    SparseCPU: true_divide_sparse
    SparseCUDA: true_divide_sparse
  supports_named_tensor: True

- func: true_divide_.Tensor(Tensor(a!) self, Tensor other) -> Tensor(a!)
  variants: method
  dispatch:
    CPU: true_divide_
    CUDA: true_divide_
    SparseCPU: true_divide_sparse_
    SparseCUDA: true_divide_sparse_
  supports_named_tensor: True

- func: true_divide.out(Tensor self, Tensor other, *, Tensor(a!) out) -> Tensor(a!)
  dispatch:
    CPU: true_divide_out
    CUDA: true_divide_out
    SparseCPU: true_divide_out_sparse_zerodim
    SparseCUDA: true_divide_out_sparse_zerodim
  supports_named_tensor: True

- func: true_divide.Scalar(Tensor self, Scalar other) -> Tensor
  use_c10_dispatcher: full
  variants: function, method
  supports_named_tensor: True

- func: true_divide_.Scalar(Tensor(a!) self, Scalar other) -> Tensor(a!)
  variants: method
  supports_named_tensor: True

- func: trunc(Tensor self) -> Tensor
  use_c10_dispatcher: full
  supports_named_tensor: True
  variants: function, method

- func: trunc_(Tensor(a!) self) -> Tensor(a!)
  supports_named_tensor: True
  variants: function, method

- func: trunc.out(Tensor self, *, Tensor(a!) out) -> Tensor(a!)
  supports_named_tensor: True
  dispatch:
    CPU: trunc_out
    CUDA: trunc_out

- func: type_as(Tensor self, Tensor other) -> Tensor
  use_c10_dispatcher: full
  variants: method

- func: _has_compatible_shallow_copy_type(Tensor self, Tensor from) -> bool
  use_c10_dispatcher: full
  variants: function

- func: _unique(Tensor self, bool sorted=True, bool return_inverse=False) -> (Tensor, Tensor)
  variants: function
  dispatch:
    CPU: _unique_cpu
    CUDA: _unique_cuda

- func: unique_dim(Tensor self, int dim, bool sorted=True, bool return_inverse=False, bool return_counts=False) -> (Tensor, Tensor, Tensor)
  variants: function
  dispatch:
    CPU: unique_dim_cpu
    CUDA: unique_dim_cuda

- func: unique_consecutive(Tensor self, bool return_inverse=False, bool return_counts=False, int? dim=None) -> (Tensor, Tensor, Tensor)
  variants: function
  dispatch:
    CPU: unique_consecutive_cpu
    CUDA: unique_consecutive_cuda

- func: unique_dim_consecutive(Tensor self, int dim, bool return_inverse=False, bool return_counts=False) -> (Tensor, Tensor, Tensor)
  variants: function
  dispatch:
    CPU: unique_dim_consecutive_cpu
    CUDA: unique_dim_consecutive_cuda

# _unique and _unique_dim are fragile and modifying them easily cause internal break
# the below operator is a temporary hack for adding return_counts support
# Please don't rely on these two operators, they will be removed soon

- func: _unique2(Tensor self, bool sorted=True, bool return_inverse=False, bool return_counts=False) -> (Tensor, Tensor, Tensor)
  variants: function
  dispatch:
    CPU: _unique2_cpu
    CUDA: _unique2_cuda

- func: _unsafe_view(Tensor self, int[] size) -> Tensor
  use_c10_dispatcher: full

- func: unsqueeze(Tensor(a) self, int dim) -> Tensor(a)
  variants: function, method
  device_guard: False

- func: unsqueeze_(Tensor(a!) self, int dim) -> Tensor(a!)
  variants: method
  device_guard: False

- func: var(Tensor self, bool unbiased=True) -> Tensor
  use_c10_dispatcher: full
  variants: function, method
  supports_named_tensor: True

- func: var.dim(Tensor self, int[1] dim, bool unbiased=True, bool keepdim=False) -> Tensor
  use_c10_dispatcher: full
  variants: function, method
  supports_named_tensor: True

- func: var.out(Tensor self, int[1] dim, bool unbiased=True, bool keepdim=False, *, Tensor(a!) out) -> Tensor(a!)
  supports_named_tensor: True

- func: var.names_dim(Tensor self, Dimname[1] dim, bool unbiased=True, bool keepdim=False) -> Tensor
  variants: function, method
  supports_named_tensor: True

- func: var.names_out(Tensor self, Dimname[1] dim, bool unbiased=True, bool keepdim=False, *, Tensor(a!) out) -> Tensor(a!)
  supports_named_tensor: True

- func: var_mean(Tensor self, bool unbiased=True) -> (Tensor, Tensor)
  variants: function
  supports_named_tensor: True

- func: var_mean.dim(Tensor self, int[1] dim, bool unbiased=True, bool keepdim=False) -> (Tensor, Tensor)
  use_c10_dispatcher: full
  variants: function
  supports_named_tensor: True

- func: var_mean.names_dim(Tensor self, Dimname[1] dim, bool unbiased=True, bool keepdim=False) -> (Tensor, Tensor)
  variants: function
  supports_named_tensor: True

- func: view_as(Tensor self, Tensor other) -> Tensor
  use_c10_dispatcher: full
  variants: method
  device_guard: False

# we define both of these because 'where' does the broadcast and '_s_where' doesn't;
# this allows us to implicitly calculate the broadcast derivative, while only dealing with the
# _s_where derivative.
- func: where.self(Tensor condition, Tensor self, Tensor other) -> Tensor
  use_c10_dispatcher: full
  variants: function, method

- func: where(Tensor condition) -> Tensor[]
  use_c10_dispatcher: full
  variants: function

- func: _s_where(Tensor condition, Tensor self, Tensor other) -> Tensor
  use_c10_dispatcher: full
  variants: function

- func: norm_except_dim(Tensor v, int pow=2, int dim=0) -> Tensor
  variants: function

# VariableType::_weight_norm does not want to be given a gap in the autograd graph,
# so we don't define "dispatch" variants for it.
- func: _weight_norm(Tensor v, Tensor g, int dim=0) -> Tensor
  use_c10_dispatcher: full
  variants: function

- func: _weight_norm_cuda_interface(Tensor v, Tensor g, int dim=0) -> (Tensor, Tensor)
  variants: function
  dispatch:
    CUDA: weight_norm_cuda

- func: _weight_norm_cuda_interface_backward(Tensor grad_w, Tensor saved_v, Tensor saved_g, Tensor saved_norms, int dim) -> (Tensor, Tensor)
  variants: function
  dispatch:
    CUDA: weight_norm_cuda_backward

- func: _weight_norm_differentiable_backward(Tensor grad_w, Tensor saved_v, Tensor saved_g, Tensor saved_norms, int dim) -> (Tensor, Tensor)
  variants: function

- func: zeros.names(int[] size, *, Dimname[]? names, ScalarType? dtype=None, Layout? layout=None, Device? device=None, bool? pin_memory=None) -> Tensor
  device_guard: False

- func: zeros(int[] size, *, ScalarType? dtype=None, Layout? layout=None, Device? device=None, bool? pin_memory=None) -> Tensor

- func: zeros.out(int[] size, *, Tensor(a!) out) -> Tensor(a!)

- func: zeros_like(Tensor self, *, ScalarType? dtype=None, Layout? layout=None, Device? device=None, bool? pin_memory=None, MemoryFormat? memory_format=None) -> Tensor
  supports_named_tensor: True

- func: _standard_gamma_grad(Tensor self, Tensor output) -> Tensor
  use_c10_dispatcher: full
  variants: function
  dispatch:
    CPU: _standard_gamma_grad_cpu
    CUDA: _standard_gamma_grad_cuda

- func: _standard_gamma(Tensor self, Generator? generator=None) -> Tensor
  variants: function
  dispatch:
    CPU: _s_gamma_cpu
    CUDA: _s_gamma_cuda

- func: _dirichlet_grad(Tensor x, Tensor alpha, Tensor total) -> Tensor
  use_c10_dispatcher: full
  dispatch:
    CPU: _dirichlet_grad_cpu
    CUDA: _dirichlet_grad_cuda

- func: _sample_dirichlet(Tensor self, Generator? generator=None) -> Tensor
  variants: function
  dispatch:
    CPU: _s_dirichlet_cpu
    CUDA: _s_dirichlet_cuda

- func: poisson(Tensor self, Generator? generator=None) -> Tensor
  dispatch:
    CPU: _s_poisson_cpu
    CUDA: _s_poisson_cuda

- func: binomial(Tensor count, Tensor prob, Generator? generator=None) -> Tensor
  dispatch:
    CPU: _s_binomial_cpu
    CUDA: _s_binomial_cuda

# When more variants get ported to native, this dispatch will get more
# complicated

- func: native_norm(Tensor self, Scalar p=2) -> Tensor
  use_c10_dispatcher: full
  dispatch:
    SparseCPU: norm_sparse
    SparseCUDA: norm_sparse

# TODO: reduce signatures down to one when optional args is available
- func: _sparse_sum(Tensor self) -> Tensor
  use_c10_dispatcher: full

- func: _sparse_sum.dtype(Tensor self, *, ScalarType dtype) -> Tensor

- func: _sparse_sum.dim(Tensor self, int[1] dim) -> Tensor

- func: _sparse_sum.dim_dtype(Tensor self, int[1] dim, *, ScalarType dtype) -> Tensor

- func: _sparse_sum_backward(Tensor grad, Tensor self, int[] dim) -> Tensor
  use_c10_dispatcher: full
  dispatch:
      SparseCPU: _sparse_sum_backward_cpu
      SparseCUDA: _sparse_sum_backward_cuda

- func: norm.ScalarOpt_dtype(Tensor self, Scalar? p, *, ScalarType dtype) -> Tensor
  variants: function, method

- func: norm.Scalar(Tensor self, Scalar p=2) -> Tensor
  use_c10_dispatcher: full
  variants: function, method

- func: norm.ScalarOpt_dim_dtype(Tensor self, Scalar? p, int[1] dim, bool keepdim, *, ScalarType dtype) -> Tensor
  variants: function, method

- func: norm.ScalarOpt_dim(Tensor self, Scalar? p, int[1] dim, bool keepdim=False) -> Tensor
  use_c10_dispatcher: full
  variants: function, method

- func: norm.dtype_out(Tensor self, Scalar? p, int[1] dim, bool keepdim, *, ScalarType dtype, Tensor(a!) out) -> Tensor(a!)

- func: norm.out(Tensor self, Scalar? p, int[1] dim, bool keepdim=False, *, Tensor(a!) out) -> Tensor(a!)

- func: norm.names_ScalarOpt_dim_dtype(Tensor self, Scalar? p, Dimname[1] dim, bool keepdim, *, ScalarType dtype) -> Tensor
  variants: function, method

- func: norm.names_ScalarOpt_dim(Tensor self, Scalar? p, Dimname[1] dim, bool keepdim=False) -> Tensor
  variants: function, method

- func: norm.names_dtype_out(Tensor self, Scalar? p, Dimname[1] dim, bool keepdim, *, ScalarType dtype, Tensor(a!) out) -> Tensor(a!)

- func: norm.names_out(Tensor self, Scalar? p, Dimname[1] dim, bool keepdim=False, *, Tensor(a!) out) -> Tensor(a!)

- func: frobenius_norm(Tensor self) -> Tensor
  use_c10_dispatcher: full
  variants: function

- func: frobenius_norm.dim(Tensor self, int[1] dim, bool keepdim=False) -> Tensor
  use_c10_dispatcher: full
  variants: function

- func: frobenius_norm.out(Tensor self, int[1] dim, bool keepdim=False, *, Tensor(a!) out) -> Tensor(a!)
  variants: function

- func: nuclear_norm(Tensor self, bool keepdim=False) -> Tensor
  use_c10_dispatcher: full
  variants: function

- func: nuclear_norm.out(Tensor self, bool keepdim=False, *, Tensor(a!) out) -> Tensor(a!)
  variants: function

- func: nuclear_norm.dim(Tensor self, int[2] dim, bool keepdim=False) -> Tensor
  use_c10_dispatcher: full
  variants: function

- func: nuclear_norm.dim_out(Tensor self, int[2] dim, bool keepdim=False, *, Tensor(a!) out) -> Tensor(a!)
  variants: function

- func: clone(Tensor self, *, MemoryFormat? memory_format=None) -> Tensor
  variants: function, method
  dispatch:
    CPU: clone
    CUDA: clone
    SparseCPU: clone_sparse
    SparseCUDA: clone_sparse
    MkldnnCPU: mkldnn_clone
    QuantizedCPU: quantized_clone
    QuantizedCUDA: quantized_clone
  supports_named_tensor: True

- func: resize_as_(Tensor(a!) self, Tensor the_template, *, MemoryFormat? memory_format=None) -> Tensor(a!)
  manual_kernel_registration: True
  supports_named_tensor: True
  variants: function, method

- func: pow.Tensor_Scalar_out(Tensor self, Scalar exponent, *, Tensor(a!) out) -> Tensor(a!)
  supports_named_tensor: True
  dispatch:
    CPU: pow_out
    CUDA: pow_out
    SparseCPU: pow_out_sparse_scalar
    SparseCUDA: pow_out_sparse_scalar

- func: pow.Tensor_Scalar(Tensor self, Scalar exponent) -> Tensor
  use_c10_dispatcher: full
  variants: function, method
  supports_named_tensor: True
  dispatch:
    CPU: pow
    CUDA: pow
    SparseCPU: pow_sparse_scalar
    SparseCUDA: pow_sparse_scalar

- func: zero_(Tensor(a!) self) -> Tensor(a!)
  supports_named_tensor: True
  variants: method, function
  dispatch:
    CPU: zero_
    CUDA: zero_
    SparseCPU: zero_sparse_
    SparseCUDA: zero_sparse_
    MkldnnCPU: mkldnn_zero_

- func: sub.out(Tensor self, Tensor other, *, Scalar alpha=1, Tensor(a!) out) -> Tensor(a!)
  dispatch:
    CPU: sub_out
    CUDA: sub_out
    SparseCPU: sub_out_sparse
    SparseCUDA: sub_out_sparse
  supports_named_tensor: True

- func: sub.Tensor(Tensor self, Tensor other, *, Scalar alpha=1) -> Tensor
  use_c10_dispatcher: full
  variants: function, method
  dispatch:
    CPU: sub
    CUDA: sub
    SparseCPU: sub_sparse
    SparseCUDA: sub_sparse
  supports_named_tensor: True

- func: sub_.Tensor(Tensor(a!) self, Tensor other, *, Scalar alpha=1) -> Tensor(a!)
  variants: method
  dispatch:
    CPU: sub_
    CUDA: sub_
    SparseCPU: sub_sparse_
    SparseCUDA: sub_sparse_
  supports_named_tensor: True

# For C++ only, until we have conversion from C++ numbers to Tensor
- func: sub.Scalar(Tensor self, Scalar other, Scalar alpha=1) -> Tensor
  use_c10_dispatcher: full
  variants: function, method
  supports_named_tensor: True

- func: sub_.Scalar(Tensor(a!) self, Scalar other, Scalar alpha=1) -> Tensor(a!)
  variants: method
  supports_named_tensor: True

- func: rsub.Tensor(Tensor self, Tensor other, *, Scalar alpha=1) -> Tensor
  use_c10_dispatcher: full
  variants: function
  supports_named_tensor: True

# For C++ only, until we have conversion from C++ numbers to Tensor
- func: rsub.Scalar(Tensor self, Scalar other, Scalar alpha=1) -> Tensor
  use_c10_dispatcher: full
  variants: function
  supports_named_tensor: True

# Functionally the same as addmm, but we give it a different derivative formula
# that doesn't propagate gradients to non-present entries on sparse.
- func: _sparse_addmm(Tensor self, Tensor sparse, Tensor dense, *, Scalar beta=1, Scalar alpha=1) -> Tensor
  use_c10_dispatcher: full
  named_guard: False

- func: addmm.out(Tensor self, Tensor mat1, Tensor mat2, *, Scalar beta=1, Scalar alpha=1, Tensor(a!) out) -> Tensor(a!)
  dispatch:
    CPU: legacy::cpu::_th_addmm_out
    CUDA: legacy::cuda::_th_addmm_out
    SparseCPU: addmm_out_sparse_dense_cpu
    SparseCUDA: addmm_out_sparse_dense_cuda
    MkldnnCPU: mkldnn_addmm_wraper_out
  supports_named_tensor: True

- func: addmm(Tensor self, Tensor mat1, Tensor mat2, *, Scalar beta=1, Scalar alpha=1) -> Tensor
  use_c10_dispatcher: full
  variants: function, method
  dispatch:
    CPU: legacy::cpu::_th_addmm
    CUDA: legacy::cuda::_th_addmm
    SparseCPU: addmm_sparse_dense_cpu
    SparseCUDA: addmm_sparse_dense_cuda
    MkldnnCPU: mkldnn_addmm_wraper
  supports_named_tensor: True

- func: addmm_(Tensor(a!) self, Tensor mat1, Tensor mat2, *, Scalar beta=1, Scalar alpha=1) -> Tensor(a!)
  variants: method
  dispatch:
    CPU: legacy::cpu::_th_addmm_
    CUDA: legacy::cuda::_th_addmm_
    # Warning!  For whatever reason, the inplace sparse addmm is NON
    # broadcasting
    SparseCPU: s_addmm_sparse_dense_cpu_
    SparseCUDA: s_addmm_sparse_dense_cuda_
  supports_named_tensor: True

# NOTE [ Sparse: autograd and API ]
#
#
# Sparse Tensor Constructors
# ~~~~~~~~~~~~~~~~~~~~~~~~~~
#
# The API entry points to sparse tensor construction should be
# `sparse_coo tensor` and `_sparse_coo_tensor_unsafe`. Depending on whether the
# indices and values tensors are given, they eventually dispatch to either
# `sparse_coo_tensor_with_dims` or `sparse_coo_tensor_with_dims_and_tensors`.
#
# The autograd support for ctor is implement on `sparse_coo_tensor_with_dims_and_tensors`.
#
# The API methods `sparse_coo tensor` and `_sparse_coo_tensor_unsafe`
# **must not** have specific type dispatches because otherwise codegen will
# consider them as abstract methods (see Note [Abstract ATen methods]), dispatch
# using **Tensor** type, and thus lose autograd tracking on the actual method
# they dispatch to, e.g., `sparse_coo_tensor_with_dims_and_tensors`.
#
# The actual ctors `sparse_coo_tensor_with_dims` and `sparse_coo_tensor_with_dims_and_tensors`,
# on the other hand, need to create `SparseTensorImpl` and know nothing about
# how `VariableType`s work. So they need to be dispatched using Tensor types.
# We thus put `requires_tensor=True` to ensure that `VariableType` will unwrap
# the given variables and call with the Tensor type.
#
#
# Sparse Methods API Design
# ~~~~~~~~~~~~~~~~~~~~~~~~~
#
# Goals: 1. Flexible API for users to write custom sparse ops
#        2. ctor and member accessor with autograd support
#
# To achieve 1, we need to provide a set of *dangerous* APIs (dangerous in the
# sense that misusing them will break sparse tensor invariant and may out in
# unexpected behavior, e.g., crash). These methods are all prefixed with
# underscore "_" to indicate that they should be used with care. We provide:
#
#   + `_indices()`: returns the *raw* indices within the sparse tensor (not just
#                   sharing storage). Any inplace operation will change the
#                   actual indices, including t_, set_, as_strided_, resize_,
#                   etc.
#   + `_values()`: returns the *raw* values within the sparse tensor. Similar
#                  semantics as `_indices()`
#   + `_nnz()`: returns the number of non-zero entries. This will always be
#               determined by the shapes of indices and values.
#   + `_coalesced_(bool)`: inplace sets whether the tensor is coalesced, and
#                          returns itself.
#
# These methods are very useful in writing new operations, e.g., a custom
# autograd Function.
#
# We also provide other public *safe* APIs:
#   + `indices()`: returns a **view** of the indices tensor if the sparse tensor
#                  is **coalesced**.
#   + `values()`: returns a **view** of the values tensor if the containing
#                 sparse tensor is **coalesced**.
#   + `sparse_dim()`: number of sparse dimensions
#   + `dense_dim()`: number of dense dimensions
#   + `is_coalesced()`: whether the sparse tensor is coalesced
#
# `_indices()` and `_values()` should returns the raw indices and values dense
# tensors within a sparse tensor. They can be quite unsafe with inplace
# operations like `t_()`, and exposes uncoalesced indices and values. The public
# recommended API is `indices()` and `values()`, both of which first check that
# the tensor is coalesced and return views on those tensors.
#
#
# Autograd Support
# ~~~~~~~~~~~~~~~~
#
# Autograd is supported on `values()` and sparse tensor ctor with indices and
# values tensors. E.g., `torch.sparse_coo_tensor(i, v).values().sum()` is
# differentiable w.r.t. `v`.
#
# NB: The `values()` and `_values()` operators are special in that they are
# layout-aware, i.e., the output depends not just on the data it represents, but
# also on the input layout details (in this case, the `indices` tensor). See
# NOTE [ as_strided Backward and layout-aware/agnostic autograd ] in Functions.cpp
# for discussion on layout-aware vs layout-agnostic autograd. Since PyTorch ops
# operate in the layout-agnostic mode, similar to `as_strided`, backward of
# these two operators need to consider them in a layout-agnostic way:
#   + `values()`:
#     Input is coalesced.
#     We just pretend having `input.indices()` as an additional argument
#     `input_indices`, then forward is similar to
#     `input.to(kStrided).index_select(input_indices)` regardless of the layout.
#     Note that `values()` normally is layout-aware even if we constrain
#     ourselves on sparse inputs since it may include all zeros values entries
#     as "present" entries.
#   + `_values()`:
#     Input may be uncoalesced.
#     It is not straightforward to construct a layout-agnostic version because
#     duplicate indices entries may exist and additional parameterization is
#     needed to distribute the value into different values entries. Furthermore,
#     this op is intended to provide ways to write custom sparse ops, rather
#     than being used in autograd graph, so it is marked as *non-differentiable*
#     in derivatives.yaml.
#
# Before reading the following, see NOTE [ Autograd Variable Views ] in
# variable.h for details on views that are tracked by autograd, and views that
# are not.
#
# Moreover, these methods return tensors that share storage with inputs, so we
# mark these methods as view ops to support autograd history tracking.
# The sparse tensor ctor output should technically be view of both input indices
# and values tensors, but currently we only support setting as view of a single
# Variable, so it is only view of the values tensor.
# TODO: clone indices in sparse tensor ctor.
#
# For other methods that return outputs that share storage with inputs, i.e.,
# `indices()` and `_indices()`. We mark their outputs as non-differentiable, so
# the view relation is not tracked by autograd, but the version counter is still
# shared. In other words, their outputs are non-differentiable views of the
# sparse tensor.

# FIXME: would be nicer if TensorOptions was optional based; not adding default arguments for options given
# the default would never make sense.
- func: sparse_coo_tensor.size(int[] size, *, ScalarType dtype, Layout layout, Device device, bool pin_memory=False) -> Tensor

- func: sparse_coo_tensor.indices(Tensor indices, Tensor values, *, ScalarType? dtype=None, Layout? layout=None, Device? device=None, bool? pin_memory=None) -> Tensor

- func: sparse_coo_tensor.indices_size(Tensor indices, Tensor values, int[] size, *, ScalarType? dtype=None, Layout? layout=None, Device? device=None, bool? pin_memory=None) -> Tensor

- func: _sparse_coo_tensor_unsafe(Tensor indices, Tensor values, int[] size, *, ScalarType? dtype=None, Layout? layout=None, Device? device=None, bool? pin_memory=None) -> Tensor

- func: _sparse_coo_tensor_with_dims(int sparse_dim, int dense_dim, int[] size, *, ScalarType dtype, Layout layout, Device device, bool pin_memory=False) -> Tensor
  dispatch:
    SparseCPU: new_with_dims_sparse
    SparseCUDA: new_with_dims_sparse
  requires_tensor: True

- func: _sparse_coo_tensor_with_dims_and_tensors(int sparse_dim, int dense_dim, int[] size, Tensor indices, Tensor values, *, ScalarType dtype, Layout layout, Device device, bool pin_memory=False) -> Tensor
  dispatch:
    SparseCPU: new_with_dims_and_tensor_sparse
    SparseCUDA: new_with_dims_and_tensor_sparse
  requires_tensor: True

- func: sparse_resize_(Tensor(a!) self, int[] size, int sparse_dim, int dense_dim) -> Tensor(a!)
  variants: method
  dispatch:
    SparseCPU: sparse_resize_
    SparseCUDA: sparse_resize_
  requires_tensor: True

- func: sparse_resize_and_clear_(Tensor(a!) self, int[] size, int sparse_dim, int dense_dim) -> Tensor(a!)
  variants: method
  dispatch:
    SparseCPU: sparse_resize_and_clear_
    SparseCUDA: sparse_resize_and_clear_
  requires_tensor: True

- func: sparse_mask(Tensor self, Tensor mask) -> Tensor
  use_c10_dispatcher: full
  variants: method
  dispatch:
    SparseCPU: sparse_mask_cpu
    SparseCUDA: sparse_mask_cuda
  requires_tensor: True

<<<<<<< HEAD

- func: to_dense(Tensor self, ScalarType? dtype=None) -> Tensor
=======
- func: to_dense(Tensor self) -> Tensor
  use_c10_dispatcher: full
>>>>>>> 44c7b956
  variants: method
  dispatch:
    SparseCPU: sparse_to_dense
    SparseCUDA: sparse_to_dense
    MkldnnCPU: mkldnn_to_dense
  requires_tensor: True

- func: to_dense_backward(Tensor grad, Tensor input) -> Tensor
  use_c10_dispatcher: full

- func: sparse_dim(Tensor self) -> int
  use_c10_dispatcher: full
  variants: method
  dispatch:
    SparseCPU: sparse_dim_sparse
    SparseCUDA: sparse_dim_sparse
  requires_tensor: True
  device_guard: False

# legacy method
- func: _dimI(Tensor self) -> int
  use_c10_dispatcher: full
  variants: method
  dispatch:
    SparseCPU: sparse_dim_sparse
    SparseCUDA: sparse_dim_sparse
  requires_tensor: True
  device_guard: False

- func: dense_dim(Tensor self) -> int
  use_c10_dispatcher: full
  variants: method
  dispatch:
    SparseCPU: dense_dim_sparse
    SparseCUDA: dense_dim_sparse
  requires_tensor: True
  device_guard: False

# legacy method
- func: _dimV(Tensor self) -> int
  use_c10_dispatcher: full
  variants: method
  dispatch:
    SparseCPU: dense_dim_sparse
    SparseCUDA: dense_dim_sparse
  requires_tensor: True
  device_guard: False

- func: _nnz(Tensor self) -> int
  use_c10_dispatcher: full
  variants: method
  dispatch:
    SparseCPU: _nnz_sparse
    SparseCUDA: _nnz_sparse
  requires_tensor: True
  device_guard: False

- func: coalesce(Tensor self) -> Tensor
  use_c10_dispatcher: full
  variants: method
  dispatch:
    SparseCPU: coalesce_sparse_cpu
    SparseCUDA: coalesce_sparse_cuda
  requires_tensor: True

- func: is_coalesced(Tensor self) -> bool
  use_c10_dispatcher: full
  variants: method
  dispatch:
    SparseCPU: is_coalesced_sparse
    SparseCUDA: is_coalesced_sparse
  requires_tensor: True
  device_guard: False
  supports_named_tensor: True

- func: _indices(Tensor(a) self) -> Tensor(a)
  variants: method
  dispatch:
    SparseCPU: _indices_sparse
    SparseCUDA: _indices_sparse
  requires_tensor: True
  device_guard: False

- func: _values(Tensor(a) self) -> Tensor(a)
  variants: method
  dispatch:
    SparseCPU: _values_sparse
    SparseCUDA: _values_sparse
  requires_tensor: True
  device_guard: False

# This method doesn't do any check but only directly sets the flag. So it can be
# a bit unsafe. Similar to _indices and _values, this is useful for implementing
# custom sparse operations in Python/C++ extension.
- func: _coalesced_(Tensor(a!) self, bool coalesced) -> Tensor(a!)
  variants: method
  dispatch:
    SparseCPU: _coalesced_sparse_
    SparseCUDA: _coalesced_sparse_
  requires_tensor: True
  device_guard: False

- func: indices(Tensor(a) self) -> Tensor(a)
  variants: method
  dispatch:
    SparseCPU: indices_sparse
    SparseCUDA: indices_sparse
  requires_tensor: True
  device_guard: False

- func: values(Tensor(a) self) -> Tensor(a)
  variants: method
  dispatch:
    SparseCPU: values_sparse
    SparseCUDA: values_sparse
  requires_tensor: True
  device_guard: False

- func: hspmm.out(Tensor mat1, Tensor mat2, *, Tensor(a!) out) -> Tensor(a!)
  dispatch:
    SparseCPU: hspmm_out_sparse_cpu
    SparseCUDA: hspmm_out_sparse_cuda
  requires_tensor: True

- func: hspmm(Tensor mat1, Tensor mat2) -> Tensor
  use_c10_dispatcher: full
  dispatch:
    SparseCPU: hspmm_sparse_cpu
    SparseCUDA: hspmm_sparse_cuda
  requires_tensor: True

- func: copy_sparse_to_sparse_(Tensor(a!) self, Tensor src, bool non_blocking=False) -> Tensor(a!)
  variants: function
  dispatch:
    SparseCPU: copy_sparse_
    SparseCUDA: copy_sparse_
  requires_tensor: True

- func: unbind.int(Tensor(a) self, int dim=0) -> Tensor(a)[]
  use_c10_dispatcher: full
  variants: function, method
  supports_named_tensor: True

- func: unbind.Dimname(Tensor(a) self, Dimname dim) -> Tensor(a)[]
  variants: function, method
  supports_named_tensor: True

- func: to_sparse.sparse_dim(Tensor self, int sparse_dim) -> Tensor
  use_c10_dispatcher: full
  variants: method
  dispatch:
    CPU: dense_to_sparse
    CUDA: dense_to_sparse

- func: to_sparse(Tensor self) -> Tensor
  use_c10_dispatcher: full
  variants: method
  dispatch:
    CPU: dense_to_sparse
    CUDA: dense_to_sparse

- func: to_mkldnn(Tensor self, ScalarType? dtype=None) -> Tensor
  variants: method
  dispatch:
    CPU: dense_to_mkldnn

- func: mkldnn_reorder_conv2d_weight(Tensor self, int[2] padding=0, int[2] stride=1, int[2] dilation=1, int groups=1) -> Tensor
  use_c10_dispatcher: full
  variants: function
  python_module: nn
  dispatch:
    MkldnnCPU: mkldnn_reorder_conv2d_weight

- func: to_mkldnn_backward(Tensor grad, Tensor input) -> Tensor
  use_c10_dispatcher: full

- func: quantize_per_tensor(Tensor self, float scale, int zero_point, ScalarType dtype) -> Tensor
  variants: function
  dispatch:
    CPU: quantize_per_tensor
    CUDA: quantize_per_tensor

- func: quantize_per_tensor.tensors(Tensor[] tensors, Tensor scales, Tensor zero_points, ScalarType dtype) -> Tensor[]
  variants: function
  dispatch:
    CPU: quantize_per_tensor_list_cpu

- func: quantize_per_channel(Tensor self, Tensor scales, Tensor zero_points, int axis, ScalarType dtype) -> Tensor
  variants: function
  dispatch:
    CPU: quantize_per_channel_cpu

- func: dequantize.self(Tensor self) -> Tensor
  use_c10_dispatcher: full
  variants: function, method
  dispatch:
    QuantizedCPU: dequantize_quant
    QuantizedCUDA: dequantize_quant

- func: dequantize.tensors(Tensor[] tensors) -> Tensor[]
  variants: function
  dispatch:
    QuantizedCPU: dequantize_tensors_quant

- func: q_scale(Tensor self) -> float
  use_c10_dispatcher: full
  variants: function, method
  dispatch:
    QuantizedCPU: q_scale_quant
    QuantizedCUDA: q_scale_quant

- func: q_zero_point(Tensor self) -> int
  use_c10_dispatcher: full
  variants: function, method
  dispatch:
    QuantizedCPU: q_zero_point_quant
    QuantizedCUDA: q_zero_point_quant

- func: q_per_channel_scales(Tensor self) -> Tensor
  variants: function, method
  dispatch:
    QuantizedCPU: q_per_channel_scales_quant

- func: q_per_channel_zero_points(Tensor self) -> Tensor
  variants: function, method
  dispatch:
    QuantizedCPU: q_per_channel_zero_points_quant

- func: q_per_channel_axis(Tensor self) -> int
  variants: function, method
  dispatch:
    QuantizedCPU: q_per_channel_axis_quant

- func: int_repr(Tensor self) -> Tensor
  use_c10_dispatcher: full
  variants: function, method
  dispatch:
    QuantizedCPU: int_repr_quant_cpu
    QuantizedCUDA: int_repr_quant_cuda

- func: _make_per_tensor_quantized_tensor(Tensor self, float scale, int zero_point) -> Tensor
  use_c10_dispatcher: full
  dispatch:
    CPU: make_per_tensor_quantized_tensor_cpu
    CUDA: make_per_tensor_quantized_tensor_cuda

- func: _make_per_channel_quantized_tensor(Tensor self, Tensor scale, Tensor zero_point, int axis) -> Tensor
  dispatch:
    CPU: make_per_channel_quantized_tensor_cpu

- func: qscheme(Tensor self) -> QScheme
  use_c10_dispatcher: full
  variants: method
  dispatch:
    QuantizedCPU: qscheme_quant
    QuantizedCUDA: qscheme_quant

- func: fake_quantize_per_tensor_affine(Tensor self, float scale, int zero_point, int quant_min, int quant_max) -> Tensor
  use_c10_dispatcher: full
  variants: function

- func: fake_quantize_per_tensor_affine_backward(Tensor grad, Tensor self, float scale, int zero_point, int quant_min, int quant_max) -> Tensor
  use_c10_dispatcher: full
  variants: function

- func: fake_quantize_per_channel_affine(Tensor self, Tensor scale, Tensor zero_point, int axis, int quant_min, int quant_max) -> Tensor
  use_c10_dispatcher: full
  variants: function

- func: fake_quantize_per_channel_affine_backward(Tensor grad, Tensor self, Tensor scale, Tensor zero_point, int axis, int quant_min, int quant_max) -> Tensor
  use_c10_dispatcher: full
  variants: function

- func: _choose_qparams_per_tensor(Tensor self, bool reduce_range=False) -> (float, int)
  use_c10_dispatcher: full
  variants: function

# to(Device) must not exist because all constructors of Device also works for
# TensorOptions. Otherwise, an ambiguity error is thrown.
# See NOTE [ TensorOptions Constructors ].
- func: to.dtype_layout(Tensor self, *, ScalarType dtype, Layout layout, Device device, bool pin_memory=False, bool non_blocking=False, bool copy=False, MemoryFormat? memory_format=None) -> Tensor
  variants: method
  device_guard: False
  supports_named_tensor: True

- func: to.device(Tensor self, Device device, ScalarType dtype, bool non_blocking=False, bool copy=False, MemoryFormat? memory_format=None) -> Tensor
  variants: method
  device_guard: False
  supports_named_tensor: True

- func: to.dtype(Tensor self, ScalarType dtype, bool non_blocking=False, bool copy=False, MemoryFormat? memory_format=None) -> Tensor
  variants: method
  device_guard: False
  supports_named_tensor: True

- func: to.other(Tensor self, Tensor other, bool non_blocking=False, bool copy=False, MemoryFormat? memory_format=None) -> Tensor
  variants: method
  device_guard: False

- func: meshgrid(Tensor[] tensors) -> Tensor[]
  use_c10_dispatcher: full

- func: cartesian_prod(Tensor[] tensors) -> Tensor
  use_c10_dispatcher: full
  variants: function

- func: combinations(Tensor self, int r=2, bool with_replacement=False) -> Tensor
  use_c10_dispatcher: full
  variants: function

- func: item(Tensor self) -> Scalar
  use_c10_dispatcher: full
  variants: method
  supports_named_tensor: True

- func: result_type.Tensor(Tensor tensor, Tensor other) -> ScalarType
  variants: function

- func: result_type.Scalar(Tensor tensor, Scalar other) -> ScalarType
  variants: function

- func: result_type.Scalar_Tensor(Scalar scalar, Tensor tensor) -> ScalarType
  variants: function

- func: result_type.Scalar_Scalar(Scalar scalar1, Scalar scalar2) -> ScalarType

- func: can_cast(ScalarType from, ScalarType to) -> bool
  variants: function

- func: promote_types(ScalarType type1, ScalarType type2) -> ScalarType
  variants: function

# NB: Does NOT check precondition that numel == 1
- func: _local_scalar_dense(Tensor self) -> Scalar
  use_c10_dispatcher: full
  dispatch:
    CPU: _local_scalar_dense_cpu
    CUDA: _local_scalar_dense_cuda
  variants: function
  supports_named_tensor: True

# Fused RNN kernels
- func: _thnn_fused_lstm_cell(Tensor input_gates, Tensor hidden_gates, Tensor cx, Tensor? input_bias=None, Tensor? hidden_bias=None) -> (Tensor, Tensor, Tensor)
  dispatch:
    CUDA: _thnn_fused_lstm_cell_cuda

- func: _thnn_fused_lstm_cell_backward(Tensor? grad_hy, Tensor? grad_cy, Tensor cx, Tensor cy, Tensor workspace, bool has_bias) -> (Tensor, Tensor, Tensor, Tensor, Tensor)
  dispatch:
    CUDA: _thnn_fused_lstm_cell_backward_cuda

- func: _thnn_differentiable_lstm_cell_backward(Tensor? grad_hy, Tensor? grad_cy, Tensor input_gates, Tensor hidden_gates, Tensor? input_bias, Tensor? hidden_bias, Tensor cx, Tensor cy) -> (Tensor, Tensor, Tensor, Tensor, Tensor)

- func: _thnn_fused_gru_cell(Tensor input_gates, Tensor hidden_gates, Tensor hx, Tensor? input_bias=None, Tensor? hidden_bias=None) -> (Tensor, Tensor)
  dispatch:
    CUDA: _thnn_fused_gru_cell_cuda

- func: _thnn_fused_gru_cell_backward(Tensor grad_hy, Tensor workspace, bool has_bias) -> (Tensor, Tensor, Tensor, Tensor, Tensor)
  dispatch:
    CUDA: _thnn_fused_gru_cell_backward_cuda

- func: _thnn_differentiable_gru_cell_backward(Tensor grad_hy, Tensor input_gates, Tensor hidden_gates, Tensor hx, Tensor? input_bias, Tensor? hidden_bias) -> (Tensor, Tensor, Tensor, Tensor, Tensor)

# RNN cells and layers
- func: lstm.input(Tensor input, Tensor[] hx, Tensor[] params, bool has_biases, int num_layers, float dropout, bool train, bool bidirectional, bool batch_first) -> (Tensor, Tensor, Tensor)
  use_c10_dispatcher: full

- func: lstm.data(Tensor data, Tensor batch_sizes, Tensor[] hx, Tensor[] params, bool has_biases, int num_layers, float dropout, bool train, bool bidirectional) -> (Tensor, Tensor, Tensor)
  use_c10_dispatcher: full

- func: gru.input(Tensor input, Tensor hx, Tensor[] params, bool has_biases, int num_layers, float dropout, bool train, bool bidirectional, bool batch_first) -> (Tensor, Tensor)
  use_c10_dispatcher: full

- func: gru.data(Tensor data, Tensor batch_sizes, Tensor hx, Tensor[] params, bool has_biases, int num_layers, float dropout, bool train, bool bidirectional) -> (Tensor, Tensor)
  use_c10_dispatcher: full

- func: rnn_tanh.input(Tensor input, Tensor hx, Tensor[] params, bool has_biases, int num_layers, float dropout, bool train, bool bidirectional, bool batch_first) -> (Tensor, Tensor)
  use_c10_dispatcher: full

- func: rnn_tanh.data(Tensor data, Tensor batch_sizes, Tensor hx, Tensor[] params, bool has_biases, int num_layers, float dropout, bool train, bool bidirectional) -> (Tensor, Tensor)
  use_c10_dispatcher: full

- func: rnn_relu.input(Tensor input, Tensor hx, Tensor[] params, bool has_biases, int num_layers, float dropout, bool train, bool bidirectional, bool batch_first) -> (Tensor, Tensor)
  use_c10_dispatcher: full

- func: rnn_relu.data(Tensor data, Tensor batch_sizes, Tensor hx, Tensor[] params, bool has_biases, int num_layers, float dropout, bool train, bool bidirectional) -> (Tensor, Tensor)
  use_c10_dispatcher: full

- func: lstm_cell(Tensor input, Tensor[] hx, Tensor w_ih, Tensor w_hh, Tensor? b_ih=None, Tensor? b_hh=None) -> (Tensor, Tensor)

- func: gru_cell(Tensor input, Tensor hx, Tensor w_ih, Tensor w_hh, Tensor? b_ih=None, Tensor? b_hh=None) -> Tensor

- func: rnn_tanh_cell(Tensor input, Tensor hx, Tensor w_ih, Tensor w_hh, Tensor? b_ih=None, Tensor? b_hh=None) -> Tensor

- func: rnn_relu_cell(Tensor input, Tensor hx, Tensor w_ih, Tensor w_hh, Tensor? b_ih=None, Tensor? b_hh=None) -> Tensor

# Quantized RNN layers
- func: quantized_lstm(Tensor input, Tensor[] hx, Tensor[] params, bool has_biases, int num_layers, float dropout, bool train, bool bidirectional, bool batch_first, *, ScalarType? dtype=None, bool use_dynamic=False) -> (Tensor, Tensor, Tensor)

- func: quantized_lstm.data(Tensor data, Tensor batch_sizes, Tensor[] hx, Tensor[] params, bool has_biases, int num_layers, float dropout, bool train, bool bidirectional, *, ScalarType? dtype=None, bool use_dynamic=False) -> (Tensor, Tensor, Tensor)

# Quantized GRU layers

- func: quantized_gru.input(Tensor input, Tensor hx, Tensor[] params, bool has_biases, int num_layers, float dropout, bool train, bool bidirectional, bool batch_first) -> (Tensor, Tensor)
  use_c10_dispatcher: full

- func: quantized_gru.data(Tensor data, Tensor batch_sizes, Tensor hx, Tensor[] params, bool has_biases, int num_layers, float dropout, bool train, bool bidirectional) -> (Tensor, Tensor)
  use_c10_dispatcher: full

# Quantized RNN cells
- func: quantized_lstm_cell(Tensor input, Tensor[] hx, Tensor w_ih, Tensor w_hh, Tensor b_ih, Tensor b_hh, Tensor packed_ih, Tensor packed_hh, Tensor col_offsets_ih, Tensor col_offsets_hh, Scalar scale_ih, Scalar scale_hh, Scalar zero_point_ih, Scalar zero_point_hh) -> (Tensor, Tensor)
  use_c10_dispatcher: full

- func: quantized_gru_cell(Tensor input, Tensor hx, Tensor w_ih, Tensor w_hh, Tensor b_ih, Tensor b_hh, Tensor packed_ih, Tensor packed_hh, Tensor col_offsets_ih, Tensor col_offsets_hh, Scalar scale_ih, Scalar scale_hh, Scalar zero_point_ih, Scalar zero_point_hh) -> Tensor
  use_c10_dispatcher: full

- func: quantized_rnn_relu_cell(Tensor input, Tensor hx, Tensor w_ih, Tensor w_hh, Tensor b_ih, Tensor b_hh, Tensor packed_ih, Tensor packed_hh, Tensor col_offsets_ih, Tensor col_offsets_hh, Scalar scale_ih, Scalar scale_hh, Scalar zero_point_ih, Scalar zero_point_hh) -> Tensor
  use_c10_dispatcher: full

- func: quantized_rnn_tanh_cell(Tensor input, Tensor hx, Tensor w_ih, Tensor w_hh, Tensor b_ih, Tensor b_hh, Tensor packed_ih, Tensor packed_hh, Tensor col_offsets_ih, Tensor col_offsets_hh, Scalar scale_ih, Scalar scale_hh, Scalar zero_point_ih, Scalar zero_point_hh) -> Tensor
  use_c10_dispatcher: full

# PackedSequence utilities
- func: _pack_padded_sequence(Tensor input, Tensor lengths, bool batch_first) -> (Tensor, Tensor)

- func: _pack_padded_sequence_backward(Tensor grad, int[] input_size, Tensor batch_sizes, bool batch_first) -> Tensor
  use_c10_dispatcher: full

- func: _pad_packed_sequence(Tensor data, Tensor batch_sizes, bool batch_first, Scalar padding_value, int total_length) -> (Tensor, Tensor)

# wrappers for legacy TH methods

- func: set_.source_Storage(Tensor(a!) self, Storage source) -> Tensor(a!)
  variants: method
  device_guard: False
  dispatch:
    CPU: set_
    CUDA: set_

- func: set_.source_Storage_storage_offset(Tensor(a!) self, Storage source, int storage_offset, int[] size, int[] stride=[]) -> Tensor(a!)
  variants: method
  device_guard: False
  dispatch:
    CPU: set_storage_cpu_
    CUDA: set_storage_cuda_
    QuantizedCPU: set_storage_quantized_
    QuantizedCUDA: set_storage_quantized_

- func: set_.source_Tensor(Tensor(a!) self, Tensor source) -> Tensor(a!)
  variants: method
  device_guard: False
  dispatch:
    CPU: set_tensor_
    CUDA: set_tensor_

- func: set_(Tensor(a!) self) -> Tensor(a!)
  variants: method
  dispatch:
    CPU: set_cpu_
    CUDA: set_cuda_

- func: set_quantizer_(Tensor(a!) self, ConstQuantizerPtr quantizer) -> Tensor(a!)
  variants: method
  dispatch:
    QuantizedCPU: set_quantizer_
    QuantizedCUDA: set_quantizer_

- func: is_set_to(Tensor self, Tensor tensor) -> bool
  use_c10_dispatcher: full
  variants: method
  device_guard: False
  dispatch:
    CPU: is_set_to
    CUDA: is_set_to

- func: masked_fill_.Scalar(Tensor(a!) self, Tensor mask, Scalar value) -> Tensor(a!)
  variants: method
  dispatch:
    CPU: masked_fill__cpu
    CUDA: masked_fill__cuda
  supports_named_tensor: True

- func: masked_fill.Scalar(Tensor self, Tensor mask, Scalar value) -> Tensor
  use_c10_dispatcher: full
  variants: function, method
  supports_named_tensor: True

- func: masked_fill_.Tensor(Tensor(a!) self, Tensor mask, Tensor value) -> Tensor(a!)
  variants: method
  dispatch:
    CPU: masked_fill__cpu
    CUDA: masked_fill__cuda
  supports_named_tensor: True

- func: masked_fill.Tensor(Tensor self, Tensor mask, Tensor value) -> Tensor
  use_c10_dispatcher: full
  variants: function, method
  supports_named_tensor: True

- func: masked_scatter_(Tensor(a!) self, Tensor mask, Tensor source) -> Tensor(a!)
  variants: method
  dispatch:
    CPU: masked_scatter__cpu
    CUDA: masked_scatter__cuda

- func: masked_scatter(Tensor self, Tensor mask, Tensor source) -> Tensor
  use_c10_dispatcher: full
  variants: function, method

- func: view(Tensor(a) self, int[] size) -> Tensor(a)
  use_c10_dispatcher: full
  variants: method
  device_guard: False
  dispatch:
    CPU: view
    CUDA: view
    MkldnnCPU: mkldnn_view
    QuantizedCPU: view
    QuantizedCUDA: view

- func: put_(Tensor(a!) self, Tensor index, Tensor source, bool accumulate=False) -> Tensor(a!)
  variants: method
  dispatch:
    CPU: legacy::cpu::_th_put_
    CUDA: legacy::cuda::_th_put_

- func: index_add_(Tensor(a!) self, int dim, Tensor index, Tensor source) -> Tensor(a!)
  variants: method
  dispatch:
    CPU: index_add_cpu_
    CUDA: index_add_cuda_

- func: index_add(Tensor self, int dim, Tensor index, Tensor source) -> Tensor
  use_c10_dispatcher: full
  variants: function, method

- func: index_add.dimname(Tensor self, Dimname dim, Tensor index, Tensor source) -> Tensor
  variants: function, method

- func: index_fill_.int_Scalar(Tensor(a!) self, int dim, Tensor index, Scalar value) -> Tensor(a!)
  variants: method
  supports_named_tensor: True
  dispatch:
    CPU: legacy::cpu::_th_index_fill_
    CUDA: legacy::cuda::_th_index_fill_

- func: index_fill.int_Scalar(Tensor self, int dim, Tensor index, Scalar value) -> Tensor
  use_c10_dispatcher: full
  supports_named_tensor: True
  variants: function, method

- func: index_fill_.int_Tensor(Tensor(a!) self, int dim, Tensor index, Tensor value) -> Tensor(a!)
  variants: method
  dispatch:
    CPU: index_fill_
    CUDA: index_fill_
  supports_named_tensor: True

- func: index_fill.int_Tensor(Tensor self, int dim, Tensor index, Tensor value) -> Tensor
  use_c10_dispatcher: full
  variants: function, method
  supports_named_tensor: True

- func: index_fill_.Dimname_Scalar(Tensor(a!) self, Dimname dim, Tensor index, Scalar value) -> Tensor(a!)
  variants: method
  supports_named_tensor: True

- func: index_fill_.Dimname_Tensor(Tensor(a!) self, Dimname dim, Tensor index, Tensor value) -> Tensor(a!)
  variants: method
  supports_named_tensor: True

- func: index_fill.Dimname_Scalar(Tensor self, Dimname dim, Tensor index, Scalar value) -> Tensor
  variants: function, method
  supports_named_tensor: True

- func: index_fill.Dimname_Tensor(Tensor self, Dimname dim, Tensor index, Tensor value) -> Tensor
  variants: function, method
  supports_named_tensor: True

- func: scatter_.src(Tensor(a!) self, int dim, Tensor index, Tensor src) -> Tensor(a!)
  variants: method
  dispatch:
    CPU: scatter_cpu_
    CUDA: legacy::cuda::_th_scatter_

- func: scatter.src(Tensor self, int dim, Tensor index, Tensor src) -> Tensor
  use_c10_dispatcher: full
  variants: function, method

- func: scatter_.value(Tensor(a!) self, int dim, Tensor index, Scalar value) -> Tensor(a!)
  variants: method
  dispatch:
    CPU: scatter_fill_cpu_
    CUDA: legacy::cuda::_th_scatter_

- func: scatter.value(Tensor self, int dim, Tensor index, Scalar value) -> Tensor
  use_c10_dispatcher: full
  variants: function, method

- func: scatter.dimname_src(Tensor self, Dimname dim, Tensor index, Tensor src) -> Tensor
  variants: function, method

- func: scatter.dimname_value(Tensor self, Dimname dim, Tensor index, Scalar value) -> Tensor
  variants: function, method

- func: scatter_add_(Tensor(a!) self, int dim, Tensor index, Tensor src) -> Tensor(a!)
  variants: method
  dispatch:
    CPU: scatter_add_cpu_
    CUDA: legacy::cuda::_th_scatter_add_

- func: scatter_add(Tensor self, int dim, Tensor index, Tensor src) -> Tensor
  use_c10_dispatcher: full
  variants: function, method

- func: scatter_add.dimname(Tensor self, Dimname dim, Tensor index, Tensor src) -> Tensor
  variants: function, method

- func: lt_.Scalar(Tensor(a!) self, Scalar other) -> Tensor(a!)
  variants: method

- func: lt_.Tensor(Tensor(a!) self, Tensor other) -> Tensor(a!)
  variants: method

- func: gt_.Scalar(Tensor(a!) self, Scalar other) -> Tensor(a!)
  variants: method

- func: gt_.Tensor(Tensor(a!) self, Tensor other) -> Tensor(a!)
  variants: method

- func: le_.Scalar(Tensor(a!) self, Scalar other) -> Tensor(a!)
  variants: method

- func: le_.Tensor(Tensor(a!) self, Tensor other) -> Tensor(a!)
  variants: method

- func: ge_.Scalar(Tensor(a!) self, Scalar other) -> Tensor(a!)
  variants: method

- func: ge_.Tensor(Tensor(a!) self, Tensor other) -> Tensor(a!)
  variants: method

- func: eq_.Scalar(Tensor(a!) self, Scalar other) -> Tensor(a!)
  variants: method

- func: eq_.Tensor(Tensor(a!) self, Tensor other) -> Tensor(a!)
  variants: method

- func: ne_.Scalar(Tensor(a!) self, Scalar other) -> Tensor(a!)
  variants: method

- func: ne_.Tensor(Tensor(a!) self, Tensor other) -> Tensor(a!)
  variants: method

- func: bitwise_and.Tensor_out(Tensor self, Tensor other, *, Tensor(a!) out) -> Tensor(a!)
  variants: function
  dispatch:
    CPU: bitwise_and_out
    CUDA: bitwise_and_out

- func: bitwise_and.Scalar_out(Tensor self, Scalar other, *, Tensor(a!) out) -> Tensor(a!)
  variants: function
  dispatch:
    CPU: bitwise_and_out
    CUDA: bitwise_and_out

- func: bitwise_and.Scalar(Tensor self, Scalar other) -> Tensor
  variants: method, function

- func: bitwise_and.Tensor(Tensor self, Tensor other) -> Tensor
  variants: method, function

- func: bitwise_and_.Scalar(Tensor(a!) self, Scalar other) -> Tensor(a!)
  variants: method

- func: bitwise_and_.Tensor(Tensor(a!) self, Tensor other) -> Tensor(a!)
  variants: method

- func: __and__.Scalar(Tensor self, Scalar other) -> Tensor
  use_c10_dispatcher: full
  variants: method, function

- func: __and__.Tensor(Tensor self, Tensor other) -> Tensor
  use_c10_dispatcher: full
  variants: method, function

- func: __iand__.Scalar(Tensor(a!) self, Scalar other) -> Tensor(a!)
  variants: method

- func: __iand__.Tensor(Tensor(a!) self, Tensor other) -> Tensor(a!)
  variants: method

- func: bitwise_or.Tensor_out(Tensor self, Tensor other, *, Tensor(a!) out) -> Tensor(a!)
  variants: function
  dispatch:
    CPU: bitwise_or_out
    CUDA: bitwise_or_out

- func: bitwise_or.Scalar_out(Tensor self, Scalar other, *, Tensor(a!) out) -> Tensor(a!)
  variants: function
  dispatch:
    CPU: bitwise_or_out
    CUDA: bitwise_or_out

- func: bitwise_or.Scalar(Tensor self, Scalar other) -> Tensor
  variants: method, function

- func: bitwise_or.Tensor(Tensor self, Tensor other) -> Tensor
  variants: method, function

- func: bitwise_or_.Scalar(Tensor(a!) self, Scalar other) -> Tensor(a!)
  variants: method

- func: bitwise_or_.Tensor(Tensor(a!) self, Tensor other) -> Tensor(a!)
  variants: method

- func: __or__.Scalar(Tensor self, Scalar other) -> Tensor
  use_c10_dispatcher: full
  variants: method, function

- func: __or__.Tensor(Tensor self, Tensor other) -> Tensor
  use_c10_dispatcher: full
  variants: method, function

- func: __ior__.Scalar(Tensor(a!) self, Scalar other) -> Tensor(a!)
  variants: method

- func: __ior__.Tensor(Tensor(a!) self, Tensor other) -> Tensor(a!)
  variants: method

- func: bitwise_xor.Tensor_out(Tensor self, Tensor other, *, Tensor(a!) out) -> Tensor(a!)
  variants: function
  dispatch:
    CPU: bitwise_xor_out
    CUDA: bitwise_xor_out

- func: bitwise_xor.Scalar_out(Tensor self, Scalar other, *, Tensor(a!) out) -> Tensor(a!)
  variants: function
  dispatch:
    CPU: bitwise_xor_out
    CUDA: bitwise_xor_out

- func: bitwise_xor.Scalar(Tensor self, Scalar other) -> Tensor
  variants: method, function

- func: bitwise_xor.Tensor(Tensor self, Tensor other) -> Tensor
  variants: method, function

- func: bitwise_xor_.Scalar(Tensor(a!) self, Scalar other) -> Tensor(a!)
  variants: method

- func: bitwise_xor_.Tensor(Tensor(a!) self, Tensor other) -> Tensor(a!)
  variants: method

- func: __xor__.Scalar(Tensor self, Scalar other) -> Tensor
  use_c10_dispatcher: full
  variants: method, function

- func: __xor__.Tensor(Tensor self, Tensor other) -> Tensor
  use_c10_dispatcher: full
  variants: method, function

- func: __ixor__.Scalar(Tensor(a!) self, Scalar other) -> Tensor(a!)
  variants: method

- func: __ixor__.Tensor(Tensor(a!) self, Tensor other) -> Tensor(a!)
  variants: method

- func: __lshift__.Scalar(Tensor self, Scalar other) -> Tensor
  use_c10_dispatcher: full
  variants: method, function
  dispatch:
    CPU: __lshift__
    CUDA: __lshift__

- func: __lshift__.Tensor(Tensor self, Tensor other) -> Tensor
  use_c10_dispatcher: full
  variants: method, function
  dispatch:
    CPU: __lshift__
    CUDA: __lshift__

- func: __ilshift__.Scalar(Tensor(a!) self, Scalar other) -> Tensor(a!)
  variants: method
  dispatch:
    CPU: __ilshift__
    CUDA: __ilshift__

- func: __ilshift__.Tensor(Tensor(a!) self, Tensor other) -> Tensor(a!)
  variants: method
  dispatch:
    CPU: __ilshift__
    CUDA: __ilshift__

- func: __rshift__.Scalar(Tensor self, Scalar other) -> Tensor
  use_c10_dispatcher: full
  variants: method, function
  dispatch:
    CPU: __rshift__
    CUDA: __rshift__

- func: __rshift__.Tensor(Tensor self, Tensor other) -> Tensor
  use_c10_dispatcher: full
  variants: method, function
  dispatch:
    CPU: __rshift__
    CUDA: __rshift__

- func: __irshift__.Scalar(Tensor(a!) self, Scalar other) -> Tensor(a!)
  variants: method
  dispatch:
    CPU: __irshift__
    CUDA: __irshift__

- func: __irshift__.Tensor(Tensor(a!) self, Tensor other) -> Tensor(a!)
  variants: method
  dispatch:
    CPU: __irshift__
    CUDA: __irshift__

- func: lgamma_(Tensor(a!) self) -> Tensor(a!)
  supports_named_tensor: True
  variants: method
  dispatch:
    CPU: _lgamma__cpu
    CUDA: _lgamma__cuda

- func: atan2_(Tensor(a!) self, Tensor other) -> Tensor(a!)
  supports_named_tensor: True
  variants: method

- func: tril_(Tensor(a!) self, int diagonal=0) -> Tensor(a!)
  variants: method
  dispatch:
    CPU: tril_cpu_
    CUDA: tril_cuda_

- func: triu_(Tensor(a!) self, int diagonal=0) -> Tensor(a!)
  variants: method
  dispatch:
    CPU: triu_cpu_
    CUDA: triu_cuda_

- func: digamma_(Tensor(a!) self) -> Tensor(a!)
  supports_named_tensor: True
  variants: method

- func: polygamma_(Tensor(a!) self, int n) -> Tensor(a!)
  supports_named_tensor: True
  variants: method

- func: renorm_(Tensor(a!) self, Scalar p, int dim, Scalar maxnorm) -> Tensor(a!)
  variants: method
  dispatch:
    CPU: legacy::cpu::_th_renorm_
    CUDA: legacy::cuda::_th_renorm_

- func: pow_.Scalar(Tensor(a!) self, Scalar exponent) -> Tensor(a!)
  supports_named_tensor: True
  variants: method
  dispatch:
    CPU: pow_
    CUDA: pow_

- func: pow_.Tensor(Tensor(a!) self, Tensor exponent) -> Tensor(a!)
  supports_named_tensor: True
  variants: method
  dispatch:
    CPU: pow_
    CUDA: pow_

- func: lerp_.Scalar(Tensor(a!) self, Tensor end, Scalar weight) -> Tensor(a!)
  variants: method
  dispatch:
    CPU: lerp_cpu_scalar_
    CUDA: lerp_cuda_scalar_

- func: lerp_.Tensor(Tensor(a!) self, Tensor end, Tensor weight) -> Tensor(a!)
  variants: method
  dispatch:
    CPU: lerp_cpu_tensor_
    CUDA: lerp_cuda_tensor_

- func: fmod_.Scalar(Tensor(a!) self, Scalar other) -> Tensor(a!)
  variants: method
  dispatch:
    CPU: fmod_
    CUDA: legacy::cuda::_th_fmod_

- func: fmod_.Tensor(Tensor(a!) self, Tensor other) -> Tensor(a!)
  variants: method
  dispatch:
    CPU: fmod_
    CUDA: legacy::cuda::_th_fmod_

- func: remainder_.Scalar(Tensor(a!) self, Scalar other) -> Tensor(a!)
  variants: method
  dispatch:
    CPU: remainder_
    CUDA: remainder_

- func: remainder_.Tensor(Tensor(a!) self, Tensor other) -> Tensor(a!)
  variants: method
  dispatch:
    CPU: remainder_
    CUDA: remainder_

- func: addbmm_(Tensor(a!) self, Tensor batch1, Tensor batch2, *, Scalar beta=1, Scalar alpha=1) -> Tensor(a!)
  variants: method
  dispatch:
    CPU: legacy::cpu::_th_addbmm_
    CUDA: legacy::cuda::_th_addbmm_

- func: addbmm.out(Tensor self, Tensor batch1, Tensor batch2, *, Scalar beta=1, Scalar alpha=1, Tensor(a!) out) -> Tensor(a!)
  dispatch:
    CPU: legacy::cpu::_th_addbmm_out
    CUDA: legacy::cuda::_th_addbmm_out

- func: addbmm(Tensor self, Tensor batch1, Tensor batch2, *, Scalar beta=1, Scalar alpha=1) -> Tensor
  use_c10_dispatcher: full
  variants: method, function
  dispatch:
    CPU: legacy::cpu::_th_addbmm
    CUDA: legacy::cuda::_th_addbmm

- func: addcdiv_(Tensor(a!) self, Tensor tensor1, Tensor tensor2, *, Scalar value=1) -> Tensor(a!)
  variants: method
  supports_named_tensor: True

- func: random_.from(Tensor(a!) self, int from, int? to, *, Generator? generator=None) -> Tensor(a!)
  variants: method
  supports_named_tensor: True

- func: random_.to(Tensor(a!) self, int to, *, Generator? generator=None) -> Tensor(a!)
  variants: method
  supports_named_tensor: True

- func: random_(Tensor(a!) self, *, Generator? generator=None) -> Tensor(a!)
  variants: method
  supports_named_tensor: True

- func: uniform_(Tensor(a!) self, float from=0, float to=1, *, Generator? generator=None) -> Tensor(a!)
  variants: method
  supports_named_tensor: True

- func: cauchy_(Tensor(a!) self, float median=0, float sigma=1, *, Generator? generator=None) -> Tensor(a!)
  variants: method
  supports_named_tensor: True

- func: log_normal_(Tensor(a!) self, float mean=1, float std=2, *, Generator? generator=None) -> Tensor(a!)
  variants: method
  supports_named_tensor: True

- func: exponential_(Tensor(a!) self, float lambd=1, *, Generator? generator=None) -> Tensor(a!)
  variants: method
  supports_named_tensor: True

- func: geometric_(Tensor(a!) self, float p, *, Generator? generator=None) -> Tensor(a!)
  variants: method
  supports_named_tensor: True

# wrappers for TH functions

- func: diag.out(Tensor self, int diagonal=0, *, Tensor(a!) out) -> Tensor(a!)
  dispatch:
    CPU: diag_out
    CUDA: legacy::cuda::_th_diag_out

- func: diag(Tensor self, int diagonal=0) -> Tensor
  use_c10_dispatcher: full
  variants: method, function
  dispatch:
    CPU: diag
    CUDA: legacy::cuda::_th_diag

- func: cross.out(Tensor self, Tensor other, int? dim=None, *, Tensor(a!) out) -> Tensor(a!)

- func: cross(Tensor self, Tensor other, int? dim=None) -> Tensor
  use_c10_dispatcher: full
  variants: method, function

- func: triu.out(Tensor self, int diagonal=0, *, Tensor(a!) out) -> Tensor(a!)
  dispatch:
    CPU: triu_cpu_out
    CUDA: triu_cuda_out

- func: triu(Tensor self, int diagonal=0) -> Tensor
  use_c10_dispatcher: full
  variants: method, function

- func: tril.out(Tensor self, int diagonal=0, *, Tensor(a!) out) -> Tensor(a!)
  dispatch:
    CPU: tril_cpu_out
    CUDA: tril_cuda_out

- func: tril(Tensor self, int diagonal=0) -> Tensor
  use_c10_dispatcher: full
  variants: method, function

- func: tril_indices(int row, int col, int offset=0, *, ScalarType? dtype=long, Layout? layout=None, Device? device=None, bool? pin_memory=None) -> Tensor
  dispatch:
    CPU: tril_indices_cpu
    CUDA: tril_indices_cuda

- func: triu_indices(int row, int col, int offset=0, *, ScalarType? dtype=long, Layout? layout=None, Device? device=None, bool? pin_memory=None) -> Tensor
  dispatch:
    CPU: triu_indices_cpu
    CUDA: triu_indices_cuda

- func: trace(Tensor self) -> Tensor
  use_c10_dispatcher: full
  variants: method, function
  dispatch:
    CPU: legacy::cpu::_th_trace
    CUDA: legacy::cuda::_th_trace

- func: ne.Scalar_out(Tensor self, Scalar other, *, Tensor(a!) out) -> Tensor(a!)
  supports_named_tensor: True
  dispatch:
    CPU: ne_out
    CUDA: ne_out
    QuantizedCPU: ne_out_quantized_cpu

- func: ne.Scalar(Tensor self, Scalar other) -> Tensor
  supports_named_tensor: True
  use_c10_dispatcher: full
  variants: method, function
  dispatch:
    CPU: ne
    CUDA: ne
    QuantizedCPU: ne_quantized_cpu

- func: ne.Tensor_out(Tensor self, Tensor other, *, Tensor(a!) out) -> Tensor(a!)
  supports_named_tensor: True
  dispatch:
    CPU: ne_out
    CUDA: ne_out
    QuantizedCPU: ne_out_quantized_cpu

- func: ne.Tensor(Tensor self, Tensor other) -> Tensor
  supports_named_tensor: True
  use_c10_dispatcher: full
  variants: method, function
  dispatch:
    CPU: ne
    CUDA: ne
    QuantizedCPU: ne_quantized_cpu

- func: eq.Scalar_out(Tensor self, Scalar other, *, Tensor(a!) out) -> Tensor(a!)
  supports_named_tensor: True
  dispatch:
    CPU: eq_out
    CUDA: eq_out
    QuantizedCPU: eq_out_quantized_cpu

- func: eq.Scalar(Tensor self, Scalar other) -> Tensor
  supports_named_tensor: True
  use_c10_dispatcher: full
  variants: method, function
  dispatch:
    CPU: eq
    CUDA: eq
    QuantizedCPU: eq_quantized_cpu

- func: eq.Tensor_out(Tensor self, Tensor other, *, Tensor(a!) out) -> Tensor(a!)
  supports_named_tensor: True
  dispatch:
    CPU: eq_out
    CUDA: eq_out
    QuantizedCPU: eq_out_quantized_cpu

- func: eq.Tensor(Tensor self, Tensor other) -> Tensor
  supports_named_tensor: True
  use_c10_dispatcher: full
  variants: method, function
  dispatch:
    CPU: eq
    CUDA: eq
    QuantizedCPU: eq_quantized_cpu

- func: ge.Scalar_out(Tensor self, Scalar other, *, Tensor(a!) out) -> Tensor(a!)
  supports_named_tensor: True
  dispatch:
    CPU: ge_out
    CUDA: ge_out
    QuantizedCPU: ge_out_quantized_cpu

- func: ge.Scalar(Tensor self, Scalar other) -> Tensor
  supports_named_tensor: True
  use_c10_dispatcher: full
  variants: method, function
  dispatch:
    CPU: ge
    CUDA: ge
    QuantizedCPU: ge_quantized_cpu

- func: ge.Tensor_out(Tensor self, Tensor other, *, Tensor(a!) out) -> Tensor(a!)
  supports_named_tensor: True
  dispatch:
    CPU: ge_out
    CUDA: ge_out
    QuantizedCPU: ge_out_quantized_cpu

- func: ge.Tensor(Tensor self, Tensor other) -> Tensor
  supports_named_tensor: True
  use_c10_dispatcher: full
  variants: method, function
  dispatch:
    CPU: ge
    CUDA: ge
    QuantizedCPU: ge_quantized_cpu

- func: le.Scalar_out(Tensor self, Scalar other, *, Tensor(a!) out) -> Tensor(a!)
  supports_named_tensor: True
  dispatch:
    CPU: le_out
    CUDA: le_out
    QuantizedCPU: le_out_quantized_cpu

- func: le.Scalar(Tensor self, Scalar other) -> Tensor
  supports_named_tensor: True
  use_c10_dispatcher: full
  variants: method, function
  dispatch:
    CPU: le
    CUDA: le
    QuantizedCPU: le_quantized_cpu

- func: le.Tensor_out(Tensor self, Tensor other, *, Tensor(a!) out) -> Tensor(a!)
  supports_named_tensor: True
  dispatch:
    CPU: le_out
    CUDA: le_out
    QuantizedCPU: le_out_quantized_cpu

- func: le.Tensor(Tensor self, Tensor other) -> Tensor
  supports_named_tensor: True
  use_c10_dispatcher: full
  variants: method, function
  dispatch:
    CPU: le
    CUDA: le
    QuantizedCPU: le_quantized_cpu

- func: gt.Scalar_out(Tensor self, Scalar other, *, Tensor(a!) out) -> Tensor(a!)
  supports_named_tensor: True
  dispatch:
    CPU: gt_out
    CUDA: gt_out
    QuantizedCPU: gt_out_quantized_cpu

- func: gt.Scalar(Tensor self, Scalar other) -> Tensor
  supports_named_tensor: True
  use_c10_dispatcher: full
  variants: method, function
  dispatch:
    CPU: gt
    CUDA: gt
    QuantizedCPU: gt_quantized_cpu

- func: gt.Tensor_out(Tensor self, Tensor other, *, Tensor(a!) out) -> Tensor(a!)
  supports_named_tensor: True
  dispatch:
    CPU: gt_out
    CUDA: gt_out
    QuantizedCPU: gt_out_quantized_cpu

- func: gt.Tensor(Tensor self, Tensor other) -> Tensor
  supports_named_tensor: True
  use_c10_dispatcher: full
  variants: method, function
  dispatch:
    CPU: gt
    CUDA: gt
    QuantizedCPU: gt_quantized_cpu

- func: lt.Scalar_out(Tensor self, Scalar other, *, Tensor(a!) out) -> Tensor(a!)
  supports_named_tensor: True
  dispatch:
    CPU: lt_out
    CUDA: lt_out
    QuantizedCPU: lt_out_quantized_cpu

- func: lt.Scalar(Tensor self, Scalar other) -> Tensor
  supports_named_tensor: True
  use_c10_dispatcher: full
  variants: method, function
  dispatch:
    CPU: lt
    CUDA: lt
    QuantizedCPU: lt_quantized_cpu

- func: lt.Tensor_out(Tensor self, Tensor other, *, Tensor(a!) out) -> Tensor(a!)
  supports_named_tensor: True
  dispatch:
    CPU: lt_out
    CUDA: lt_out
    QuantizedCPU: lt_out_quantized_cpu

- func: lt.Tensor(Tensor self, Tensor other) -> Tensor
  supports_named_tensor: True
  use_c10_dispatcher: full
  variants: method, function
  dispatch:
    CPU: lt
    CUDA: lt
    QuantizedCPU: lt_quantized_cpu

- func: take.out(Tensor self, Tensor index, *, Tensor(a!) out) -> Tensor(a!)
  dispatch:
    CPU: legacy::cpu::_th_take_out
    CUDA: legacy::cuda::_th_take_out

- func: take(Tensor self, Tensor index) -> Tensor
  use_c10_dispatcher: full
  variants: method, function
  dispatch:
    CPU: legacy::cpu::_th_take
    CUDA: legacy::cuda::_th_take

- func: index_select.out(Tensor self, int dim, Tensor index, *, Tensor(a!) out) -> Tensor(a!)
  dispatch:
    CPU: index_select_out_cpu_
    CUDA: legacy::cuda::_th_index_select_out

- func: index_select(Tensor self, int dim, Tensor index) -> Tensor
  use_c10_dispatcher: full
  variants: method, function
  dispatch:
    CPU: index_select_cpu_
    CUDA: legacy::cuda::_th_index_select
    SparseCPU: index_select_sparse
    SparseCUDA: index_select_sparse

- func: index_select.dimname_out(Tensor self, Dimname dim, Tensor index, *, Tensor(a!) out) -> Tensor(a!)

- func: index_select.dimname(Tensor self, Dimname dim, Tensor index) -> Tensor
  variants: method, function

- func: masked_select.out(Tensor self, Tensor mask, *, Tensor(a!) out) -> Tensor(a!)
  dispatch:
    CPU: masked_select_out_cpu
    CUDA: masked_select_out_cuda
  supports_named_tensor: True

- func: masked_select(Tensor self, Tensor mask) -> Tensor
  use_c10_dispatcher: full
  variants: method, function
  dispatch:
    CPU: masked_select_cpu
    CUDA: masked_select_cuda
  supports_named_tensor: True

- func: nonzero.out(Tensor self, *, Tensor(a!) out) -> Tensor(a!)
  dispatch:
    CPU: legacy::cpu::_th_nonzero_out
    CUDA: legacy::cuda::_th_nonzero_out

- func: nonzero(Tensor self) -> Tensor
  use_c10_dispatcher: full
  variants: method, function
  dispatch:
    CPU: legacy::cpu::_th_nonzero
    CUDA: legacy::cuda::_th_nonzero

- func: nonzero_numpy(Tensor self) -> Tensor[]
  use_c10_dispatcher: full
  variants: method, function

- func: gather.out(Tensor self, int dim, Tensor index, *, bool sparse_grad=False, Tensor(a!) out) -> Tensor(a!)
  dispatch:
    CPU: gather_out_cpu
    CUDA: gather_out_cuda

- func: gather(Tensor self, int dim, Tensor index, *, bool sparse_grad=False) -> Tensor
  use_c10_dispatcher: full
  variants: method, function
  dispatch:
    CPU: gather_cpu
    CUDA: gather_cuda

- func: gather.dimname_out(Tensor self, Dimname dim, Tensor index, *, bool sparse_grad=False, Tensor(a!) out) -> Tensor(a!)

- func: gather.dimname(Tensor self, Dimname dim, Tensor index, *, bool sparse_grad=False) -> Tensor
  variants: method, function

- func: _gather_sparse_backward(Tensor self, int dim, Tensor index, Tensor grad) -> Tensor
  use_c10_dispatcher: full

- func: addcmul.out(Tensor self, Tensor tensor1, Tensor tensor2, *, Scalar value=1, Tensor(a!) out) -> Tensor(a!)
  supports_named_tensor: True

- func: addcmul(Tensor self, Tensor tensor1, Tensor tensor2, *, Scalar value=1) -> Tensor
  use_c10_dispatcher: full
  variants: method, function
  supports_named_tensor: True

- func: addcmul_(Tensor(a!) self, Tensor tensor1, Tensor tensor2, *, Scalar value=1) -> Tensor(a!)
  variants: method
  supports_named_tensor: True

- func: addcdiv.out(Tensor self, Tensor tensor1, Tensor tensor2, *, Scalar value=1, Tensor(a!) out) -> Tensor(a!)
  supports_named_tensor: True

- func: addcdiv(Tensor self, Tensor tensor1, Tensor tensor2, *, Scalar value=1) -> Tensor
  use_c10_dispatcher: full
  variants: method, function
  supports_named_tensor: True

- func: lstsq.X(Tensor self, Tensor A, *, Tensor(a!) X, Tensor(b!) qr) -> (Tensor(a!) solution, Tensor(b!) QR)
  dispatch:
    CPU: legacy::cpu::_th_gels_out
    CUDA: legacy::cuda::_th_gels_out

- func: lstsq(Tensor self, Tensor A) -> (Tensor solution, Tensor QR)
  variants: method, function
  dispatch:
    CPU: legacy::cpu::_th_gels
    CUDA: legacy::cuda::_th_gels

- func: triangular_solve.X(Tensor self, Tensor A, bool upper=True, bool transpose=False, bool unitriangular=False, *, Tensor(a!) X, Tensor(b!) M) -> (Tensor(a!) solution, Tensor(b!) cloned_coefficient)

- func: triangular_solve(Tensor self, Tensor A, bool upper=True, bool transpose=False, bool unitriangular=False) -> (Tensor solution, Tensor cloned_coefficient)
  variants: method, function

- func: _triangular_solve_helper(Tensor self, Tensor A, bool upper, bool transpose, bool unitriangular) -> (Tensor, Tensor)
  variants: function
  dispatch:
    CPU: _triangular_solve_helper_cpu
    CUDA: _triangular_solve_helper_cuda

- func: symeig.e(Tensor self, bool eigenvectors=False, bool upper=True, *, Tensor(a!) e, Tensor(b!) V) -> (Tensor(a!) eigenvalues, Tensor(b!) eigenvectors)

- func: symeig(Tensor self, bool eigenvectors=False, bool upper=True) -> (Tensor eigenvalues, Tensor eigenvectors)
  variants: method, function

- func: _symeig_helper(Tensor self, bool eigenvectors, bool upper) -> (Tensor, Tensor)
  variants: function
  dispatch:
    CPU: _symeig_helper_cpu
    CUDA: _symeig_helper_cuda

- func: eig.e(Tensor self, bool eigenvectors=False, *, Tensor(a!) e, Tensor(b!) v) -> (Tensor(a!) eigenvalues, Tensor(b!) eigenvectors)
  dispatch:
    CPU: legacy::cpu::_th_eig_out
    CUDA: legacy::cuda::_th_eig_out

- func: eig(Tensor self, bool eigenvectors=False) -> (Tensor eigenvalues, Tensor eigenvectors)
  variants: method, function
  dispatch:
    CPU: legacy::cpu::_th_eig
    CUDA: legacy::cuda::_th_eig

- func: svd.U(Tensor self, bool some=True, bool compute_uv=True, *, Tensor(a!) U, Tensor(b!) S, Tensor(c!) V) -> (Tensor(a!) U, Tensor(b!) S, Tensor(c!) V)

- func: svd(Tensor self, bool some=True, bool compute_uv=True) -> (Tensor U, Tensor S, Tensor V)
  variants: method, function

- func: _svd_helper(Tensor self, bool some, bool compute_uv) -> (Tensor, Tensor, Tensor)
  variants: function
  dispatch:
    CPU: _svd_helper_cpu
    CUDA: _svd_helper_cuda

- func: cholesky.out(Tensor self, bool upper=False, *, Tensor(a!) out) -> Tensor(a!)

- func: cholesky(Tensor self, bool upper=False) -> Tensor
  use_c10_dispatcher: full
  variants: method, function

- func: _cholesky_helper(Tensor self, bool upper) -> Tensor
  use_c10_dispatcher: full
  variants: function
  dispatch:
    CPU: _cholesky_helper_cpu
    CUDA: _cholesky_helper_cuda

- func: cholesky_solve.out(Tensor self, Tensor input2, bool upper=False, *, Tensor(a!) out) -> Tensor(a!)

- func: cholesky_solve(Tensor self, Tensor input2, bool upper=False) -> Tensor
  use_c10_dispatcher: full
  variants: method, function

- func: _cholesky_solve_helper(Tensor self, Tensor A, bool upper) -> Tensor
  use_c10_dispatcher: full
  variants: function
  dispatch:
    CPU: _cholesky_solve_helper_cpu
    CUDA: _cholesky_solve_helper_cuda

- func: solve(Tensor self, Tensor A) -> (Tensor solution, Tensor LU)
  variants: function, method

- func: solve.solution(Tensor self, Tensor A, *, Tensor(a!) solution, Tensor(b!) lu) -> (Tensor(a!) solution, Tensor(b!) LU)

- func: _solve_helper(Tensor self, Tensor A) -> (Tensor, Tensor)
  variants: function
  dispatch:
    CPU: _solve_helper_cpu
    CUDA: _solve_helper_cuda

- func: cholesky_inverse.out(Tensor self, bool upper=False, *, Tensor(a!) out) -> Tensor(a!)
  dispatch:
    CPU: legacy::cpu::_th_potri_out
    CUDA: legacy::cuda::_th_potri_out

- func: cholesky_inverse(Tensor self, bool upper=False) -> Tensor
  use_c10_dispatcher: full
  variants: method, function
  dispatch:
    CPU: legacy::cpu::_th_potri
    CUDA: legacy::cuda::_th_potri

- func: qr.Q(Tensor self, bool some=True, *, Tensor(a!) Q, Tensor(b!) R) -> (Tensor(a!) Q, Tensor(b!) R)

- func: qr(Tensor self, bool some=True) -> (Tensor Q, Tensor R)
  variants: method, function

- func: _qr_helper(Tensor self, bool some) -> (Tensor, Tensor)
  variants: function
  dispatch:
    CPU: _qr_helper_cpu
    CUDA: _qr_helper_cuda

- func: geqrf.a(Tensor self, *, Tensor(a!) a, Tensor(b!) tau) -> (Tensor(a!) a, Tensor(b!) tau)
  dispatch:
    CPU: legacy::cpu::_th_geqrf_out
    CUDA: legacy::cuda::_th_geqrf_out

- func: geqrf(Tensor self) -> (Tensor a, Tensor tau)
  variants: method, function
  dispatch:
    CPU: legacy::cpu::_th_geqrf
    CUDA: legacy::cuda::_th_geqrf

- func: orgqr.out(Tensor self, Tensor input2, *, Tensor(a!) out) -> Tensor(a!)
  dispatch:
    CPU: legacy::cpu::_th_orgqr_out

- func: orgqr(Tensor self, Tensor input2) -> Tensor
  use_c10_dispatcher: full
  variants: method, function
  dispatch:
    CPU: legacy::cpu::_th_orgqr

- func: ormqr.out(Tensor self, Tensor input2, Tensor input3, bool left=True, bool transpose=False, *, Tensor(a!) out) -> Tensor(a!)
  dispatch:
    CPU: legacy::cpu::_th_ormqr_out

- func: ormqr(Tensor self, Tensor input2, Tensor input3, bool left=True, bool transpose=False) -> Tensor
  use_c10_dispatcher: full
  variants: method, function
  dispatch:
    CPU: legacy::cpu::_th_ormqr

- func: _lu_with_info(Tensor self, bool pivot=True, bool check_errors=True) -> (Tensor, Tensor, Tensor)
  variants: function
  dispatch:
    CPU: _lu_with_info_cpu
    CUDA: _lu_with_info_cuda

- func: lu_solve.out(Tensor self, Tensor LU_data, Tensor LU_pivots, *, Tensor(a!) out) -> Tensor(a!)

- func: lu_solve(Tensor self, Tensor LU_data, Tensor LU_pivots) -> Tensor
  use_c10_dispatcher: full
  variants: method, function

- func: _lu_solve_helper(Tensor self, Tensor LU_data, Tensor LU_pivots) -> Tensor
  use_c10_dispatcher: full
  variants: function
  dispatch:
    CPU: _lu_solve_helper_cpu
    CUDA: _lu_solve_helper_cuda

# TODO: remove dispatch section when porting TH CUDA to ATen
- func: multinomial.out(Tensor self, int num_samples, bool replacement=False, *, Generator? generator=None, Tensor(a!) out) -> Tensor(a!)
  dispatch:
    CPU: multinomial_out
    CUDA: multinomial_out

- func: multinomial(Tensor self, int num_samples, bool replacement=False, *, Generator? generator=None) -> Tensor
  variants: method, function
  dispatch:
    CPU: multinomial
    CUDA: multinomial

- func: _multinomial_alias_setup(Tensor probs) -> (Tensor, Tensor)
  variants: function
  dispatch:
    CPU: legacy::cpu::_th_multinomial_alias_setup
    CUDA: legacy::cuda::_th_multinomial_alias_setup

- func: _multinomial_alias_draw(Tensor J, Tensor q, int num_samples, *, Generator? generator=None) -> Tensor
  variants: function
  dispatch:
    CPU: legacy::cpu::_th_multinomial_alias_draw
    CUDA: legacy::cuda::_th_multinomial_alias_draw

- func: lgamma.out(Tensor self, *, Tensor(a!) out) -> Tensor(a!)
  supports_named_tensor: True
  dispatch:
    CPU: _lgamma_out_cpu
    CUDA: _lgamma_out_cuda

- func: lgamma(Tensor self) -> Tensor
  use_c10_dispatcher: full
  supports_named_tensor: True
  variants: method, function
  dispatch:
    CPU: lgamma
    CUDA: lgamma

- func: digamma.out(Tensor self, *, Tensor(a!) out) -> Tensor(a!)
  supports_named_tensor: True

- func: digamma(Tensor self) -> Tensor
  use_c10_dispatcher: full
  supports_named_tensor: True
  variants: method, function

- func: polygamma.out(int n, Tensor self, *, Tensor(a!) out) -> Tensor(a!)
  supports_named_tensor: True

- func: polygamma(int n, Tensor self) -> Tensor
  use_c10_dispatcher: full
  supports_named_tensor: True
  variants: method, function

- func: erfinv(Tensor self) -> Tensor
  use_c10_dispatcher: full
  supports_named_tensor: True
  variants: method, function
  dispatch:
    CPU: erfinv
    CUDA: erfinv

- func: erfinv_(Tensor(a!) self) -> Tensor(a!)
  supports_named_tensor: True
  variants: method
  dispatch:
    CPU: _erfinv__cpu
    CUDA: _erfinv__cuda

- func: erfinv.out(Tensor self, *, Tensor(a!) out) -> Tensor(a!)
  supports_named_tensor: True
  dispatch:
    CPU: _erfinv_out_cpu
    CUDA: _erfinv_out_cuda

- func: sign(Tensor self) -> Tensor
  variants: function, method
  supports_named_tensor: True

- func: sign_(Tensor(a!) self) -> Tensor(a!)
  variants: method
  supports_named_tensor: True

- func: sign.out(Tensor self, *, Tensor(a!) out) -> Tensor(a!)
  supports_named_tensor: True
  dispatch:
    CPU: sign_out
    CUDA: sign_out

- func: dist(Tensor self, Tensor other, Scalar p=2) -> Tensor
  use_c10_dispatcher: full
  variants: method, function

- func: atan2.out(Tensor self, Tensor other, *, Tensor(a!) out) -> Tensor(a!)
  supports_named_tensor: True

- func: atan2(Tensor self, Tensor other) -> Tensor
  use_c10_dispatcher: full
  supports_named_tensor: True
  variants: method, function

- func: lerp.Scalar_out(Tensor self, Tensor end, Scalar weight, *, Tensor(a!) out) -> Tensor(a!)
  dispatch:
    CPU: lerp_cpu_scalar_out
    CUDA: lerp_cuda_scalar_out

- func: lerp.Tensor_out(Tensor self, Tensor end, Tensor weight, *, Tensor(a!) out) -> Tensor(a!)
  dispatch:
    CPU: lerp_cpu_tensor_out
    CUDA: lerp_cuda_tensor_out

- func: lerp.Scalar(Tensor self, Tensor end, Scalar weight) -> Tensor
  use_c10_dispatcher: full
  variants: method, function
  dispatch:
    CPU: lerp_cpu_scalar
    CUDA: lerp_cuda_scalar

- func: lerp.Tensor(Tensor self, Tensor end, Tensor weight) -> Tensor
  use_c10_dispatcher: full
  variants: method, function
  dispatch:
    CPU: lerp_cpu_tensor
    CUDA: lerp_cuda_tensor

- func: histc.out(Tensor self, int bins=100, Scalar min=0, Scalar max=0, *, Tensor(a!) out) -> Tensor(a!)
  dispatch:
    CPU: legacy::cpu::_th_histc_out
    CUDA: _histc_out_cuda

- func: histc(Tensor self, int bins=100, Scalar min=0, Scalar max=0) -> Tensor
  use_c10_dispatcher: full
  variants: method, function
  dispatch:
    CPU: legacy::cpu::_th_histc
    CUDA: _histc_cuda

- func: fmod.Scalar_out(Tensor self, Scalar other, *, Tensor(a!) out) -> Tensor(a!)
  dispatch:
    CPU: fmod_out
    CUDA: legacy::cuda::_th_fmod_out

- func: fmod.Scalar(Tensor self, Scalar other) -> Tensor
  use_c10_dispatcher: full
  variants: method, function
  dispatch:
    CPU: fmod
    CUDA: legacy::cuda::_th_fmod

- func: fmod.Tensor_out(Tensor self, Tensor other, *, Tensor(a!) out) -> Tensor(a!)
  dispatch:
    CPU: fmod_out
    CUDA: legacy::cuda::_th_fmod_out

- func: fmod.Tensor(Tensor self, Tensor other) -> Tensor
  use_c10_dispatcher: full
  variants: method, function
  dispatch:
    CPU: fmod
    CUDA: legacy::cuda::_th_fmod

- func: remainder.Scalar_out(Tensor self, Scalar other, *, Tensor(a!) out) -> Tensor(a!)
  dispatch:
    CPU: remainder_out
    CUDA: remainder_out

- func: remainder.Scalar(Tensor self, Scalar other) -> Tensor
  use_c10_dispatcher: full
  variants: method, function
  dispatch:
    CPU: remainder
    CUDA: remainder

- func: remainder.Tensor_out(Tensor self, Tensor other, *, Tensor(a!) out) -> Tensor(a!)
  dispatch:
    CPU: remainder_out
    CUDA: remainder_out

- func: remainder.Tensor(Tensor self, Tensor other) -> Tensor
  use_c10_dispatcher: full
  variants: method, function
  dispatch:
    CPU: remainder
    CUDA: remainder

- func: min.out(Tensor self, Tensor other, *, Tensor(a!) out) -> Tensor(a!)

- func: min.other(Tensor self, Tensor other) -> Tensor
  use_c10_dispatcher: full
  variants: method, function

- func: min(Tensor self) -> Tensor
  use_c10_dispatcher: full
  variants: method, function
  dispatch:
    CPU: min
    CUDA: legacy::cuda::_th_min
    QuantizedCPU: min_quant
  supports_named_tensor: True

- func: max.out(Tensor self, Tensor other, *, Tensor(a!) out) -> Tensor(a!)

- func: max.other(Tensor self, Tensor other) -> Tensor
  use_c10_dispatcher: full
  variants: method, function

- func: max(Tensor self) -> Tensor
  use_c10_dispatcher: full
  variants: method, function
  dispatch:
    CPU: max
    CUDA: legacy::cuda::_th_max
    QuantizedCPU: max_quant
  supports_named_tensor: True

- func: median(Tensor self) -> Tensor
  use_c10_dispatcher: full
  variants: method, function
  dispatch:
    CPU: median_cpu
    CUDA: median_cuda
  supports_named_tensor: True

- func: sort.values(Tensor self, int dim=-1, bool descending=False, *, Tensor(a!) values, Tensor(b!) indices) -> (Tensor(a!) values, Tensor(b!) indices)
  dispatch:
    CPU: legacy::cpu::_th_sort_out
    CUDA: legacy::cuda::_th_sort_out

- func: sort(Tensor self, int dim=-1, bool descending=False) -> (Tensor values, Tensor indices)
  variants: method, function
  dispatch:
    CPU: legacy::cpu::_th_sort
    CUDA: legacy::cuda::_th_sort
    QuantizedCPU: sort_quant

- func: sort.dimname_values(Tensor self, Dimname dim, bool descending=False, *, Tensor(a!) values, Tensor(b!) indices) -> (Tensor(a!) values, Tensor(b!) indices)

- func: sort.dimname(Tensor self, Dimname dim, bool descending=False) -> (Tensor values, Tensor indices)
  variants: method, function

- func: argsort(Tensor self, int dim=-1, bool descending=False) -> Tensor
  use_c10_dispatcher: full
  variants: method, function

- func: argsort.dimname(Tensor self, Dimname dim, bool descending=False) -> Tensor
  variants: method, function

- func: topk.values(Tensor self, int k, int dim=-1, bool largest=True, bool sorted=True, *, Tensor(a!) values, Tensor(b!) indices) ->(Tensor(a!) values, Tensor(b!) indices)
  dispatch:
    CPU: topk_out_cpu
    CUDA: legacy::cuda::_th_topk_out

- func: topk(Tensor self, int k, int dim=-1, bool largest=True, bool sorted=True) -> (Tensor values, Tensor indices)
  variants: method, function
  dispatch:
    CPU: topk
    CUDA: topk
    QuantizedCPU: quantized_topk_cpu

- func: all(Tensor self) -> Tensor
  use_c10_dispatcher: full
  supports_named_tensor: True
  variants: method, function

- func: any(Tensor self) -> Tensor
  use_c10_dispatcher: full
  supports_named_tensor: True
  variants: method, function
  dispatch:
    CPU: any
    CUDA: any
    SparseCPU: any_sparse
    SparseCUDA: any_sparse

- func: renorm.out(Tensor self, Scalar p, int dim, Scalar maxnorm, *, Tensor(a!) out) -> Tensor(a!)
  dispatch:
    CPU: legacy::cpu::_th_renorm_out
    CUDA: legacy::cuda::_th_renorm_out

- func: renorm(Tensor self, Scalar p, int dim, Scalar maxnorm) -> Tensor
  use_c10_dispatcher: full
  variants: method, function
  dispatch:
    CPU: legacy::cpu::_th_renorm
    CUDA: legacy::cuda::_th_renorm

- func: unfold(Tensor(a) self, int dimension, int size, int step) -> Tensor(a)
  variants: method
  device_guard: False
  dispatch:
    CPU: unfold
    CUDA: unfold

- func: equal(Tensor self, Tensor other) -> bool
  use_c10_dispatcher: full
  variants: method, function
  dispatch:
    CPU: legacy::cpu::_th_equal
    CUDA: legacy::cuda::_th_equal
    QuantizedCPU: quantized_equal_cpu
  supports_named_tensor: True

- func: pow.Tensor_Tensor_out(Tensor self, Tensor exponent, *, Tensor(a!) out) -> Tensor(a!)
  supports_named_tensor: True
  dispatch:
    CPU: pow_out
    CUDA: pow_out

- func: pow.Tensor_Tensor(Tensor self, Tensor exponent) -> Tensor
  use_c10_dispatcher: full
  supports_named_tensor: True
  variants: method, function
  dispatch:
    CPU: pow
    CUDA: pow

- func: pow.Scalar_out(Scalar self, Tensor exponent, *, Tensor(a!) out) -> Tensor(a!)
  supports_named_tensor: True
  dispatch:
    CPU: pow_out
    CUDA: pow_out

- func: pow.Scalar(Scalar self, Tensor exponent) -> Tensor
  use_c10_dispatcher: full
  supports_named_tensor: True
  dispatch:
    CPU: pow
    CUDA: pow

- func: normal_(Tensor(a!) self, float mean=0, float std=1, *, Generator? generator=None) -> Tensor(a!)
  variants: method
  supports_named_tensor: True

- func: normal.Tensor_float_out(Tensor mean, float std=1, *, Generator? generator=None, Tensor(a!) out) -> Tensor(a!)

- func: normal.Tensor_float(Tensor mean, float std=1, *, Generator? generator=None) -> Tensor

- func: normal.float_Tensor_out(float mean, Tensor std, *, Generator? generator=None, Tensor(a!) out) -> Tensor(a!)

- func: normal.float_Tensor(float mean, Tensor std, *, Generator? generator=None) -> Tensor

- func: normal.Tensor_Tensor_out(Tensor mean, Tensor std, *, Generator? generator=None, Tensor(a!) out) -> Tensor(a!)

- func: normal.Tensor_Tensor(Tensor mean, Tensor std, *, Generator? generator=None) -> Tensor

- func: normal.float_float(float mean, float std, int[] size, *, Generator? generator=None, ScalarType? dtype=None, Layout? layout=None, Device? device=None, bool? pin_memory=None) -> Tensor

- func: normal.float_float_out(float mean, float std, int[] size, *, Generator? generator=None, Tensor(a!) out) -> Tensor(a!)

- func: alias(Tensor(a) self) -> Tensor(a)
  variants: method, function
  supports_named_tensor: True

- func: _addr(Tensor self, Tensor vec1, Tensor vec2, *, Scalar beta=1, Scalar alpha=1) -> Tensor
  use_c10_dispatcher: full
  dispatch:
    CPU: legacy::cpu::_th_addr
    CUDA: legacy::cuda::_th_addr

- func: _addr_(Tensor(a!) self, Tensor vec1, Tensor vec2, *, Scalar beta=1, Scalar alpha=1) -> Tensor(a!)
  dispatch:
    CPU: legacy::cpu::_th_addr_
    CUDA: legacy::cuda::_th_addr_

- func: _addr.out(Tensor self, Tensor vec1, Tensor vec2, *, Scalar beta=1, Scalar alpha=1, Tensor(a!) out) -> Tensor(a!)
  dispatch:
    CPU: legacy::cpu::_th_addr_out
    CUDA: legacy::cuda::_th_addr_out

- func: _index_copy_(Tensor(a!) self, int dim, Tensor index, Tensor source) -> Tensor(a!)
  dispatch:
    CPU: legacy::cpu::_th_index_copy_
    CUDA: legacy::cuda::_th_index_copy_

- func: _cumsum(Tensor self, int dim) -> Tensor
  use_c10_dispatcher: full
  dispatch:
    CPU: _cumsum_cpu
    CUDA: legacy::cuda::_th_cumsum

- func: _cumsum.out(Tensor self, int dim, *, Tensor(a!) out) -> Tensor(a!)
  dispatch:
    CPU: _cumsum_out_cpu
    CUDA: legacy::cuda::_th_cumsum_out

- func: _cumprod(Tensor self, int dim) -> Tensor
  use_c10_dispatcher: full
  dispatch:
    CPU: _cumprod_cpu
    CUDA: legacy::cuda::_th_cumprod

- func: _cumprod.out(Tensor self, int dim, *, Tensor(a!) out) -> Tensor(a!)
  dispatch:
    CPU: _cumprod_out_cpu
    CUDA: legacy::cuda::_th_cumprod_out

- func: _var(Tensor self, bool unbiased=True) -> Tensor
  use_c10_dispatcher: full
  dispatch:
    CPU: legacy::cpu::_th_var
    CUDA: legacy::cuda::_th_var
  supports_named_tensor: True

- func: _std(Tensor self, bool unbiased=True) -> Tensor
  use_c10_dispatcher: full
  dispatch:
    CPU: legacy::cpu::_th_std
    CUDA: legacy::cuda::_th_std
  supports_named_tensor: True

- func: _amp_non_finite_check_and_unscale_(Tensor(a!) self, Tensor(b!) found_inf, Tensor inv_scale) -> ()
  variants: function
  dispatch:
    CUDA: _amp_non_finite_check_and_unscale_cuda_

- func: _amp_update_scale(Tensor(a!) growth_tracker, Tensor current_scale, Tensor found_inf, float scale_growth_factor, float scale_backoff_factor, int growth_interval) -> Tensor
  variants: function
  dispatch:
    CUDA: _amp_update_scale_cuda

- func: _cat(Tensor[] tensors, int dim=0) -> Tensor
  use_c10_dispatcher: full
  dispatch:
    CPU: _cat_cpu
    CUDA: cat_cuda
    QuantizedCPU: quantized_cat

- func: _cat.out(Tensor[] tensors, int dim=0, *, Tensor(a!) out) -> Tensor(a!)
  dispatch:
    CPU: _cat_out_cpu
    CUDA: cat_out_cuda
    QuantizedCPU: quantized_cat_out

- func: _mode(Tensor self, int dim=-1, bool keepdim=False) -> (Tensor, Tensor)
  dispatch:
    CPU: legacy::cpu::_th_mode
    CUDA: legacy::cuda::_th_mode

- func: _mode.values(Tensor self, int dim=-1, bool keepdim=False, *, Tensor(a!) values, Tensor(b!) indices) -> (Tensor(a!), Tensor(b!))
  dispatch:
    CPU: legacy::cpu::_th_mode_out
    CUDA: legacy::cuda::_th_mode_out

- func: _max(Tensor self, int dim, bool keepdim=False) -> (Tensor, Tensor)
  dispatch:
    CPU: _max_cpu
    CUDA: legacy::cuda::_th_max

- func: _max.max(Tensor self, int dim, bool keepdim=False, *, Tensor(a!) max, Tensor(b!) max_indices) -> (Tensor(a!), Tensor(b!))
  dispatch:
    CPU: _max_out_cpu
    CUDA: legacy::cuda::_th_max_out

- func: _min(Tensor self, int dim, bool keepdim=False) -> (Tensor, Tensor)
  dispatch:
    CPU: _min_cpu
    CUDA: legacy::cuda::_th_min

- func: _min.min(Tensor self, int dim, bool keepdim=False, *, Tensor(a!) min, Tensor(b!) min_indices) -> (Tensor(a!), Tensor(b!))
  dispatch:
    CPU: _min_out_cpu
    CUDA: legacy::cuda::_th_min_out

- func: bucketize.Tensor(Tensor self, Tensor boundaries, *, bool out_int32=False, bool right=False) -> Tensor
  dispatch:
    CPU: bucketize_cpu
    CUDA: bucketize_cuda

- func: bucketize.Tensor_out(Tensor self, Tensor boundaries, *, bool out_int32=False, bool right=False, Tensor(a!) out) -> Tensor(a!)
  dispatch:
    CPU: bucketize_out_cpu
    CUDA: bucketize_out_cuda

- func: bucketize.Scalar(Scalar self, Tensor boundaries, *, bool out_int32=False, bool right=False) -> Tensor
  dispatch:
    CPU: bucketize_cpu
    CUDA: bucketize_cuda

- func: searchsorted.Tensor(Tensor sorted_sequence, Tensor self, *, bool out_int32=False, bool right=False) -> Tensor
  dispatch:
    CPU: searchsorted_cpu
    CUDA: searchsorted_cuda

- func: searchsorted.Tensor_out(Tensor sorted_sequence, Tensor self, *, bool out_int32=False, bool right=False, Tensor(a!) out) -> Tensor(a!)
  dispatch:
    CPU: searchsorted_out_cpu
    CUDA: searchsorted_out_cuda

- func: searchsorted.Scalar(Tensor sorted_sequence, Scalar self, *, bool out_int32=False, bool right=False) -> Tensor
  dispatch:
    CPU: searchsorted_cpu
    CUDA: searchsorted_cuda

## NN wrappers

- func: mse_loss.out(Tensor self, Tensor target, int reduction=Mean, *, Tensor(a!) out) -> Tensor(a!)
  python_module: nn

- func: mse_loss(Tensor self, Tensor target, int reduction=Mean) -> Tensor
  use_c10_dispatcher: full
  python_module: nn

- func: mse_loss_backward.grad_input(Tensor grad_output, Tensor self, Tensor target, int reduction, *, Tensor(a!) grad_input) -> Tensor(a!)
  python_module: nn
  dispatch:
    CPU: mse_loss_backward_out
    CUDA: mse_loss_backward_out

- func: mse_loss_backward(Tensor grad_output, Tensor self, Tensor target, int reduction) -> Tensor
  use_c10_dispatcher: full
  python_module: nn
  dispatch:
    CPU: mse_loss_backward
    CUDA: mse_loss_backward

- func: l1_loss.out(Tensor self, Tensor target, int reduction=Mean, *, Tensor(a!) out) -> Tensor(a!)
  python_module: nn

- func: l1_loss(Tensor self, Tensor target, int reduction=Mean) -> Tensor
  use_c10_dispatcher: full
  python_module: nn

- func: l1_loss_backward.grad_input(Tensor grad_output, Tensor self, Tensor target, int reduction, *, Tensor(a!) grad_input) -> Tensor(a!)
  python_module: nn
  dispatch:
    CPU: l1_loss_backward_out
    CUDA: l1_loss_backward_out

- func: l1_loss_backward(Tensor grad_output, Tensor self, Tensor target, int reduction) -> Tensor
  use_c10_dispatcher: full
  python_module: nn

- func: multi_margin_loss.out(Tensor self, Tensor target, Scalar p=1, Scalar margin=1, Tensor? weight=None, int reduction=Mean, *, Tensor(a!) out) -> Tensor(a!)
  python_module: nn
  dispatch:
    CPU: multi_margin_loss_cpu_out
    CUDA: legacy::cuda::_thnn_multi_margin_loss_forward_out

- func: multi_margin_loss(Tensor self, Tensor target, Scalar p=1, Scalar margin=1, Tensor? weight=None, int reduction=Mean) -> Tensor
  python_module: nn
  dispatch:
    CPU: multi_margin_loss_cpu
    CUDA: legacy::cuda::_thnn_multi_margin_loss_forward

- func: multi_margin_loss_backward.grad_input(Tensor grad_output, Tensor self, Tensor target, Scalar p, Scalar margin, Tensor? weight=None, int reduction=Mean, *, Tensor(a!) grad_input) -> Tensor(a!)
  python_module: nn
  dispatch:
    CPU: multi_margin_loss_cpu_backward_out
    CUDA: legacy::cuda::_thnn_multi_margin_loss_backward_out

- func: multi_margin_loss_backward(Tensor grad_output, Tensor self, Tensor target, Scalar p, Scalar margin, Tensor? weight=None, int reduction=Mean) -> Tensor
  python_module: nn
  dispatch:
    CPU: multi_margin_loss_cpu_backward
    CUDA: legacy::cuda::_thnn_multi_margin_loss_backward

- func: multilabel_margin_loss.out(Tensor self, Tensor target, int reduction=Mean, *, Tensor(a!) out) -> Tensor(a!)
  python_module: nn

- func: multilabel_margin_loss(Tensor self, Tensor target, int reduction=Mean) -> Tensor
  use_c10_dispatcher: full
  python_module: nn

- func: multilabel_margin_loss_forward.output(Tensor self, Tensor target, int reduction, *, Tensor(a!) output, Tensor(b!) is_target) -> (Tensor(a!), Tensor(b!))
  python_module: nn
  dispatch:
    CPU: multilabel_margin_loss_forward_out_cpu
    CUDA: legacy::cuda::_thnn_multilabel_margin_loss_forward_out

- func: multilabel_margin_loss_forward(Tensor self, Tensor target, int reduction) -> (Tensor output, Tensor is_target)
  python_module: nn
  dispatch:
    CPU: multilabel_margin_loss_forward_cpu
    CUDA: legacy::cuda::_thnn_multilabel_margin_loss_forward

- func: multilabel_margin_loss_backward.grad_input(Tensor grad_output, Tensor self, Tensor target, int reduction, Tensor is_target, *, Tensor(a!) grad_input) -> Tensor(a!)
  python_module: nn
  dispatch:
    CPU: multilabel_margin_loss_backward_cpu_out
    CUDA: legacy::cuda::_thnn_multilabel_margin_loss_backward_out

- func: multilabel_margin_loss_backward(Tensor grad_output, Tensor self, Tensor target, int reduction, Tensor is_target) -> Tensor
  use_c10_dispatcher: full
  python_module: nn
  dispatch:
    CPU: multilabel_margin_loss_backward_cpu
    CUDA: legacy::cuda::_thnn_multilabel_margin_loss_backward

- func: nll_loss.out(Tensor self, Tensor target, Tensor? weight=None, int reduction=Mean, int ignore_index=-100, *, Tensor(a!) out) -> Tensor(a!)
  python_module: nn

- func: nll_loss(Tensor self, Tensor target, Tensor? weight=None, int reduction=Mean, int ignore_index=-100) -> Tensor
  python_module: nn

- func: nll_loss_forward.output(Tensor self, Tensor target, Tensor? weight, int reduction, int ignore_index, *, Tensor(a!) output, Tensor(b!) total_weight) -> (Tensor(a!), Tensor(b!))
  python_module: nn
  dispatch:
    CPU: nll_loss_forward_out_cpu
    CUDA: legacy::cuda::_thnn_nll_loss_forward_out

- func: nll_loss_forward(Tensor self, Tensor target, Tensor? weight, int reduction, int ignore_index) -> (Tensor output, Tensor total_weight)
  python_module: nn
  dispatch:
    CPU: nll_loss_forward_cpu
    CUDA: legacy::cuda::_thnn_nll_loss_forward

- func: nll_loss_backward.grad_input(Tensor grad_output, Tensor self, Tensor target, Tensor? weight, int reduction, int ignore_index, Tensor total_weight, *, Tensor(a!) grad_input) -> Tensor(a!)
  python_module: nn
  dispatch:
    CPU: nll_loss_backward_out_cpu
    CUDA: legacy::cuda::_thnn_nll_loss_backward_out

- func: nll_loss_backward(Tensor grad_output, Tensor self, Tensor target, Tensor? weight, int reduction, int ignore_index, Tensor total_weight) -> Tensor
  python_module: nn
  dispatch:
    CPU: nll_loss_backward_cpu
    CUDA: legacy::cuda::_thnn_nll_loss_backward

- func: nll_loss2d.out(Tensor self, Tensor target, Tensor? weight=None, int reduction=Mean, int ignore_index=-100, *, Tensor(a!) out) -> Tensor(a!)
  python_module: nn

- func: nll_loss2d(Tensor self, Tensor target, Tensor? weight=None, int reduction=Mean, int ignore_index=-100) -> Tensor
  python_module: nn

- func: nll_loss2d_forward.output(Tensor self, Tensor target, Tensor? weight, int reduction, int ignore_index, *, Tensor(a!) output, Tensor(b!) total_weight) -> (Tensor(a!), Tensor(b!))
  python_module: nn
  dispatch:
    CPU: nll_loss2d_forward_out_cpu
    CUDA: legacy::cuda::_thnn_nll_loss2d_forward_out

- func: nll_loss2d_forward(Tensor self, Tensor target, Tensor? weight, int reduction, int ignore_index) -> (Tensor output, Tensor total_weight)
  python_module: nn
  dispatch:
    CPU: nll_loss2d_forward_cpu
    CUDA: legacy::cuda::_thnn_nll_loss2d_forward

- func: nll_loss2d_backward.grad_input(Tensor grad_output, Tensor self, Tensor target, Tensor? weight, int reduction, int ignore_index, Tensor total_weight, *, Tensor(a!) grad_input) -> Tensor(a!)
  python_module: nn
  dispatch:
    CPU: nll_loss2d_backward_out_cpu
    CUDA: legacy::cuda::_thnn_nll_loss2d_backward_out

- func: nll_loss2d_backward(Tensor grad_output, Tensor self, Tensor target, Tensor? weight, int reduction, int ignore_index, Tensor total_weight) -> Tensor
  python_module: nn
  dispatch:
    CPU: nll_loss2d_backward_cpu
    CUDA: legacy::cuda::_thnn_nll_loss2d_backward

- func: smooth_l1_loss.out(Tensor self, Tensor target, int reduction=Mean, *, Tensor(a!) out) -> Tensor(a!)
  python_module: nn
  dispatch:
    CPU: smooth_l1_loss_out
    CUDA: smooth_l1_loss_out

- func: smooth_l1_loss(Tensor self, Tensor target, int reduction=Mean) -> Tensor
  use_c10_dispatcher: full
  python_module: nn

- func: smooth_l1_loss_backward.grad_input(Tensor grad_output, Tensor self, Tensor target, int reduction, *, Tensor(a!) grad_input) -> Tensor(a!)
  python_module: nn
  dispatch:
    CPU: smooth_l1_loss_backward_out
    CUDA: smooth_l1_loss_backward_out

- func: smooth_l1_loss_backward(Tensor grad_output, Tensor self, Tensor target, int reduction) -> Tensor
  use_c10_dispatcher: full
  python_module: nn

- func: soft_margin_loss.out(Tensor self, Tensor target, int reduction=Mean, *, Tensor(a!) out) -> Tensor(a!)
  python_module: nn

- func: soft_margin_loss(Tensor self, Tensor target, int reduction=Mean) -> Tensor
  use_c10_dispatcher: full
  python_module: nn

- func: soft_margin_loss_backward.grad_input(Tensor grad_output, Tensor self, Tensor target, int reduction, *, Tensor(a!) grad_input) -> Tensor(a!)
  python_module: nn

- func: soft_margin_loss_backward(Tensor grad_output, Tensor self, Tensor target, int reduction) -> Tensor
  use_c10_dispatcher: full
  python_module: nn

- func: elu.out(Tensor self, Scalar alpha=1, Scalar scale=1, Scalar input_scale=1, *, Tensor(a!) out) -> Tensor(a!)
  python_module: nn
  dispatch:
    CPU: elu_out
    CUDA: elu_out
    QuantizedCPU: quantized_elu_out

- func: elu(Tensor self, Scalar alpha=1, Scalar scale=1, Scalar input_scale=1) -> Tensor
  use_c10_dispatcher: full
  python_module: nn
  dispatch:
    CPU: elu
    CUDA: elu
    QuantizedCPU: quantized_elu

- func: elu_backward.grad_input(Tensor grad_output, Scalar alpha, Scalar scale, Scalar input_scale, Tensor output, *, Tensor(a!) grad_input) -> Tensor(a!)
  python_module: nn
  dispatch:
    CPU: elu_backward_out
    CUDA: elu_backward_out

- func: elu_backward(Tensor grad_output, Scalar alpha, Scalar scale, Scalar input_scale, Tensor output) -> Tensor
  use_c10_dispatcher: full
  python_module: nn

- func: elu_(Tensor(a!) self, Scalar alpha=1, Scalar scale=1, Scalar input_scale=1) -> Tensor(a!)
  python_module: nn
  dispatch:
    CPU: elu_
    CUDA: elu_
    QuantizedCPU: quantized_elu_

- func: glu.out(Tensor self, int dim=-1, *, Tensor(a!) out) -> Tensor(a!)
  python_module: nn
  dispatch:
    CPU: glu_out
    CUDA: legacy::cuda::_thnn_glu_forward_out

- func: glu(Tensor self, int dim=-1) -> Tensor
  use_c10_dispatcher: full
  python_module: nn
  dispatch:
    CPU: glu
    CUDA: legacy::cuda::_thnn_glu_forward

- func: glu_backward.grad_input(Tensor grad_output, Tensor self, int dim, *, Tensor(a!) grad_input) -> Tensor(a!)
  python_module: nn
  dispatch:
    CPU: glu_backward_out
    CUDA: legacy::cuda::_thnn_glu_backward_out

- func: glu_backward(Tensor grad_output, Tensor self, int dim) -> Tensor
  use_c10_dispatcher: full
  python_module: nn
  dispatch:
    CPU: glu_backward
    CUDA: legacy::cuda::_thnn_glu_backward

- func: hardsigmoid.out(Tensor self, *, Tensor(a!) out) -> Tensor(a!)
  python_module: nn

- func: hardsigmoid(Tensor self) -> Tensor
  use_c10_dispatcher: full
  python_module: nn
  dispatch:
    CPU: hardsigmoid
    CUDA: hardsigmoid
    QuantizedCPU: quantized_hardsigmoid

- func: hardsigmoid_(Tensor(a!) self) -> Tensor(a!)
  python_module: nn

- func: hardsigmoid_backward(Tensor grad_output, Tensor self) -> Tensor
  use_c10_dispatcher: full
  python_module: nn
  dispatch:
    CPU: hardsigmoid_backward
    CUDA: hardsigmoid_backward

- func: hardtanh.out(Tensor self, Scalar min_val=-1, Scalar max_val=1, *, Tensor(a!) out) -> Tensor(a!)
  python_module: nn
  dispatch:
    CPU: hardtanh_out
    CUDA: hardtanh_out
    QuantizedCPU: quantized_hardtanh_out

- func: hardtanh(Tensor self, Scalar min_val=-1, Scalar max_val=1) -> Tensor
  use_c10_dispatcher: full
  python_module: nn
  dispatch:
    CPU: hardtanh
    CUDA: hardtanh
    QuantizedCPU: quantized_hardtanh

- func: hardtanh_backward.grad_input(Tensor grad_output, Tensor self, Scalar min_val, Scalar max_val, *, Tensor(a!) grad_input) -> Tensor(a!)
  python_module: nn
  dispatch:
    CPU: hardtanh_backward_out
    CUDA: hardtanh_backward_out

- func: hardtanh_backward(Tensor grad_output, Tensor self, Scalar min_val, Scalar max_val) -> Tensor
  use_c10_dispatcher: full
  python_module: nn

- func: hardtanh_(Tensor(a!) self, Scalar min_val=-1, Scalar max_val=1) -> Tensor(a!)
  python_module: nn
  dispatch:
    CPU: hardtanh_
    CUDA: hardtanh_
    QuantizedCPU: quantized_hardtanh_

- func: hardswish.out(Tensor self, *, Tensor(a!) out) -> Tensor(a!)
  python_module: nn
  dispatch:
    CPU: hardswish_out
    CUDA: hardswish_out
    QuantizedCPU: quantized_hardswish_out


- func: hardswish(Tensor self) -> Tensor
  use_c10_dispatcher: full
  python_module: nn

- func: hardswish_(Tensor(a!) self) -> Tensor(a!)
  python_module: nn

- func: hardswish_backward(Tensor grad_output, Tensor self) -> Tensor
  use_c10_dispatcher: full
  python_module: nn
  dispatch:
    CPU: hardswish_backward
    CUDA: hardswish_backward

- func: leaky_relu.out(Tensor self, Scalar negative_slope=0.01, *, Tensor(a!) out) -> Tensor(a!)
  python_module: nn
  dispatch:
    CPU: leaky_relu_out
    CUDA: leaky_relu_out
    QuantizedCPU: quantized_leaky_relu_out

- func: leaky_relu(Tensor self, Scalar negative_slope=0.01) -> Tensor
  use_c10_dispatcher: full
  python_module: nn
  dispatch:
    CPU: leaky_relu
    CUDA: leaky_relu
    QuantizedCPU: quantized_leaky_relu

- func: leaky_relu_backward(Tensor grad_output, Tensor self, Scalar negative_slope, bool self_is_result) -> Tensor
  use_c10_dispatcher: full
  python_module: nn

- func: leaky_relu_(Tensor(a!) self, Scalar negative_slope=0.01) -> Tensor(a!)
  python_module: nn
  dispatch:
    CPU: leaky_relu_
    CUDA: leaky_relu_
    QuantizedCPU: quantized_leaky_relu_

- func: log_sigmoid.out(Tensor self, *, Tensor(a!) out) -> Tensor(a!)
  python_module: nn

- func: log_sigmoid(Tensor self) -> Tensor
  use_c10_dispatcher: full
  python_module: nn

- func: log_sigmoid_forward.output(Tensor self, *, Tensor(a!) output, Tensor(b!) buffer) -> (Tensor(a!), Tensor(b!))
  python_module: nn
  dispatch:
    CPU: log_sigmoid_forward_out_cpu
    CUDA: legacy::cuda::_thnn_log_sigmoid_forward_out

- func: log_sigmoid_forward(Tensor self) -> (Tensor output, Tensor buffer)
  python_module: nn
  dispatch:
    CPU: log_sigmoid_forward_cpu
    CUDA: legacy::cuda::_thnn_log_sigmoid_forward

- func: log_sigmoid_backward.grad_input(Tensor grad_output, Tensor self, Tensor buffer, *, Tensor(a!) grad_input) -> Tensor(a!)
  python_module: nn
  dispatch:
    CPU: log_sigmoid_backward_out_cpu
    CUDA: legacy::cuda::_thnn_log_sigmoid_backward_out

- func: log_sigmoid_backward(Tensor grad_output, Tensor self, Tensor buffer) -> Tensor
  use_c10_dispatcher: full
  python_module: nn
  dispatch:
    CPU: log_sigmoid_backward_cpu
    CUDA: legacy::cuda::_thnn_log_sigmoid_backward

- func: rrelu_with_noise.out(Tensor self, Tensor noise, Scalar lower=0.125, Scalar upper=0.3333333333333333, bool training=False, Generator? generator=None, *, Tensor(a!) out) -> Tensor(a!)
  python_module: nn
  dispatch:
    CPU: rrelu_with_noise_out_cpu
    CUDA: legacy::cuda::_thnn_rrelu_with_noise_forward_out

- func: rrelu_with_noise(Tensor self, Tensor noise, Scalar lower=0.125, Scalar upper=0.3333333333333333, bool training=False, Generator? generator=None) -> Tensor
  python_module: nn
  dispatch:
    CPU: rrelu_with_noise_cpu
    CUDA: legacy::cuda::_thnn_rrelu_with_noise_forward

- func: rrelu_with_noise_backward(Tensor grad_output, Tensor self, Tensor noise, Scalar lower, Scalar upper, bool training, bool self_is_result) -> Tensor
  use_c10_dispatcher: full
  python_module: nn

- func: rrelu_with_noise_(Tensor(a!) self, Tensor noise, Scalar lower=0.125, Scalar upper=0.3333333333333333, bool training=False, Generator? generator=None) -> Tensor(a!)
  python_module: nn
  dispatch:
    CPU: rrelu_with_noise_cpu_
    CUDA: legacy::cuda::_thnn_rrelu_with_noise_forward_

- func: softplus.out(Tensor self, Scalar beta=1, Scalar threshold=20, *, Tensor(a!) out) -> Tensor(a!)
  python_module: nn

- func: softplus(Tensor self, Scalar beta=1, Scalar threshold=20) -> Tensor
  use_c10_dispatcher: full
  python_module: nn

- func: softplus_backward.grad_input(Tensor grad_output, Tensor self, Scalar beta, Scalar threshold, Tensor output, *, Tensor(a!) grad_input) -> Tensor(a!)
  python_module: nn
  dispatch:
    CPU: softplus_backward_out
    CUDA: softplus_backward_out

- func: softplus_backward(Tensor grad_output, Tensor self, Scalar beta, Scalar threshold, Tensor output) -> Tensor
  use_c10_dispatcher: full
  python_module: nn

- func: softshrink.out(Tensor self, Scalar lambd=0.5, *, Tensor(a!) out) -> Tensor(a!)
  python_module: nn

- func: softshrink(Tensor self, Scalar lambd=0.5) -> Tensor
  use_c10_dispatcher: full
  python_module: nn

- func: softshrink_backward.grad_input(Tensor grad_output, Tensor self, Scalar lambd, *, Tensor(a!) grad_input) -> Tensor(a!)
  python_module: nn
  dispatch:
    CPU: softshrink_backward_out
    CUDA: softshrink_backward_out

- func: softshrink_backward(Tensor grad_output, Tensor self, Scalar lambd) -> Tensor
  use_c10_dispatcher: full
  python_module: nn

- func: adaptive_avg_pool2d.out(Tensor self, int[2] output_size, *, Tensor(a!) out) -> Tensor(a!)
  python_module: nn
  dispatch:
    CPU: adaptive_avg_pool2d_out_cpu
    CUDA: adaptive_avg_pool2d_out_cuda
    MkldnnCPU: mkldnn_adaptive_avg_pool2d_out

- func: adaptive_avg_pool2d(Tensor self, int[2] output_size) -> Tensor
  use_c10_dispatcher: full
  python_module: nn

- func: mkldnn_adaptive_avg_pool2d(Tensor self, int[2] output_size) -> Tensor
  use_c10_dispatcher: full
  dispatch:
    MkldnnCPU: mkldnn_adaptive_avg_pool2d
  requires_tensor: True

- func: mkldnn_adaptive_avg_pool2d_backward(Tensor grad_output, Tensor self) -> Tensor
  dispatch:
    MkldnnCPU: mkldnn_adaptive_avg_pool2d_backward
  requires_tensor: True

- func: _adaptive_avg_pool2d(Tensor self, int[2] output_size) -> Tensor
  use_c10_dispatcher: full
  dispatch:
    CPU: adaptive_avg_pool2d_cpu
    CUDA: adaptive_avg_pool2d_cuda
    QuantizedCPU: quantized_adaptive_avg_pool2d

- func: _adaptive_avg_pool2d_backward(Tensor grad_output, Tensor self) -> Tensor
  use_c10_dispatcher: full
  python_module: nn
  dispatch:
    CPU: adaptive_avg_pool2d_backward_cpu
    CUDA: adaptive_avg_pool2d_backward_cuda

- func: adaptive_avg_pool3d.out(Tensor self, int[3] output_size, *, Tensor(a!) out) -> Tensor(a!)
  python_module: nn
  dispatch:
    CPU: adaptive_avg_pool3d_out_cpu
    CUDA: adaptive_avg_pool3d_out_cuda

- func: adaptive_avg_pool3d(Tensor self, int[3] output_size) -> Tensor
  use_c10_dispatcher: full
  python_module: nn
  dispatch:
    CPU: adaptive_avg_pool3d_cpu
    CUDA: adaptive_avg_pool3d_cuda

- func: adaptive_avg_pool3d_backward.grad_input(Tensor grad_output, Tensor self, *, Tensor(a!) grad_input) -> Tensor(a!)
  python_module: nn
  dispatch:
    CPU: adaptive_avg_pool3d_backward_out_cpu
    CUDA: adaptive_avg_pool3d_backward_out_cuda

- func: adaptive_avg_pool3d_backward(Tensor grad_output, Tensor self) -> Tensor
  use_c10_dispatcher: full
  python_module: nn
  dispatch:
    CPU: adaptive_avg_pool3d_backward_cpu
    CUDA: adaptive_avg_pool3d_backward_cuda

# Return: (Tensor output, Tensor indices)
- func: adaptive_max_pool2d.out(Tensor self, int[2] output_size, *, Tensor(a!) out, Tensor(b!) indices) -> (Tensor(a!), Tensor(b!))
  python_module: nn
  dispatch:
    CPU: adaptive_max_pool2d_out_cpu
    CUDA: adaptive_max_pool2d_out_cuda

# Return: (Tensor output, Tensor indices)
- func: adaptive_max_pool2d(Tensor self, int[2] output_size) -> (Tensor, Tensor)
  use_c10_dispatcher: full
  python_module: nn
  dispatch:
    CPU: adaptive_max_pool2d_cpu
    CUDA: adaptive_max_pool2d_cuda

- func: adaptive_max_pool2d_backward.grad_input(Tensor grad_output, Tensor self, Tensor indices, *, Tensor(a!) grad_input) -> Tensor(a!)
  python_module: nn
  dispatch:
    CPU: adaptive_max_pool2d_backward_out_cpu
    CUDA: adaptive_max_pool2d_backward_out_cuda

- func: adaptive_max_pool2d_backward(Tensor grad_output, Tensor self, Tensor indices) -> Tensor
  use_c10_dispatcher: full
  python_module: nn
  dispatch:
    CPU: adaptive_max_pool2d_backward_cpu
    CUDA: adaptive_max_pool2d_backward_cuda

# Return: (Tensor output, Tensor indices)
- func: adaptive_max_pool3d.out(Tensor self, int[3] output_size, *, Tensor(a!) out, Tensor(b!) indices) -> (Tensor(a!), Tensor(b!))
  python_module: nn
  dispatch:
    CPU: adaptive_max_pool3d_out_cpu
    CUDA: adaptive_max_pool3d_out_cuda

# Return: (Tensor output, Tensor indices)
- func: adaptive_max_pool3d(Tensor self, int[3] output_size) -> (Tensor, Tensor)
  use_c10_dispatcher: full
  python_module: nn
  dispatch:
    CPU: adaptive_max_pool3d_cpu
    CUDA: adaptive_max_pool3d_cuda

- func: adaptive_max_pool3d_backward.grad_input(Tensor grad_output, Tensor self, Tensor indices, *, Tensor(a!) grad_input) -> Tensor(a!)
  python_module: nn
  dispatch:
    CPU: adaptive_max_pool3d_backward_out_cpu
    CUDA: adaptive_max_pool3d_backward_out_cuda

- func: adaptive_max_pool3d_backward(Tensor grad_output, Tensor self, Tensor indices) -> Tensor
  use_c10_dispatcher: full
  python_module: nn
  dispatch:
    CPU: adaptive_max_pool3d_backward_cpu
    CUDA: adaptive_max_pool3d_backward_cuda

- func: avg_pool2d.out(Tensor self, int[2] kernel_size, int[2] stride=[], int[2] padding=0, bool ceil_mode=False, bool count_include_pad=True, int? divisor_override=None, *, Tensor(a!) out) -> Tensor(a!)
  python_module: nn
  dispatch:
    CPU: avg_pool2d_out_cpu
    CUDA: avg_pool2d_out_cuda
    MkldnnCPU: mkldnn_avg_pool2d_out

- func: avg_pool2d(Tensor self, int[2] kernel_size, int[2] stride=[], int[2] padding=0, bool ceil_mode=False, bool count_include_pad=True, int? divisor_override=None) -> Tensor
  use_c10_dispatcher: full
  python_module: nn
  dispatch:
    CPU: avg_pool2d_cpu
    CUDA: avg_pool2d_cuda
    MkldnnCPU: mkldnn_avg_pool2d
    QuantizedCPU: quantized_avg_pool2d

- func: avg_pool2d_backward.grad_input(Tensor grad_output, Tensor self, int[2] kernel_size, int[2] stride, int[2] padding, bool ceil_mode, bool count_include_pad, int? divisor_override, *, Tensor(a!) grad_input) -> Tensor(a!)
  python_module: nn
  dispatch:
    CPU: avg_pool2d_backward_out_cpu
    CUDA: avg_pool2d_backward_out_cuda
    MkldnnCPU: mkldnn_avg_pool2d_backward_out

- func: avg_pool2d_backward(Tensor grad_output, Tensor self, int[2] kernel_size, int[2] stride, int[2] padding, bool ceil_mode, bool count_include_pad, int? divisor_override) -> Tensor
  use_c10_dispatcher: full
  python_module: nn
  dispatch:
    CPU: avg_pool2d_backward_cpu
    CUDA: avg_pool2d_backward_cuda
    MkldnnCPU: mkldnn_avg_pool2d_backward

- func: avg_pool3d.out(Tensor self, int[3] kernel_size, int[3] stride=[], int[3] padding=0, bool ceil_mode=False, bool count_include_pad=True, int? divisor_override=None, *, Tensor(a!) out) -> Tensor(a!)
  python_module: nn
  dispatch:
    CPU: avg_pool3d_out_cpu
    CUDA: avg_pool3d_out_cuda

- func: avg_pool3d(Tensor self, int[3] kernel_size, int[3] stride=[], int[3] padding=0, bool ceil_mode=False, bool count_include_pad=True, int? divisor_override=None) -> Tensor
  use_c10_dispatcher: full
  python_module: nn
  dispatch:
    CPU: avg_pool3d_cpu
    CUDA: avg_pool3d_cuda
    QuantizedCPU: quantized_avg_pool3d

- func: avg_pool3d_backward.grad_input(Tensor grad_output, Tensor self, int[3] kernel_size, int[3] stride, int[3] padding, bool ceil_mode, bool count_include_pad, int? divisor_override, *, Tensor(a!) grad_input) -> Tensor(a!)
  python_module: nn
  dispatch:
    CPU: avg_pool3d_backward_out_cpu
    CUDA: avg_pool3d_backward_out_cuda

- func: avg_pool3d_backward(Tensor grad_output, Tensor self, int[3] kernel_size, int[3] stride, int[3] padding, bool ceil_mode, bool count_include_pad, int? divisor_override) -> Tensor
  use_c10_dispatcher: full
  python_module: nn
  dispatch:
    CPU: avg_pool3d_backward_cpu
    CUDA: avg_pool3d_backward_cuda

# Return: (Tensor output, Tensor indices)
- func: fractional_max_pool2d.output(Tensor self, int[2] kernel_size, int[2] output_size, Tensor random_samples, *, Tensor(a!) output, Tensor(b!) indices) -> (Tensor(a!), Tensor(b!))
  python_module: nn
  dispatch:
    CPU: fractional_max_pool2d_out_cpu
    CUDA: fractional_max_pool2d_out_cuda

# Return: (Tensor output, Tensor indices)
- func: fractional_max_pool2d(Tensor self, int[2] kernel_size, int[2] output_size, Tensor random_samples) -> (Tensor, Tensor)
  use_c10_dispatcher: full
  python_module: nn
  dispatch:
    CPU: fractional_max_pool2d_cpu
    CUDA: fractional_max_pool2d_cuda

- func: fractional_max_pool2d_backward.grad_input(Tensor grad_output, Tensor self, int[2] kernel_size, int[2] output_size, Tensor indices, *, Tensor(a!) grad_input) -> Tensor(a!)
  python_module: nn
  dispatch:
    CPU: fractional_max_pool2d_backward_out_cpu
    CUDA: fractional_max_pool2d_backward_out_cuda

- func: fractional_max_pool2d_backward(Tensor grad_output, Tensor self, int[2] kernel_size, int[2] output_size, Tensor indices) -> Tensor
  use_c10_dispatcher: full
  python_module: nn
  dispatch:
    CPU: fractional_max_pool2d_backward_cpu
    CUDA: fractional_max_pool2d_backward_cuda

# Return: (Tensor output, Tensor indices)
- func: fractional_max_pool3d.output(Tensor self, int[3] kernel_size, int[3] output_size, Tensor random_samples, *, Tensor(a!) output, Tensor(b!) indices) -> (Tensor(a!), Tensor(b!))
  python_module: nn
  dispatch:
    CPU: fractional_max_pool3d_out_cpu
    CUDA: fractional_max_pool3d_out_cuda

# Return: (Tensor output, Tensor indices)
- func: fractional_max_pool3d(Tensor self, int[3] kernel_size, int[3] output_size, Tensor random_samples) -> (Tensor, Tensor)
  use_c10_dispatcher: full
  python_module: nn
  dispatch:
    CPU: fractional_max_pool3d_cpu
    CUDA: fractional_max_pool3d_cuda

- func: fractional_max_pool3d_backward.grad_input(Tensor grad_output, Tensor self, int[3] kernel_size, int[3] output_size, Tensor indices, *, Tensor(a!) grad_input) -> Tensor(a!)
  python_module: nn
  dispatch:
    CPU: fractional_max_pool3d_backward_out_cpu
    CUDA: fractional_max_pool3d_backward_out_cuda

- func: fractional_max_pool3d_backward(Tensor grad_output, Tensor self, int[3] kernel_size, int[3] output_size, Tensor indices) -> Tensor
  use_c10_dispatcher: full
  python_module: nn
  dispatch:
    CPU: fractional_max_pool3d_backward_cpu
    CUDA: fractional_max_pool3d_backward_cuda

# Return: (Tensor output, Tensor indices)
- func: max_pool2d_with_indices.out(Tensor self, int[2] kernel_size, int[2] stride=[], int[2] padding=0, int[2] dilation=1, bool ceil_mode=False, *, Tensor(a!) out, Tensor(b!) indices) -> (Tensor(a!), Tensor(b!))
  python_module: nn
  dispatch:
    CPU: max_pool2d_with_indices_out_cpu
    CUDA: max_pool2d_with_indices_out_cuda

# Return: (Tensor output, Tensor indices)
- func: max_pool2d_with_indices(Tensor self, int[2] kernel_size, int[2] stride=[], int[2] padding=0, int[2] dilation=1, bool ceil_mode=False) -> (Tensor, Tensor)
  use_c10_dispatcher: full
  python_module: nn
  dispatch:
    CPU: max_pool2d_with_indices_cpu
    CUDA: max_pool2d_with_indices_cuda
  supports_named_tensor: True

- func: max_pool2d_with_indices_backward.grad_input(Tensor grad_output, Tensor self, int[2] kernel_size, int[2] stride, int[2] padding, int[2] dilation, bool ceil_mode, Tensor indices, *, Tensor(a!) grad_input) -> Tensor(a!)
  python_module: nn
  dispatch:
    CPU: max_pool2d_with_indices_backward_out_cpu
    CUDA: max_pool2d_with_indices_backward_out_cuda

- func: max_pool2d_with_indices_backward(Tensor grad_output, Tensor self, int[2] kernel_size, int[2] stride, int[2] padding, int[2] dilation, bool ceil_mode, Tensor indices) -> Tensor
  use_c10_dispatcher: full
  python_module: nn
  dispatch:
    CPU: max_pool2d_with_indices_backward_cpu
    CUDA: max_pool2d_with_indices_backward_cuda

# Return: (Tensor output, Tensor indices)
- func: max_pool3d_with_indices.out(Tensor self, int[3] kernel_size, int[3] stride=[], int[3] padding=0, int[3] dilation=1, bool ceil_mode=False, *, Tensor(a!) out, Tensor(b!) indices) -> (Tensor(a!), Tensor(b!))
  python_module: nn
  dispatch:
    CPU: max_pool3d_with_indices_out_cpu
    CUDA: max_pool3d_with_indices_out_cuda

# Return: (Tensor output, Tensor indices)
- func: max_pool3d_with_indices(Tensor self, int[3] kernel_size, int[3] stride=[], int[3] padding=0, int[3] dilation=1, bool ceil_mode=False) -> (Tensor, Tensor)
  use_c10_dispatcher: full
  python_module: nn
  dispatch:
    CPU: max_pool3d_with_indices_cpu
    CUDA: max_pool3d_with_indices_cuda
  supports_named_tensor: True

- func: max_pool3d_with_indices_backward.grad_input(Tensor grad_output, Tensor self, int[3] kernel_size, int[3] stride, int[3] padding, int[3] dilation, bool ceil_mode, Tensor indices, *, Tensor(a!) grad_input) -> Tensor(a!)
  python_module: nn
  dispatch:
    CPU: max_pool3d_with_indices_backward_out_cpu
    CUDA: max_pool3d_with_indices_backward_out_cuda

- func: max_pool3d_with_indices_backward(Tensor grad_output, Tensor self, int[3] kernel_size, int[3] stride, int[3] padding, int[3] dilation, bool ceil_mode, Tensor indices) -> Tensor
  use_c10_dispatcher: full
  python_module: nn
  dispatch:
    CPU: max_pool3d_with_indices_backward_cpu
    CUDA: max_pool3d_with_indices_backward_cuda

- func: max_unpool2d.out(Tensor self, Tensor indices, int[2] output_size, *, Tensor(a!) out) -> Tensor(a!)
  python_module: nn
  dispatch:
    CPU: max_unpooling2d_forward_out_cpu
    CUDA: max_unpooling2d_forward_out_cuda

- func: max_unpool2d(Tensor self, Tensor indices, int[2] output_size) -> Tensor
  use_c10_dispatcher: full
  python_module: nn
  dispatch:
    CPU: max_unpooling2d_forward_cpu
    CUDA: max_unpooling2d_forward_cuda

- func: max_unpool2d_backward.grad_input(Tensor grad_output, Tensor self, Tensor indices, int[2] output_size, *, Tensor(a!) grad_input) -> Tensor(a!)
  python_module: nn
  dispatch:
    CPU: max_unpooling2d_backward_out_cpu
    CUDA: max_unpooling2d_backward_out_cuda

- func: max_unpool2d_backward(Tensor grad_output, Tensor self, Tensor indices, int[2] output_size) -> Tensor
  use_c10_dispatcher: full
  python_module: nn
  dispatch:
    CPU: max_unpooling2d_backward_cpu
    CUDA: max_unpooling2d_backward_cuda

- func: max_unpool3d.out(Tensor self, Tensor indices, int[3] output_size, int[3] stride, int[3] padding, *, Tensor(a!) out) -> Tensor(a!)
  python_module: nn
  dispatch:
    CPU: max_unpooling3d_forward_out_cpu
    CUDA: max_unpooling3d_forward_out_cuda

- func: max_unpool3d(Tensor self, Tensor indices, int[3] output_size, int[3] stride, int[3] padding) -> Tensor
  use_c10_dispatcher: full
  python_module: nn
  dispatch:
    CPU: max_unpooling3d_forward_cpu
    CUDA: max_unpooling3d_forward_cuda

- func: max_unpool3d_backward.grad_input(Tensor grad_output, Tensor self, Tensor indices, int[3] output_size, int[3] stride, int[3] padding, *, Tensor(a!) grad_input) -> Tensor(a!)
  python_module: nn
  dispatch:
    CPU: max_unpooling3d_backward_out_cpu
    CUDA: max_unpooling3d_backward_out_cuda

- func: max_unpool3d_backward(Tensor grad_output, Tensor self, Tensor indices, int[3] output_size, int[3] stride, int[3] padding) -> Tensor
  use_c10_dispatcher: full
  python_module: nn
  dispatch:
    CPU: max_unpooling3d_backward_cpu
    CUDA: max_unpooling3d_backward_cuda

- func: reflection_pad1d.out(Tensor self, int[2] padding, *, Tensor(a!) out) -> Tensor(a!)
  python_module: nn
  dispatch:
    CPU: reflection_pad1d_out_cpu
    CUDA: reflection_pad1d_out_cuda

- func: reflection_pad1d(Tensor self, int[2] padding) -> Tensor
  use_c10_dispatcher: full
  python_module: nn
  dispatch:
    CPU: reflection_pad1d_cpu
    CUDA: reflection_pad1d_cuda
    QuantizedCPU: reflection_pad1d_cpu

- func: reflection_pad1d_backward.grad_input(Tensor grad_output, Tensor self, int[2] padding, *, Tensor(a!) grad_input) -> Tensor(a!)
  python_module: nn
  dispatch:
    CPU: reflection_pad1d_backward_out_cpu
    CUDA: reflection_pad1d_backward_out_cuda

- func: reflection_pad1d_backward(Tensor grad_output, Tensor self, int[2] padding) -> Tensor
  use_c10_dispatcher: full
  python_module: nn
  dispatch:
    CPU: reflection_pad1d_backward_cpu
    CUDA: reflection_pad1d_backward_cuda

- func: reflection_pad2d.out(Tensor self, int[4] padding, *, Tensor(a!) out) -> Tensor(a!)
  python_module: nn
  dispatch:
    CPU: reflection_pad2d_out_cpu
    CUDA: reflection_pad2d_out_cuda

- func: reflection_pad2d(Tensor self, int[4] padding) -> Tensor
  use_c10_dispatcher: full
  python_module: nn
  dispatch:
    CPU: reflection_pad2d_cpu
    CUDA: reflection_pad2d_cuda

- func: reflection_pad2d_backward.grad_input(Tensor grad_output, Tensor self, int[4] padding, *, Tensor(a!) grad_input) -> Tensor(a!)
  python_module: nn
  dispatch:
    CPU: reflection_pad2d_backward_out_cpu
    CUDA: reflection_pad2d_backward_out_cuda

- func: reflection_pad2d_backward(Tensor grad_output, Tensor self, int[4] padding) -> Tensor
  use_c10_dispatcher: full
  python_module: nn
  dispatch:
    CPU: reflection_pad2d_backward_cpu
    CUDA: reflection_pad2d_backward_cuda

- func: replication_pad1d.out(Tensor self, int[2] padding, *, Tensor(a!) out) -> Tensor(a!)
  python_module: nn
  dispatch:
    CPU: replication_pad1d_out_cpu
    CUDA: replication_pad1d_out_cuda

- func: replication_pad1d(Tensor self, int[2] padding) -> Tensor
  use_c10_dispatcher: full
  python_module: nn
  dispatch:
    CPU: replication_pad1d_cpu
    CUDA: replication_pad1d_cuda

- func: replication_pad1d_backward.grad_input(Tensor grad_output, Tensor self, int[2] padding, *, Tensor(a!) grad_input) -> Tensor(a!)
  python_module: nn
  dispatch:
    CPU: replication_pad1d_backward_out_cpu
    CUDA: replication_pad1d_backward_out_cuda

- func: replication_pad1d_backward(Tensor grad_output, Tensor self, int[2] padding) -> Tensor
  use_c10_dispatcher: full
  python_module: nn
  dispatch:
    CPU: replication_pad1d_backward_cpu
    CUDA: replication_pad1d_backward_cuda

- func: replication_pad2d.out(Tensor self, int[4] padding, *, Tensor(a!) out) -> Tensor(a!)
  python_module: nn
  dispatch:
    CPU: replication_pad2d_out_cpu
    CUDA: replication_pad2d_out_cuda

- func: replication_pad2d(Tensor self, int[4] padding) -> Tensor
  use_c10_dispatcher: full
  python_module: nn
  dispatch:
    CPU: replication_pad2d_cpu
    CUDA: replication_pad2d_cuda

- func: replication_pad2d_backward.grad_input(Tensor grad_output, Tensor self, int[4] padding, *, Tensor(a!) grad_input) -> Tensor(a!)
  python_module: nn
  dispatch:
    CPU: replication_pad2d_backward_out_cpu
    CUDA: replication_pad2d_backward_out_cuda

- func: replication_pad2d_backward(Tensor grad_output, Tensor self, int[4] padding) -> Tensor
  use_c10_dispatcher: full
  python_module: nn
  dispatch:
    CPU: replication_pad2d_backward_cpu
    CUDA: replication_pad2d_backward_cuda

- func: replication_pad3d.out(Tensor self, int[6] padding, *, Tensor(a!) out) -> Tensor(a!)
  python_module: nn
  dispatch:
    CPU: replication_pad3d_out_cpu
    CUDA: replication_pad3d_out_cuda

- func: replication_pad3d(Tensor self, int[6] padding) -> Tensor
  use_c10_dispatcher: full
  python_module: nn
  dispatch:
    CPU: replication_pad3d_cpu
    CUDA: replication_pad3d_cuda

- func: replication_pad3d_backward.grad_input(Tensor grad_output, Tensor self, int[6] padding, *, Tensor(a!) grad_input) -> Tensor(a!)
  python_module: nn
  dispatch:
    CPU: replication_pad3d_backward_out_cpu
    CUDA: replication_pad3d_backward_out_cuda

- func: replication_pad3d_backward(Tensor grad_output, Tensor self, int[6] padding) -> Tensor
  use_c10_dispatcher: full
  python_module: nn
  dispatch:
    CPU: replication_pad3d_backward_cpu
    CUDA: replication_pad3d_backward_cuda

- func: upsample_linear1d.out(Tensor self, int[1] output_size, bool align_corners, float? scales=None, *, Tensor(a!) out) -> Tensor(a!)
  python_module: nn
  dispatch:
    CPU: upsample_linear1d_out_cpu
    CUDA: upsample_linear1d_out_cuda

- func: upsample_linear1d(Tensor self, int[1] output_size, bool align_corners, float? scales=None) -> Tensor
  use_c10_dispatcher: full
  python_module: nn
  dispatch:
    CPU: upsample_linear1d_cpu
    CUDA: upsample_linear1d_cuda

- func: upsample_linear1d_backward.grad_input(Tensor grad_output, int[1] output_size, int[3] input_size, bool align_corners, float? scales=None, *, Tensor(a!) grad_input) -> Tensor(a!)
  python_module: nn
  dispatch:
    CPU: upsample_linear1d_backward_out_cpu
    CUDA: upsample_linear1d_backward_out_cuda

- func: upsample_linear1d_backward(Tensor grad_output, int[1] output_size, int[3] input_size, bool align_corners, float? scales=None) -> Tensor
  use_c10_dispatcher: full
  python_module: nn
  dispatch:
    CPU: upsample_linear1d_backward_cpu
    CUDA: upsample_linear1d_backward_cuda

- func: upsample_bilinear2d.out(Tensor self, int[2] output_size, bool align_corners, float? scales_h=None, float? scales_w=None, *, Tensor(a!) out) -> Tensor(a!)
  python_module: nn
  dispatch:
    CPU: upsample_bilinear2d_out_cpu
    CUDA: upsample_bilinear2d_out_cuda

- func: upsample_bilinear2d(Tensor self, int[2] output_size, bool align_corners, float? scales_h=None, float? scales_w=None) -> Tensor
  use_c10_dispatcher: full
  python_module: nn
  dispatch:
    CPU: upsample_bilinear2d_cpu
    CUDA: upsample_bilinear2d_cuda
    QuantizedCPU: quantized_upsample_bilinear2d_cpu

- func: upsample_bilinear2d_backward.grad_input(Tensor grad_output, int[2] output_size, int[4] input_size, bool align_corners, float? scales_h=None, float? scales_w=None, *, Tensor(a!) grad_input) -> Tensor(a!)
  python_module: nn
  dispatch:
    CPU: upsample_bilinear2d_backward_out_cpu
    CUDA: upsample_bilinear2d_backward_out_cuda

- func: upsample_bilinear2d_backward(Tensor grad_output, int[2] output_size, int[4] input_size, bool align_corners, float? scales_h=None, float? scales_w=None) -> Tensor
  use_c10_dispatcher: full
  python_module: nn
  dispatch:
    CPU: upsample_bilinear2d_backward_cpu
    CUDA: upsample_bilinear2d_backward_cuda

- func: upsample_bicubic2d.out(Tensor self, int[2] output_size, bool align_corners, float? scales_h=None, float? scales_w=None, *, Tensor(a!) out) -> Tensor(a!)
  python_module: nn
  dispatch:
    CPU: upsample_bicubic2d_out_cpu
    CUDA: upsample_bicubic2d_out_cuda

- func: upsample_bicubic2d(Tensor self, int[2] output_size, bool align_corners, float? scales_h=None, float? scales_w=None) -> Tensor
  use_c10_dispatcher: full
  python_module: nn
  dispatch:
    CPU: upsample_bicubic2d_cpu
    CUDA: upsample_bicubic2d_cuda

- func: upsample_bicubic2d_backward.grad_input(Tensor grad_output, int[2] output_size, int[4] input_size, bool align_corners, float? scales_h=None, float? scales_w=None, *, Tensor(a!) grad_input) -> Tensor(a!)
  python_module: nn
  dispatch:
    CPU: upsample_bicubic2d_backward_out_cpu
    CUDA: upsample_bicubic2d_backward_out_cuda

- func: upsample_bicubic2d_backward(Tensor grad_output, int[2] output_size, int[4] input_size, bool align_corners, float? scales_h=None, float? scales_w=None) -> Tensor
  use_c10_dispatcher: full
  python_module: nn
  dispatch:
    CPU: upsample_bicubic2d_backward_cpu
    CUDA: upsample_bicubic2d_backward_cuda

- func: upsample_trilinear3d.out(Tensor self, int[3] output_size, bool align_corners, float? scales_d=None, float? scales_h=None, float? scales_w=None, *, Tensor(a!) out) -> Tensor(a!)
  python_module: nn
  dispatch:
    CPU: upsample_trilinear3d_out_cpu
    CUDA: upsample_trilinear3d_out_cuda

- func: upsample_trilinear3d(Tensor self, int[3] output_size, bool align_corners, float? scales_d=None, float? scales_h=None, float? scales_w=None) -> Tensor
  use_c10_dispatcher: full
  python_module: nn
  dispatch:
    CPU: upsample_trilinear3d_cpu
    CUDA: upsample_trilinear3d_cuda

- func: upsample_trilinear3d_backward.grad_input(Tensor grad_output, int[3] output_size, int[5] input_size, bool align_corners, float? scales_d=None, float? scales_h=None, float? scales_w=None, *, Tensor(a!) grad_input) -> Tensor(a!)
  python_module: nn
  dispatch:
    CPU: upsample_trilinear3d_backward_out_cpu
    CUDA: upsample_trilinear3d_backward_out_cuda

- func: upsample_trilinear3d_backward(Tensor grad_output, int[3] output_size, int[5] input_size, bool align_corners, float? scales_d=None, float? scales_h=None, float? scales_w=None) -> Tensor
  use_c10_dispatcher: full
  python_module: nn
  dispatch:
    CPU: upsample_trilinear3d_backward_cpu
    CUDA: upsample_trilinear3d_backward_cuda

- func: upsample_nearest1d.out(Tensor self, int[1] output_size, float? scales=None, *, Tensor(a!) out) -> Tensor(a!)
  python_module: nn
  dispatch:
    CPU: upsample_nearest1d_out_cpu
    CUDA: upsample_nearest1d_out_cuda

- func: upsample_nearest1d(Tensor self, int[1] output_size, float? scales=None) -> Tensor
  use_c10_dispatcher: full
  python_module: nn
  dispatch:
    CPU: upsample_nearest1d_cpu
    CUDA: upsample_nearest1d_cuda

- func: upsample_nearest1d_backward.grad_input(Tensor grad_output, int[1] output_size, int[3] input_size, float? scales=None, *, Tensor(a!) grad_input) -> Tensor(a!)
  python_module: nn
  dispatch:
    CPU: upsample_nearest1d_backward_out_cpu
    CUDA: upsample_nearest1d_backward_out_cuda

- func: upsample_nearest1d_backward(Tensor grad_output, int[1] output_size, int[3] input_size, float? scales=None) -> Tensor
  use_c10_dispatcher: full
  python_module: nn
  dispatch:
    CPU: upsample_nearest1d_backward_cpu
    CUDA: upsample_nearest1d_backward_cuda

- func: upsample_nearest2d.out(Tensor self, int[2] output_size, float? scales_h=None, float? scales_w=None, *, Tensor(a!) out) -> Tensor(a!)
  python_module: nn
  dispatch:
    CPU: upsample_nearest2d_out_cpu
    CUDA: upsample_nearest2d_out_cuda

- func: upsample_nearest2d(Tensor self, int[2] output_size, float? scales_h=None, float? scales_w=None) -> Tensor
  use_c10_dispatcher: full
  python_module: nn
  dispatch:
    CPU: upsample_nearest2d_cpu
    CUDA: upsample_nearest2d_cuda
    QuantizedCPU: quantized_upsample_nearest2d_cpu

- func: upsample_nearest2d_backward.grad_input(Tensor grad_output, int[2] output_size, int[4] input_size, float? scales_h=None, float? scales_w=None, *, Tensor(a!) grad_input) -> Tensor(a!)
  python_module: nn
  dispatch:
    CPU: upsample_nearest2d_backward_out_cpu
    CUDA: upsample_nearest2d_backward_out_cuda

- func: upsample_nearest2d_backward(Tensor grad_output, int[2] output_size, int[4] input_size, float? scales_h=None, float? scales_w=None) -> Tensor
  use_c10_dispatcher: full
  python_module: nn
  dispatch:
    CPU: upsample_nearest2d_backward_cpu
    CUDA: upsample_nearest2d_backward_cuda

- func: upsample_nearest3d.out(Tensor self, int[3] output_size, float? scales_d=None, float? scales_h=None, float? scales_w=None, *, Tensor(a!) out) -> Tensor(a!)
  python_module: nn
  dispatch:
    CPU: upsample_nearest3d_out_cpu
    CUDA: upsample_nearest3d_out_cuda

- func: upsample_nearest3d(Tensor self, int[3] output_size, float? scales_d=None, float? scales_h=None, float? scales_w=None) -> Tensor
  use_c10_dispatcher: full
  python_module: nn
  dispatch:
    CPU: upsample_nearest3d_cpu
    CUDA: upsample_nearest3d_cuda
    QuantizedCPU: quantized_upsample_nearest3d_cpu

- func: upsample_nearest3d_backward.grad_input(Tensor grad_output, int[3] output_size, int[5] input_size, float? scales_d=None, float? scales_h=None, float? scales_w=None, *, Tensor(a!) grad_input) -> Tensor(a!)
  python_module: nn
  dispatch:
    CPU: upsample_nearest3d_backward_out_cpu
    CUDA: upsample_nearest3d_backward_out_cuda

- func: upsample_nearest3d_backward(Tensor grad_output, int[3] output_size, int[5] input_size, float? scales_d=None, float? scales_h=None, float? scales_w=None) -> Tensor
  use_c10_dispatcher: full
  python_module: nn
  dispatch:
    CPU: upsample_nearest3d_backward_cpu
    CUDA: upsample_nearest3d_backward_cuda

- func: sigmoid_backward.grad_input(Tensor grad_output, Tensor output, *, Tensor(a!) grad_input) -> Tensor(a!)
  python_module: nn
  dispatch:
    CPU: sigmoid_backward_out
    CUDA: sigmoid_backward_out

- func: sigmoid_backward(Tensor grad_output, Tensor output) -> Tensor
  use_c10_dispatcher: full
  python_module: nn

- func: tanh_backward.grad_input(Tensor grad_output, Tensor output, *, Tensor(a!) grad_input) -> Tensor(a!)
  python_module: nn
  dispatch:
    CPU: tanh_backward_out
    CUDA: tanh_backward_out

- func: tanh_backward(Tensor grad_output, Tensor output) -> Tensor
  use_c10_dispatcher: full
  python_module: nn

# What's a thnn_conv_ versus a slow_conv_?
#
# Historically, we have inefficient implementations of convolutions
# coming from the THNN/THCUNN library.  These convolutions typically
# operated by computing the Toeplitz matrix and then doing a matrix
# multiply with the input; this is very memory inefficient!  However,
# occasionally, we really don't have anything better, so it's helpful
# to have these fallbacks when there is no more optimized implementation
# in cudnn or mkldnn, etc.  Both thnn_ and slow_ convolutions fall
# into this bucket.
#
# The difference between these two designations, is that thnn_ refers
# to a convolution that is still written in the "legacy" style; that is,
# C code in the THNN/ or THCUNN/ directory.  A slow_ convolution is
# one that is written in the native style: modern C++.  Algorithmically,
# these are the same thing, but we give them different prefixes to
# make the operational distinction clear.

- func: slow_conv_transpose2d.out(Tensor self, Tensor weight, int[2] kernel_size, Tensor? bias=None, int[2] stride=1, int[2] padding=0, int[2] output_padding=0, int[2] dilation=1, *, Tensor(a!) out) -> Tensor(a!)
  python_module: nn
  dispatch:
    CPU: slow_conv_transpose2d_out_cpu
    CUDA: slow_conv_transpose2d_out_cuda

- func: slow_conv_transpose2d(Tensor self, Tensor weight, int[2] kernel_size, Tensor? bias=None, int[2] stride=1, int[2] padding=0, int[2] output_padding=0, int[2] dilation=1) -> Tensor
  python_module: nn
  dispatch:
    CPU: slow_conv_transpose2d_cpu
    CUDA: slow_conv_transpose2d_cuda

- func: slow_conv_transpose2d_backward.grad_output(Tensor grad_output, Tensor self, Tensor weight, int[2] kernel_size, int[2] stride, int[2] padding, int[2] output_padding, int[2] dilation, Tensor columns, Tensor ones, *, Tensor(a!)? grad_input, Tensor(b!)? grad_weight, Tensor(c!)? grad_bias) -> (Tensor(a!), Tensor(b!), Tensor(c!))
  python_module: nn
  dispatch:
    CPU: slow_conv_transpose2d_backward_out_cpu
    CUDA: slow_conv_transpose2d_backward_out_cuda

- func: slow_conv_transpose2d_backward.output_mask(Tensor grad_output, Tensor self, Tensor weight, int[2] kernel_size, int[2] stride, int[2] padding, int[2] output_padding, int[2] dilation, Tensor columns, Tensor ones, bool[3] output_mask) -> (Tensor grad_input, Tensor grad_weight, Tensor grad_bias)
  use_c10_dispatcher: full
  python_module: nn
  dispatch:
    CPU: slow_conv_transpose2d_backward_cpu
    CUDA: slow_conv_transpose2d_backward_cuda

- func: slow_conv_transpose3d.out(Tensor self, Tensor weight, int[3] kernel_size, Tensor? bias=None, int[3] stride=1, int[3] padding=0, int[3] output_padding=0, int[3] dilation=1, *, Tensor(a!) out) -> Tensor(a!)
  python_module: nn
  dispatch:
    CPU: slow_conv_transpose3d_out_cpu
    CUDA: slow_conv_transpose3d_out_cuda

- func: slow_conv_transpose3d(Tensor self, Tensor weight, int[3] kernel_size, Tensor? bias=None, int[3] stride=1, int[3] padding=0, int[3] output_padding=0, int[3] dilation=1) -> Tensor
  python_module: nn
  dispatch:
    CPU: slow_conv_transpose3d_cpu
    CUDA: slow_conv_transpose3d_cuda

- func: slow_conv_transpose3d_backward.grad_output(Tensor grad_output, Tensor self, Tensor weight, int[3] kernel_size, int[3] stride, int[3] padding, int[3] output_padding, int[3] dilation, Tensor finput, Tensor fgrad_input, *, Tensor(a!)? grad_input, Tensor(b!)? grad_weight, Tensor(c!)? grad_bias) -> (Tensor(a!), Tensor(b!), Tensor(c!))
  python_module: nn
  dispatch:
    CPU: slow_conv_transpose3d_backward_out_cpu
    CUDA: slow_conv_transpose3d_backward_out_cuda

- func: slow_conv_transpose3d_backward.output_mask(Tensor grad_output, Tensor self, Tensor weight, int[3] kernel_size, int[3] stride, int[3] padding, int[3] output_padding, int[3] dilation, Tensor finput, Tensor fgrad_input, bool[3] output_mask) -> (Tensor grad_input, Tensor grad_weight, Tensor grad_bias)
  use_c10_dispatcher: full
  python_module: nn
  dispatch:
    CPU: slow_conv_transpose3d_backward_cpu
    CUDA: slow_conv_transpose3d_backward_cuda

- func: thnn_conv2d.out(Tensor self, Tensor weight, int[2] kernel_size, Tensor? bias=None, int[2] stride=1, int[2] padding=0, *, Tensor(a!) out) -> Tensor(a!)
  python_module: nn

- func: thnn_conv2d(Tensor self, Tensor weight, int[2] kernel_size, Tensor? bias=None, int[2] stride=1, int[2] padding=0) -> Tensor
  python_module: nn

- func: thnn_conv2d_forward.output(Tensor self, Tensor weight, int[2] kernel_size, Tensor? bias, int[2] stride, int[2] padding, *, Tensor(a!) output, Tensor(b!) finput, Tensor(c!) fgrad_input) -> (Tensor(a!), Tensor(b!), Tensor(c!))
  python_module: nn
  dispatch:
    CPU: slow_conv2d_forward_out_cpu
    CUDA: legacy::cuda::_thnn_conv2d_forward_out

- func: thnn_conv2d_forward(Tensor self, Tensor weight, int[2] kernel_size, Tensor? bias, int[2] stride, int[2] padding) -> (Tensor output, Tensor finput, Tensor fgrad_input)
  python_module: nn
  dispatch:
    CPU: slow_conv2d_forward_cpu
    CUDA: legacy::cuda::_thnn_conv2d_forward

- func: thnn_conv2d_backward.grad_input(Tensor grad_output, Tensor self, Tensor weight, int[2] kernel_size, int[2] stride, int[2] padding, Tensor finput, Tensor fgrad_input, *, Tensor(a!)? grad_input, Tensor(b!)? grad_weight, Tensor(c!)? grad_bias) -> (Tensor(a!), Tensor(b!), Tensor(c!))
  python_module: nn
  dispatch:
    CPU: slow_conv2d_backward_out_cpu
    CUDA: legacy::cuda::_thnn_conv2d_backward_out

- func: thnn_conv2d_backward.output_mask(Tensor grad_output, Tensor self, Tensor weight, int[2] kernel_size, int[2] stride, int[2] padding, Tensor finput, Tensor fgrad_input, bool[3] output_mask) -> (Tensor grad_input, Tensor grad_weight, Tensor grad_bias)
  use_c10_dispatcher: full
  python_module: nn
  dispatch:
    CPU: slow_conv2d_backward_cpu
    CUDA: legacy::cuda::_thnn_conv2d_backward

- func: thnn_conv_depthwise2d.out(Tensor self, Tensor weight, int[2] kernel_size, Tensor? bias=None, int[2] stride=1, int[2] padding=0, int[2] dilation=1, *, Tensor(a!) out) -> Tensor(a!)
  python_module: nn

- func: thnn_conv_depthwise2d(Tensor self, Tensor weight, int[2] kernel_size, Tensor? bias=None, int[2] stride=1, int[2] padding=0, int[2] dilation=1) -> Tensor
  python_module: nn

- func: thnn_conv_depthwise2d_forward.out(Tensor self, Tensor weight, int[2] kernel_size, Tensor? bias, int[2] stride, int[2] padding, int[2] dilation, *, Tensor(a!) out) -> Tensor(a!)
  python_module: nn
  dispatch:
    CUDA: legacy::cuda::_thnn_conv_depthwise2d_forward_out

- func: thnn_conv_depthwise2d_forward(Tensor self, Tensor weight, int[2] kernel_size, Tensor? bias, int[2] stride, int[2] padding, int[2] dilation) -> Tensor
  python_module: nn
  dispatch:
    CUDA: legacy::cuda::_thnn_conv_depthwise2d_forward

- func: thnn_conv_depthwise2d_backward.grad_input(Tensor grad_output, Tensor self, Tensor weight, int[2] kernel_size, int[2] stride, int[2] padding, int[2] dilation, *, Tensor(a!)? grad_input, Tensor(b!)? grad_weight) -> (Tensor(a!), Tensor(b!))
  python_module: nn
  dispatch:
    CUDA: legacy::cuda::_thnn_conv_depthwise2d_backward_out

- func: thnn_conv_depthwise2d_backward.output_mask(Tensor grad_output, Tensor self, Tensor weight, int[2] kernel_size, int[2] stride, int[2] padding, int[2] dilation, bool[2] output_mask) -> (Tensor grad_input, Tensor grad_weight)
  use_c10_dispatcher: full
  python_module: nn
  dispatch:
    CUDA: legacy::cuda::_thnn_conv_depthwise2d_backward

- func: slow_conv3d.out(Tensor self, Tensor weight, int[3] kernel_size, Tensor? bias=None, int[3] stride=1, int[3] padding=0, *, Tensor(a!) out) -> Tensor(a!)
  python_module: nn

- func: slow_conv3d(Tensor self, Tensor weight, int[3] kernel_size, Tensor? bias=None, int[3] stride=1, int[3] padding=0) -> Tensor
  python_module: nn

- func: slow_conv3d_forward.output(Tensor self, Tensor weight, int[3] kernel_size, Tensor? bias, int[3] stride, int[3] padding, *, Tensor(a!) output, Tensor(b!) finput, Tensor(c!) fgrad_input) -> (Tensor(a!), Tensor(b!), Tensor(c!))
  python_module: nn
  dispatch:
    CPU: slow_conv3d_forward_out_cpu

- func: slow_conv3d_forward(Tensor self, Tensor weight, int[3] kernel_size, Tensor? bias, int[3] stride, int[3] padding) -> (Tensor output, Tensor finput, Tensor fgrad_input)
  python_module: nn
  dispatch:
    CPU: slow_conv3d_forward_cpu

- func: slow_conv3d_backward.grad_input(Tensor grad_output, Tensor self, Tensor weight, int[3] kernel_size, int[3] stride, int[3] padding, Tensor finput, Tensor fgrad_input, *, Tensor(a!)? grad_input, Tensor(b!)? grad_weight, Tensor(c!)? grad_bias) -> (Tensor(a!), Tensor(b!), Tensor(c!))
  python_module: nn
  dispatch:
    CPU: slow_conv3d_backward_out_cpu

- func: slow_conv3d_backward.output_mask(Tensor grad_output, Tensor self, Tensor weight, int[3] kernel_size, int[3] stride, int[3] padding, Tensor finput, Tensor fgrad_input, bool[3] output_mask) -> (Tensor grad_input, Tensor grad_weight, Tensor grad_bias)
  use_c10_dispatcher: full
  python_module: nn
  dispatch:
    CPU: slow_conv3d_backward_cpu

- func: slow_conv_dilated2d(Tensor self, Tensor weight, int[2] kernel_size, Tensor? bias=None, int[2] stride=1, int[2] padding=0, int[2] dilation=1) -> Tensor
  python_module: nn
  dispatch:
    CPU: slow_conv_dilated2d_cpu
    CUDA: slow_conv_dilated2d_cuda

- func: slow_conv_dilated2d_backward(Tensor grad_output, Tensor self, Tensor weight, int[2] kernel_size, int[2] stride, int[2] padding, int[2] dilation, bool[3] output_mask) -> (Tensor grad_input, Tensor grad_weight, Tensor grad_bias)
  use_c10_dispatcher: full
  python_module: nn
  dispatch:
    CPU: slow_conv_dilated2d_backward_cpu
    CUDA: slow_conv_dilated2d_backward_cuda

- func: slow_conv_dilated3d(Tensor self, Tensor weight, int[3] kernel_size, Tensor? bias=None, int[3] stride=1, int[3] padding=0, int[3] dilation=1) -> Tensor
  python_module: nn
  dispatch:
    CPU: slow_conv_dilated3d_cpu
    CUDA: slow_conv_dilated3d_cuda

- func: slow_conv_dilated3d_backward(Tensor grad_output, Tensor self, Tensor weight, int[3] kernel_size, int[3] stride, int[3] padding, int[3] dilation, bool[3] output_mask) -> (Tensor grad_input, Tensor grad_weight, Tensor grad_bias)
  use_c10_dispatcher: full
  python_module: nn
  dispatch:
    CPU: slow_conv_dilated3d_backward_cpu
    CUDA: slow_conv_dilated3d_backward_cuda

- func: col2im.out(Tensor self, int[2] output_size, int[2] kernel_size, int[2] dilation, int[2] padding, int[2] stride, *, Tensor(a!) out) -> Tensor(a!)
  python_module: nn
  dispatch:
    CPU: col2im_out_cpu
    CUDA: col2im_out_cuda

- func: col2im(Tensor self, int[2] output_size, int[2] kernel_size, int[2] dilation, int[2] padding, int[2] stride) -> Tensor
  use_c10_dispatcher: full
  python_module: nn
  dispatch:
    CPU: col2im_cpu
    CUDA: col2im_cuda

- func: col2im_backward.grad_input(Tensor grad_output, int[2] kernel_size, int[2] dilation, int[2] padding, int[2] stride, *, Tensor(a!) grad_input) -> Tensor(a!)
  python_module: nn
  dispatch:
    CPU: col2im_backward_out_cpu
    CUDA: col2im_backward_out_cuda

- func: col2im_backward(Tensor grad_output, int[2] kernel_size, int[2] dilation, int[2] padding, int[2] stride) -> Tensor
  use_c10_dispatcher: full
  python_module: nn
  dispatch:
    CPU: col2im_backward_cpu
    CUDA: col2im_backward_cuda

- func: im2col.out(Tensor self, int[2] kernel_size, int[2] dilation, int[2] padding, int[2] stride, *, Tensor(a!) out) -> Tensor(a!)
  python_module: nn
  dispatch:
    CPU: im2col_out_cpu
    CUDA: im2col_out_cuda

- func: im2col(Tensor self, int[2] kernel_size, int[2] dilation, int[2] padding, int[2] stride) -> Tensor
  use_c10_dispatcher: full
  python_module: nn
  dispatch:
    CPU: im2col_cpu
    CUDA: im2col_cuda

- func: im2col_backward.grad_input(Tensor grad_output, int[2] input_size, int[2] kernel_size, int[2] dilation, int[2] padding, int[2] stride, *, Tensor(a!) grad_input) -> Tensor(a!)
  python_module: nn
  dispatch:
    CPU: im2col_backward_out_cpu
    CUDA: im2col_backward_out_cuda

- func: im2col_backward(Tensor grad_output, int[2] input_size, int[2] kernel_size, int[2] dilation, int[2] padding, int[2] stride) -> Tensor
  use_c10_dispatcher: full
  python_module: nn
  dispatch:
    CPU: im2col_backward_cpu
    CUDA: im2col_backward_cuda

- func: isfinite(Tensor self) -> Tensor
  use_c10_dispatcher: full
  variants: function
  device_guard: False
  supports_named_tensor: True

- func: isinf(Tensor self) -> Tensor
  use_c10_dispatcher: full
  variants: function
  device_guard: False
  supports_named_tensor: True

# Note: this function is only for testing.
# It is undocumented and should not be used outside of tests.
- func: _test_serialization_subcmul(Tensor self, Tensor other, Scalar alpha=1) -> Tensor
  use_c10_dispatcher: full<|MERGE_RESOLUTION|>--- conflicted
+++ resolved
@@ -3580,13 +3580,7 @@
     SparseCUDA: sparse_mask_cuda
   requires_tensor: True
 
-<<<<<<< HEAD
-
 - func: to_dense(Tensor self, ScalarType? dtype=None) -> Tensor
-=======
-- func: to_dense(Tensor self) -> Tensor
-  use_c10_dispatcher: full
->>>>>>> 44c7b956
   variants: method
   dispatch:
     SparseCPU: sparse_to_dense
