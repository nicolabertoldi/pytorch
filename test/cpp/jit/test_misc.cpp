#include <gtest/gtest.h>

#include <ATen/ATen.h>
#include <ATen/Parallel.h>
#include <ATen/core/interned_strings.h>
#include <ATen/core/ivalue.h>

#include <test/cpp/jit/test_utils.h>

#include <torch/csrc/autograd/engine.h>
#include <torch/csrc/autograd/generated/variable_factories.h>
#include <torch/csrc/autograd/variable.h>
#include <torch/csrc/jit/api/module.h>
#include <torch/csrc/jit/codegen/fuser/interface.h>
#include <torch/csrc/jit/frontend/code_template.h>
#include <torch/csrc/jit/frontend/ir_emitter.h>
#include <torch/csrc/jit/frontend/tracer.h>
#include <torch/csrc/jit/ir/alias_analysis.h>
#include <torch/csrc/jit/ir/attributes.h>
#include <torch/csrc/jit/ir/irparser.h>
#include <torch/csrc/jit/ir/scope.h>
#include <torch/csrc/jit/ir/type_hashing.h>
#include <torch/csrc/jit/jit_log.h>
#include <torch/csrc/jit/passes/bailout_graph.h>
#include <torch/csrc/jit/passes/canonicalize.h>
#include <torch/csrc/jit/passes/common_subexpression_elimination.h>
#include <torch/csrc/jit/passes/constant_propagation.h>
#include <torch/csrc/jit/passes/create_autodiff_subgraphs.h>
#include <torch/csrc/jit/passes/dead_code_elimination.h>
#include <torch/csrc/jit/passes/graph_fuser.h>
#include <torch/csrc/jit/passes/guard_elimination.h>
#include <torch/csrc/jit/passes/inline_autodiff_subgraphs.h>
#include <torch/csrc/jit/passes/insert_guards.h>
#include <torch/csrc/jit/passes/liveness.h>
#include <torch/csrc/jit/passes/loop_unrolling.h>
#include <torch/csrc/jit/passes/lower_grad_of.h>
#include <torch/csrc/jit/passes/lower_tuples.h>
#include <torch/csrc/jit/passes/pass_manager.h>
#include <torch/csrc/jit/passes/requires_grad_analysis.h>
#include <torch/csrc/jit/passes/shape_analysis.h>
#include <torch/csrc/jit/passes/utils/subgraph_utils.h>
#include <torch/csrc/jit/runtime/argument_spec.h>
#include <torch/csrc/jit/runtime/autodiff.h>
#include <torch/csrc/jit/runtime/custom_operator.h>
#include <torch/csrc/jit/runtime/graph_executor.h>
#include <torch/csrc/jit/runtime/interpreter.h>
#include <torch/csrc/jit/runtime/profiling_record.h>
#include <torch/csrc/jit/runtime/symbolic_script.h>
#include <torch/csrc/jit/serialization/import.h>
#include <torch/csrc/jit/testing/file_check.h>
#include <torch/jit.h>
#include <torch/script.h>

#include <onnx/onnx_pb.h>

#include <c10/util/Exception.h>
#include <c10/util/ThreadLocalDebugInfo.h>

#include <algorithm>
#include <cstddef>
#include <functional>
#include <iostream>
#include <memory>
#include <set>
#include <stdexcept>
#include <string>
#include <tuple>
#include <unordered_set>
#include <utility>
#include <vector>

using namespace torch::autograd::profiler;

namespace torch {
namespace jit {
inline c10::AliasAnalysisKind aliasAnalysisFromSchema() {
  return c10::AliasAnalysisKind::FROM_SCHEMA;
}

template <typename T>
std::ostream& operator<<(std::ostream& out, const std::vector<T>& list) {
  size_t i = 0;
  out << "{";
  for (auto&& e : list) {
    if (i++ > 0)
      out << ", ";
    out << e;
  }
  out << "}";
  return out;
}

TEST(InternedStringsTest, Basic) {
  ASSERT_EQ(prim::Param, Symbol::prim("Param"));
  ASSERT_EQ(prim::Return, Symbol::prim("Return"));
  ASSERT_EQ(prim::Return.toUnqualString(), std::string("Return"));
  ASSERT_EQ(prim::Return.toQualString(), std::string("prim::Return"));
  Symbol newsym = Symbol::aten("__NEW_SYMBOL");
  size_t symstart = newsym;
  ASSERT_EQ(newsym.toQualString(), std::string("aten::__NEW_SYMBOL"));
  // TODO: This test is a bit too close to the implementation details.
  ASSERT_EQ(Symbol::aten("What"), symstart + 1);
  ASSERT_EQ(Symbol::aten("What2"), symstart + 2);
  ASSERT_EQ(Symbol::aten("What"), symstart + 1);
  ASSERT_EQ(Symbol::aten("What2"), symstart + 2);
  ASSERT_EQ(Symbol(symstart + 2).toUnqualString(), std::string("What2"));
}

TEST(FromQualStringTest, Basic) {
  ASSERT_EQ(Symbol::fromQualString("prim::Param"), Symbol::prim("Param"));
  ASSERT_EQ(Symbol::fromQualString("aten::mm"), Symbol::aten("mm"));
  ASSERT_EQ(Symbol::fromQualString("onnx::LSTM"), Symbol::onnx("LSTM"));
  ASSERT_EQ(Symbol::fromQualString("attr::value"), Symbol::attr("value"));
  ASSERT_EQ(Symbol::fromQualString("scope::"), Symbol::scope(""));
  ASSERT_EQ(Symbol::fromQualString("::").toUnqualString(), std::string(""));
  ASSERT_EQ(
      Symbol::fromQualString("::").ns().toQualString(),
      std::string("namespaces::"));
  ASSERT_EQ(
      Symbol::fromQualString("new_ns::param").toUnqualString(),
      std::string("param"));
  ASSERT_EQ(
      Symbol::fromQualString("new_ns::param").ns().toUnqualString(),
      std::string("new_ns"));
  ASSERT_EQ(
      Symbol::fromQualString("new_ns::param").ns(),
      Symbol::fromQualString("namespaces::new_ns"));

  auto bad_inputs = {"scope", ":", ""};
  for (auto input : bad_inputs) {
    try {
      Symbol::fromQualString(input);
      ASSERT_TRUE(0);
    } catch (const std::exception& c) {
    }
  }
}

TEST(THNNConvTest, Basic) {
  std::vector<int64_t> input_size = {4, 3, 15, 17}; // B x C x H x W
  std::vector<int64_t> kernel_size = {3, 5};
  std::vector<int64_t> stride = {1, 2};
  std::vector<int64_t> padding = {2, 1};
  constexpr int out_channels = 5;

  // make inputs
  at::Tensor input = torch::randn(input_size);
  at::Tensor weight = torch::randn(
      {out_channels, input_size[1], kernel_size[0], kernel_size[1]});
  at::Tensor bias = torch::randn({out_channels});

  // run forward eagerly
  at::Tensor output, finput, fgradinput;
  std::tie(output, finput, fgradinput) = at::thnn_conv2d_forward(
      input, weight, kernel_size, bias, stride, padding);

  // make grad_outputs
  at::Tensor grad_output =
      torch::randn_like(output, at::MemoryFormat::Preserve);
  at::Tensor grad_finput =
      torch::zeros_like(finput, at::MemoryFormat::Preserve);
  at::Tensor grad_fgradinput =
      torch::zeros_like(fgradinput, at::MemoryFormat::Preserve);

  // run backward eagerly
  at::Tensor grad_input, grad_weight, grad_bias;
  std::tie(grad_input, grad_weight, grad_bias) = at::thnn_conv2d_backward(
      grad_output,
      input,
      weight,
      kernel_size,
      stride,
      padding,
      finput,
      fgradinput,
      {true, true, true});

  // make JIT graph
  auto graph = std::make_shared<Graph>();
  auto ksz_val = graph->insertConstant(kernel_size);
  auto kst_val = graph->insertConstant(stride);
  auto pad_val = graph->insertConstant(padding);

  auto inputg = graph->addInput("self");
  auto weightg = graph->addInput("weight");
  auto biasg = graph->addInput("bias");

  Value* conv = graph->insert(
      aten::thnn_conv2d_forward,
      {inputg, weightg, ksz_val, biasg, kst_val, pad_val});
  auto outputs = conv->node()->outputs();
  for (auto output : outputs) {
    graph->registerOutput(output);
  }
  LowerAllTuples(graph);
  graph->lint();

  // differentiate JIT graph
  EliminateDeadCode(graph); // Tracing of some ops depends on the DCE trick
  ConstantPropagation(graph);
  auto grad_spec = differentiate(graph);
  LowerGradOf(*grad_spec.df);

  // prepare JIT inputs / gradients
  tensor_list tensors_in;
  tensors_in.push_back(input);
  tensors_in.push_back(weight);
  tensors_in.push_back(bias);

  tensor_list tensor_grads_in;
  tensor_grads_in.push_back(grad_output);
  tensor_grads_in.push_back(grad_finput);
  tensor_grads_in.push_back(grad_fgradinput);

  // Get outputs from the interpreter
  tensor_list tensors_out, tensor_grads_out;
  std::tie(tensors_out, tensor_grads_out) =
      runGradient(grad_spec, tensors_in, tensor_grads_in);

  // prepare expected structs
  tensor_list expected_tensors_out, expected_tensor_grads_out;
  expected_tensors_out.push_back(output);
  expected_tensors_out.push_back(finput);
  expected_tensors_out.push_back(fgradinput);
  expected_tensor_grads_out.push_back(grad_input);
  expected_tensor_grads_out.push_back(grad_weight);
  expected_tensor_grads_out.push_back(grad_bias);

  // Compare results
  assertAllClose(tensors_out, expected_tensors_out);
  assertAllClose(tensor_grads_out, expected_tensor_grads_out);
}

TEST(ATenNativeBatchNormTest, Basic) {
  // aten::native_batch_norm(Tensor input, Tensor weight, Tensor bias, Tensor
  // running_mean, Tensor running_var, bool training, float momentum, float eps)
  // -> (Tensor, Tensor, Tensor)
  std::vector<int64_t> input_size = {4, 3, 15, 17}; // B x C x H x W
  bool training = true;
  float momentum = 0.9;
  float eps = 1e-5;

  // make inputs
  at::Tensor input = torch::randn(input_size);
  at::Tensor weight = torch::randn({input_size[1]});
  at::Tensor bias = torch::randn({input_size[1]});
  at::Tensor running_mean = torch::randn({input_size[1]});
  at::Tensor running_var = torch::randn({input_size[1]});

  // running_mean and running_var are changed in-place, so clone and send them
  at::Tensor running_mean_eager = running_mean.clone();
  at::Tensor running_var_eager = running_var.clone();
  at::Tensor running_mean_jit = running_mean.clone();
  at::Tensor running_var_jit = running_var.clone();

  // run forward eagerly
  at::Tensor output, savemean, saveinvstd;
  std::tie(output, savemean, saveinvstd) = at::native_batch_norm(
      input,
      weight,
      bias,
      running_mean_eager,
      running_var_eager,
      training,
      momentum,
      eps);

  // make grad_outputs
  at::Tensor grad_output =
      torch::randn_like(output, at::MemoryFormat::Preserve);
  at::Tensor grad_savemean =
      torch::zeros_like(savemean, at::MemoryFormat::Preserve);
  at::Tensor grad_saveinvstd =
      torch::zeros_like(saveinvstd, at::MemoryFormat::Preserve);

  // run backward eagerly
  at::Tensor grad_input, grad_weight, grad_bias;
  // aten::native_batch_norm_backward(Tensor grad_out, Tensor input, Tensor
  // weight, Tensor running_mean, Tensor running_var, Tensor save_mean, Tensor
  // save_invstd, bool train, float eps, bool[3] output_mask) -> (Tensor,
  // Tensor, Tensor)
  std::tie(grad_input, grad_weight, grad_bias) = at::native_batch_norm_backward(
      grad_output,
      input,
      weight,
      running_mean_eager,
      running_var_eager,
      savemean,
      saveinvstd,
      training,
      eps,
      {true, true, true});

  // make JIT graph
  auto graph = std::make_shared<Graph>();
  auto training_val = graph->insertConstant(IValue(training));
  auto momentum_val = graph->insertConstant(IValue(momentum));
  auto eps_val = graph->insertConstant(IValue(eps));

  auto inputg = graph->addInput("self");
  auto weightg = graph->addInput("weight");
  auto biasg = graph->addInput("bias");
  auto running_meang = graph->addInput("running_mean");
  auto running_varg = graph->addInput("running_var");

  Value* bn = graph->insert(
      aten::native_batch_norm,
      {inputg,
       weightg,
       biasg,
       running_meang,
       running_varg,
       training_val,
       momentum_val,
       eps_val});
  auto outputs = bn->node()->outputs();
  for (auto output : outputs) {
    graph->registerOutput(output);
  }
  LowerAllTuples(graph);
  graph->lint();

  // differentiate JIT graph
  EliminateDeadCode(graph); // Tracing of some ops depends on the DCE trick
  ConstantPropagation(graph);
  auto grad_spec = differentiate(graph);
  LowerGradOf(*grad_spec.df);

  // prepare JIT inputs / gradients
  tensor_list tensors_in;
  tensors_in.push_back(input);
  tensors_in.push_back(weight);
  tensors_in.push_back(bias);
  tensors_in.push_back(running_mean_jit);
  tensors_in.push_back(running_var_jit);

  tensor_list tensor_grads_in;
  tensor_grads_in.push_back(grad_output);
  tensor_grads_in.push_back(grad_savemean);
  tensor_grads_in.push_back(grad_saveinvstd);

  // Get outputs from the interpreter
  tensor_list tensors_out, tensor_grads_out;
  std::tie(tensors_out, tensor_grads_out) =
      runGradient(grad_spec, tensors_in, tensor_grads_in);

  // prepare expected structs
  tensor_list expected_tensors_out, expected_tensor_grads_out;
  expected_tensors_out.push_back(output);
  expected_tensors_out.push_back(savemean);
  expected_tensors_out.push_back(saveinvstd);
  expected_tensors_out.push_back(running_mean_eager);
  expected_tensors_out.push_back(running_var_eager);
  expected_tensor_grads_out.push_back(grad_input);
  expected_tensor_grads_out.push_back(grad_weight);
  expected_tensor_grads_out.push_back(grad_bias);

  tensors_out.push_back(running_mean_jit);
  tensors_out.push_back(running_var_jit);

  // Compare results
  assertAllClose(tensors_out, expected_tensors_out);
  assertAllClose(tensor_grads_out, expected_tensor_grads_out);
}

TEST(CustomFusionTest, Basic) {
#if defined(FBCODE_CAFFE2)
  return;
#endif

  auto graph_string = R"IR(
    graph(%0 : Float(2, 3, 4),
          %1 : Float(2, 3, 4)):
      %2 : Tensor = aten::mul(%0, %1)
      %3 : Tensor = aten::mul(%2, %0)
      return (%3))IR";
  auto g = std::make_shared<Graph>();
  torch::jit::parseIR(graph_string, g.get());

  torch::jit::overrideCanFuseOnCPU(true);
  CustomFuseGraph(
      g,
      [](Node* n) { return n->kind() != prim::Param; },
      Symbol::fromQualString("prim::FusionGroup"));
  torch::jit::overrideCanFuseOnCPU(false);

  const auto& nodes = g->nodes();
  auto fusion_group =
      std::find_if(nodes.begin(), nodes.end(), [](const Node* node) {
        return node->kind() == Symbol::fromQualString("prim::FusionGroup");
      });
  AT_ASSERT(fusion_group != nodes.end());

  auto subgraph = fusion_group->g(attr::Subgraph);
  auto hits = 0;
  // two multiplications
  for (const auto& n : subgraph->nodes()) {
    (void)n;
    hits++;
  }
  AT_ASSERT(hits == 2);
}

TEST(CustomFusionTest, NestedBlocks) {
#if defined(FBCODE_CAFFE2)
  return;
#endif

  auto graph_string = R"IR(
  graph(%0 : Float(2, 3, 4),
        %1 : Float(2, 3, 4),
        %2 : Float(2, 3, 4)):
    %3 : int = prim::Constant[value=1]()
    %4 : Tensor = prim::If(%2)
      block0():
        %5 : Tensor = aten::mul(%0, %2)
        %6 : Tensor = aten::mul(%5, %1)
        -> (%6)
      block1():
        %7 : Tensor = aten::add(%0, %2, %3)
        %8 : Tensor = aten::add(%7, %1, %3)
        -> (%8)
    %9 : Tensor = aten::add(%4, %2, %3)
    return (%4))IR";
  auto g = std::make_shared<Graph>();
  torch::jit::parseIR(graph_string, g.get());

  CustomFuseGraph(
      g,
      [](Node* n) { return n->kind() == aten::mul; },
      Symbol::fromQualString("prim::FusionGroup"));

  // Could be done in more efficient ways, but this is only a test.
  std::function<bool(const Block*, Symbol)> dfs = [&](const Block* b,
                                                      Symbol s) {
    for (auto node : b->nodes()) {
      if (node->kind() == s)
        return true;
      for (auto nested_b : node->blocks())
        if (dfs(nested_b, s))
          return true;
    }
    return false;
  };

  AT_ASSERT(dfs(g->block(), Symbol::fromQualString("prim::FusionGroup")));
}

static const auto cf_examples = R"JIT(
  def if_test(a, b):
      # FIXME: use 0 instead of a.
      # c = 0
      c = a
      if bool(a < b):
        c = b
      else:
        c = a
      return c
  def if_one(a, b):
    c = b
    if bool(a < b):
      c = a
    return c
  def while_test(a, i):
    while bool(i < 3):
      a *= a
      i += 1
    return a
)JIT";

TEST(ControlFlowTest, Basic) {
  auto cu = compile(cf_examples);

  auto run = [&](const std::string& name, std::vector<IValue> stack) {
    auto graph = cu->get_function(name).graph();
    Code code(graph, "");
    InterpreterState interp(code);
    interp.run(stack);
    return stack;
  };

  auto L = [](int64_t l) { return IValue(scalar_to_tensor(at::Scalar(l))); };
  auto V = [](IValue t) { return std::move(t).toTensor().item<int64_t>(); };
  auto run_binary = [&](const std::string& name, int64_t a, int64_t b) {
    return V(run(name, {L(a), L(b)})[0]);
  };
  ASSERT_EQ(2, run_binary("if_test", 1, 2));
  ASSERT_EQ(3, run_binary("if_test", 3, 2));
  ASSERT_EQ(2, run_binary("if_one", 2, 3));
  ASSERT_EQ(2, run_binary("if_one", 3, 2));
  ASSERT_EQ(256, run_binary("while_test", 2, 0));
}

TEST(ProtoTest, Basic) {
  ::ONNX_NAMESPACE::ModelProto proto;
  proto.set_producer_name("foo");
}

// test a few features that are not directly used in schemas yet
TEST(SchemaParserTest, NestedArrays) {
  // nested arrays
  auto s = parseSchema("at::what(int[][4] foo) -> ()");
  ASSERT_TRUE(s.arguments().at(0).N() == 4);
  ASSERT_TRUE(IntType::get()->isSubtypeOf(s.arguments()
                                              .at(0)
                                              .type()
                                              ->expect<ListType>()
                                              ->getElementType()
                                              ->expect<ListType>()
                                              ->getElementType()));
  auto s2 = parseSchema("at::what(int[][] foo) -> ()");
  ASSERT_TRUE(IntType::get()->isSubtypeOf(s2.arguments()
                                              .at(0)
                                              .type()
                                              ->expect<ListType>()
                                              ->getElementType()
                                              ->expect<ListType>()
                                              ->getElementType()));
}

TEST(SchemaParserTest, NamedReturns) {
  // named returns
  parseSchema("at::what(Tensor! i_will_be_written_to) -> ()");
  auto s3 =
      parseSchema("at::what() -> (Tensor the_return, Tensor the_return2)");
  ASSERT_TRUE(s3.returns().at(0).name() == "the_return");
  ASSERT_TRUE(s3.returns().at(1).name() == "the_return2");
}

TEST(SchemaParserTest, Futures) {
  // futures
  auto s4 = parseSchema("at::what(Future(int) foo) -> ()");
  ASSERT_TRUE(IntType::get()->isSubtypeOf(
      s4.arguments().at(0).type()->expect<FutureType>()->getElementType()));
}

TEST(SchemaParserTest, AnnotatedAliasSets) {
  // test tensor with annotated alias sets
  parseSchema("at::what(Tensor(a) foo) -> (Tensor(a))");
}

TEST(SchemaParserTest, BeforeAfterSets) {
  const auto s = parseSchema(
      "at::what(Tensor(b|c)[](a!) list, Tensor(c) element)"
      " -> (Tensor(b|c)[](a!))");

  // The list itself is annotated with `a`
  const auto& aliasInfo = *s.arguments().at(0).alias_info();
  ASSERT_TRUE(
      aliasInfo.beforeSets() ==
      std::unordered_set<Symbol>{Symbol::fromQualString("alias::a")});
  ASSERT_TRUE(aliasInfo.isWrite());

  // Check the contained types
  ASSERT_TRUE(!aliasInfo.containedTypes().empty());
  const auto& containedAliasInfo = aliasInfo.containedTypes()[0];
  const auto expected = std::unordered_set<Symbol>{
      Symbol::fromQualString("alias::b"),
      Symbol::fromQualString("alias::c"),
  };
  ASSERT_TRUE(containedAliasInfo.beforeSets() == expected);
  ASSERT_TRUE(containedAliasInfo.afterSets() == expected);
  ASSERT_FALSE(containedAliasInfo.isWrite());
}

TEST(SchemaParserTest, BeforeAfterSets2) {
  const auto s = parseSchema(
      "at::what(Tensor(b -> b|c)[](a!) list, Tensor(c) element)"
      " -> (Tensor(b|c)[](a!))");

  // The list itself is annotated with `a`
  const auto& aliasInfo = *s.arguments().at(0).alias_info();
  ASSERT_EQ(
      aliasInfo.beforeSets(),
      std::unordered_set<Symbol>{Symbol::fromQualString("alias::a")});
  ASSERT_EQ(
      aliasInfo.afterSets(),
      std::unordered_set<Symbol>{Symbol::fromQualString("alias::a")});
  ASSERT_TRUE(aliasInfo.isWrite());
  ASSERT_EQ(aliasInfo.containedTypes().size(), 1);

  // Check the contained types
  ASSERT_TRUE(!aliasInfo.containedTypes().empty());
  const auto& containedAliasInfo = aliasInfo.containedTypes()[0];
  const auto expectedBefore = std::unordered_set<Symbol>{
      Symbol::fromQualString("alias::b"),
  };
  const auto expectedAfter = std::unordered_set<Symbol>{
      Symbol::fromQualString("alias::b"), Symbol::fromQualString("alias::c")};
  ASSERT_TRUE(containedAliasInfo.beforeSets() == expectedBefore);
  ASSERT_TRUE(containedAliasInfo.afterSets() == expectedAfter);
  ASSERT_FALSE(containedAliasInfo.isWrite());
}

TEST(TopologicalIndexTest, Basic) {
  Graph graph;
  auto node1 = graph.create(prim::AutogradZero);
  auto node2 = graph.create(prim::AutogradZero);
  auto node3 = graph.create(prim::AutogradZero);
  auto node4 = graph.create(prim::AutogradZero);

  graph.appendNode(node4);
  graph.prependNode(node1);
  node2->insertAfter(node1);
  node3->insertBefore(node4);

  // nodes should be in numerical order
  ASSERT_TRUE(node1->isBefore(node2));
  ASSERT_TRUE(node1->isBefore(node3));
  ASSERT_TRUE(node1->isBefore(node4));
  ASSERT_TRUE(node2->isAfter(node1));
  ASSERT_TRUE(node2->isBefore(node3));
  ASSERT_TRUE(node2->isBefore(node4));
  ASSERT_FALSE(node3->isBefore(node1));
  ASSERT_FALSE(node3->isBefore(node2));
  ASSERT_FALSE(node3->isAfter(node4));

  // Built up a block structure
  //  node3
  //   /\        ...
  //  A  B     block1
  //      \      ...
  //      C    block2
  auto block1 = node3->addBlock();
  auto A = graph.create(prim::AutogradZero);
  block1->appendNode(A);
  auto B = graph.create(prim::AutogradZero);
  block1->appendNode(B);
  auto block2 = B->addBlock();
  auto C = graph.create(prim::AutogradZero);
  block2->appendNode(C);

  // Check isAfter on different block levels
  ASSERT_TRUE(node1->isBefore(A));
  ASSERT_TRUE(A->isBefore(B));
  ASSERT_TRUE(A->isBefore(C));

  // make sure things don't blow up on deletions
  node2->destroy();
  auto node2p = graph.create(prim::AutogradZero);
  node2p->insertAfter(node1);
  ASSERT_TRUE(node1->isBefore(node2p));
  ASSERT_TRUE(node2p->isBefore(node3));
}

TEST(TopologicalIndexTest, Reindex) {
  // Induce reindexing to test that path
  Graph graph;
  std::map<size_t, Node*> nodes;

  auto anchor = graph.create(prim::AutogradZero);
  graph.appendNode(anchor);
  // Inserting to the same place a lot will trigger reindexing
  for (auto i = 0; i < 100; ++i) {
    auto n = graph.create(prim::AutogradZero);
    n->insertAfter(anchor);
    nodes[i] = n;
  }

  // Nodes should be in reverse order
  for (auto i = 0; i < 100; ++i) {
    for (auto j = i + 1; j < 100; ++j) {
      ASSERT_TRUE(nodes[i]->isAfter(nodes[j]));
    }
  }
}

at::Tensor invokeTestRecordFunction(at::Tensor& t) {
  RECORD_FUNCTION("test", std::vector<c10::IValue>({t}));

  auto t2 = t.pow(2);
  return t2;
}

static const auto invokeTestRecordFunction_JIT = R"JIT(
  def foo(self, t):
    t2 = t.pow(2)
    return t2

  def forward(self, t):
    return self.foo(t)
)JIT";

at::Tensor invokeTestRecordFunctionJIT(at::Tensor& t) {
  RECORD_FUNCTION("test", std::vector<c10::IValue>({t}));

  auto module = std::make_shared<script::Module>(
      "RecordFunctionTestModule", std::make_shared<script::CompilationUnit>());
  module->define(invokeTestRecordFunction_JIT);
  return module->forward({t}).toTensor();
}

using TracedTestInputs =
    std::vector<std::tuple<std::string, std::vector<std::vector<int64_t>>>>;

void checkTracedInputs(const TracedTestInputs& inputs) {
  bool found_test = false;
  bool found_pow = false;
  bool found_mul = false;
  for (const auto& input : inputs) {
    const auto& fn = std::get<0>(input);
    const auto& sizes = std::get<1>(input);

    if (fn == "test") {
      found_test = true;
      TORCH_CHECK(sizes.size() == 1);
      TORCH_CHECK(sizes[0] == std::vector<int64_t>({1, 2, 3}));
    } else if (fn == "aten::pow") {
      found_pow = true;
      TORCH_CHECK(sizes.size() == 2);
      TORCH_CHECK(sizes[0] == std::vector<int64_t>({1, 2, 3}));
      TORCH_CHECK(sizes[1].empty());
    } else if (fn == "aten::mul") {
      found_mul = true;
      TORCH_CHECK(sizes.size() > 1);
      TORCH_CHECK(sizes[0] == std::vector<int64_t>({1, 2, 3}));
    }
  }
  TORCH_CHECK(found_test);
  TORCH_CHECK(found_pow);
  TORCH_CHECK(found_mul);
}

void checkScopeCallbacks() {
  bool found_function_scope = false;
  bool found_method_scope = false;
  bool found_user_scope = false;
  at::addGlobalCallback(at::RecordFunctionCallback(
      [&](const at::RecordFunction& fn) {
        if (fn.scope() == at::RecordScope::FUNCTION &&
            std::string(fn.name().str()) == "test_function") {
          found_function_scope = true;
        }
        if (fn.scope() == at::RecordScope::TORCHSCRIPT_FUNCTION &&
            std::string(fn.name().str()) == "test_method") {
          found_method_scope = true;
        }
        if (fn.scope() == at::RecordScope::USER_SCOPE &&
            std::string(fn.name().str()) == "test_user_scope") {
          found_user_scope = true;
        }
        return nullptr;
      }));

  bool bad_scope = false;
  auto pushScopedCallback = [&](at::RecordScope scope, size_t& cnt) {
    at::addGlobalCallback(
        at::RecordFunctionCallback(
            [&bad_scope, &cnt, scope](const at::RecordFunction& fn) {
              if (fn.scope() == scope) {
                ++cnt;
              } else {
                bad_scope = true;
              }
              return nullptr;
            })
            .scopes({scope}));
  };

  size_t fun_cnt = 0;
  pushScopedCallback(at::RecordScope::FUNCTION, fun_cnt);
  size_t ts_fun_cnt = 0;
  pushScopedCallback(at::RecordScope::TORCHSCRIPT_FUNCTION, ts_fun_cnt);
  size_t user_scope_cnt = 0;
  pushScopedCallback(at::RecordScope::USER_SCOPE, user_scope_cnt);

  TORCH_CHECK(at::hasCallbacks());

  {
    RECORD_TORCHSCRIPT_FUNCTION("test_method", {});
    { RECORD_FUNCTION("test_function", {}); }
    { RECORD_USER_SCOPE("test_user_scope"); }
  }

  TORCH_CHECK(!bad_scope);
  TORCH_CHECK(fun_cnt == 1);
  TORCH_CHECK(ts_fun_cnt == 1);
  TORCH_CHECK(user_scope_cnt == 1);

  TORCH_CHECK(found_function_scope);
  TORCH_CHECK(found_method_scope);
  TORCH_CHECK(found_user_scope);
}

static bool should_run = false;

static bool shouldRunCallback(const RecordFunctionCallback&) {
  return should_run;
}

TEST(RecordFunctionTest, Basic) {
  // disabling the inlining of method calls
  GraphOptimizerEnabledGuard opt_guard(false);

  // [(fn, [[sizes], [sizes], ...]), ...]
  TracedTestInputs traced_inputs;
  std::unordered_set<std::string> ts_names;
  addGlobalCallback(
      RecordFunctionCallback(
          [&](const RecordFunction& fn) {
            if (fn.scope() == RecordScope::FUNCTION) {
              auto inputs = fn.inputs();
              std::vector<std::vector<int64_t>> sizes;
              for (const auto& input : inputs) {
                if (input.isTensor()) {
                  sizes.push_back(input.toTensor().sizes().vec());
                } else if (input.isScalar()) {
                  sizes.push_back(std::vector<int64_t>());
                }
              }
              traced_inputs.push_back(std::make_tuple(fn.name().str(), sizes));
            } else if (fn.scope() == RecordScope::TORCHSCRIPT_FUNCTION) {
              ts_names.insert(fn.name().str());
            }
            return nullptr;
          })
          .needsInputs(true));

  TracedTestInputs eager_inputs, jit_inputs;
  {
    auto t = torch::randn({1, 2, 3}, at::kCPU);
    t.set_requires_grad(true);
    auto t2 = invokeTestRecordFunction(t);
    t2.backward(torch::ones_like(t2, at::MemoryFormat::Preserve));
    eager_inputs = traced_inputs;
    traced_inputs.clear();

    TORCH_CHECK(ts_names.empty());

    t = torch::randn({1, 2, 3}, at::kCPU);
    t.set_requires_grad(true);
    t2 = invokeTestRecordFunctionJIT(t);
    t2.backward(torch::ones_like(t2, at::MemoryFormat::Preserve));
    jit_inputs = traced_inputs;
    traced_inputs.clear();
  }

  TORCH_CHECK(ts_names.find("forward") != ts_names.end());
  TORCH_CHECK(ts_names.find("foo") != ts_names.end());

  checkTracedInputs(eager_inputs);
  checkTracedInputs(jit_inputs);
  at::clearCallbacks();

  // test sampled callbacks
  int sampled_cb_ctr = 0;
  auto setup_sampled_callback = [&sampled_cb_ctr](double sampling_prob) {
    return addGlobalCallback(RecordFunctionCallback(
                                 [&sampled_cb_ctr](const RecordFunction& fn) {
                                   if (std::string(fn.name().str()) == "test") {
                                     ++sampled_cb_ctr;
                                   }
                                   return nullptr;
                                 })
                                 .samplingProb(sampling_prob));
  };

  int non_sampled_cb_ctr = 0;
  addGlobalCallback(RecordFunctionCallback(
      [&non_sampled_cb_ctr](const RecordFunction& fn) {
        if (std::string(fn.name().str()) == "test") {
          ++non_sampled_cb_ctr;
        }
        return nullptr;
      }));

  auto handle = setup_sampled_callback(0.5);

  auto run_test_function = []() {
    auto t = torch::randn({1, 2, 3}, at::kCPU);
    for (auto k = 0; k < 1000; k++) {
      invokeTestRecordFunction(t);
    }
  };

  run_test_function();
  TORCH_CHECK(non_sampled_cb_ctr == 1000);
  TORCH_CHECK(sampled_cb_ctr > 0 && sampled_cb_ctr < 1000);

  sampled_cb_ctr = 0;
  removeCallback(handle);
  handle = setup_sampled_callback(0.0);
  run_test_function();

  TORCH_CHECK(non_sampled_cb_ctr == 2000);
  TORCH_CHECK(sampled_cb_ctr == 0);

  sampled_cb_ctr = 0;
  removeCallback(handle);
  handle = setup_sampled_callback(1.0);
  run_test_function();

  TORCH_CHECK(non_sampled_cb_ctr == 3000);
  TORCH_CHECK(sampled_cb_ctr == 1000);
  clearCallbacks();

  // test the scope of the callbacks
  checkScopeCallbacks();
  clearCallbacks();

  // check record function guard
  std::vector<std::string> fn_names;
  std::mutex mtx;
  addGlobalCallback(RecordFunctionCallback(
      [&fn_names, &mtx](const RecordFunction& fn) {
        std::lock_guard<std::mutex> lock(mtx);
        fn_names.push_back(fn.name().str());
        return nullptr;
      }));
  {
    RecordFunctionGuard g1(false);
    {
      RECORD_USER_SCOPE("A");
      {
        RecordFunctionGuard g2(true);
        RECORD_USER_SCOPE("B");
        {
          DisableRecordFunctionGuard g3;
          RECORD_USER_SCOPE("C");
        }
      }
      { RECORD_USER_SCOPE("D"); }
    }
  }
  TORCH_CHECK(fn_names.size() == 1);
  TORCH_CHECK(fn_names[0] == "B");
  clearCallbacks();

  // test add/remove
  std::vector<size_t> ids;
  auto add_remove_test_add_cb = [&ids](size_t id) {
    return addGlobalCallback(RecordFunctionCallback(
        [&ids, id](const RecordFunction& fn) {
          ids.push_back(id);
          return nullptr ;
        }));
  };

  auto h1 = add_remove_test_add_cb(1);
  auto h2 = add_remove_test_add_cb(2);
  auto h3 = add_remove_test_add_cb(3);

  { RECORD_USER_SCOPE("test"); }

  TORCH_CHECK(ids.size() == 3);
  TORCH_CHECK(std::find(ids.begin(), ids.end(), 1) != ids.end());
  TORCH_CHECK(std::find(ids.begin(), ids.end(), 2) != ids.end());
  TORCH_CHECK(std::find(ids.begin(), ids.end(), 3) != ids.end());

  ids.clear();
  removeCallback(h1);

  { RECORD_USER_SCOPE("test"); }

  TORCH_CHECK(ids.size() == 2);
  TORCH_CHECK(std::find(ids.begin(), ids.end(), 2) != ids.end());
  TORCH_CHECK(std::find(ids.begin(), ids.end(), 3) != ids.end());

  ids.clear();
  removeCallback(h3);

  { RECORD_USER_SCOPE("test"); }

  TORCH_CHECK(ids.size() == 1);
  TORCH_CHECK(std::find(ids.begin(), ids.end(), 2) != ids.end());

  clearCallbacks();

  // thread local / global callbacks

  ids.clear();
  addGlobalCallback(RecordFunctionCallback(
      [&ids](const RecordFunction& fn) { ids.push_back(1); return nullptr; }));

  { RECORD_USER_SCOPE("test"); }

  TORCH_CHECK(ids.size() == 1);
  TORCH_CHECK(ids[0] == 1);
  ids.clear();

  auto th = std::thread([&ids]() {
    addThreadLocalCallback(RecordFunctionCallback(
        [&ids](const RecordFunction& fn) { ids.push_back(2); return nullptr; }));

    { RECORD_USER_SCOPE("test_thread"); }
  });
  th.join();
  TORCH_CHECK(ids.size() == 2);
  TORCH_CHECK(std::find(ids.begin(), ids.end(), 1) != ids.end());
  TORCH_CHECK(std::find(ids.begin(), ids.end(), 2) != ids.end());
  ids.clear();

  { RECORD_USER_SCOPE("test"); }

  TORCH_CHECK(ids.size() == 1);
  TORCH_CHECK(ids[0] == 1);
  ids.clear();

  clearCallbacks();

  // START: thread local / global context check callbacks
  struct TestContext : public ObserverContext {
    int a{0};
    std::string b;
  };
  ids.clear();
  { // START: global test
    const int test_val = 123;
    const std::string test_str = "test str";
    addGlobalCallback(RecordFunctionCallback(
        [test_val, test_str, &ids](const RecordFunction& /* unused */) {
          auto ctx = std::make_unique<TestContext>();
          ctx->a = test_val;
          ctx->b = test_str;
          ids.push_back(1);
          return ctx;
        },
        [test_val, test_str](
            const RecordFunction& /* unused */, ObserverContext* ctx_ptr) {
          auto ctx = dynamic_cast<TestContext*>(ctx_ptr);
          TORCH_CHECK(ctx_ptr != nullptr);
          TORCH_CHECK(ctx->a == test_val);
          TORCH_CHECK(ctx->b == test_str);
        }));

    { RECORD_USER_SCOPE("test"); }

    TORCH_CHECK(ids.size() == 1);
    TORCH_CHECK(ids[0] == 1);
    ids.clear();
  } // END: global test
  { // START: thread local test
    auto ctx_th = std::thread([&ids]() {
      const int test_val = 234;
      const std::string test_str = "test thread str";
      addThreadLocalCallback(RecordFunctionCallback(
          [test_val, test_str, &ids](const RecordFunction& /* unused */) {
            auto ctx = std::make_unique<TestContext>();
            ctx->a = test_val;
            ctx->b = test_str;
            ids.push_back(2);
            return ctx;
          },
          [test_val, test_str](
              const RecordFunction& /* unused */, ObserverContext* ctx_ptr) {
            auto ctx = dynamic_cast<TestContext*>(ctx_ptr);
            TORCH_CHECK(ctx_ptr != nullptr);
            TORCH_CHECK(ctx->a == test_val);
            TORCH_CHECK(ctx->b == test_str);
          }));

      // Will call both global and thread local callbacks.
      { RECORD_USER_SCOPE("test_thread"); }
    });
    ctx_th.join();
    TORCH_CHECK(ids.size() == 2);
    TORCH_CHECK(std::find(ids.begin(), ids.end(), 1) != ids.end());
    TORCH_CHECK(std::find(ids.begin(), ids.end(), 2) != ids.end());
    ids.clear();
  } // END: thread local test

  clearCallbacks();

  // test should_run

  bool ran = false;
  should_run = false;
  addGlobalCallback(RecordFunctionCallback(
                        [&ran](const RecordFunction& fn) { ran = true; return nullptr; })
                        .setShouldRun(shouldRunCallback));

  { RECORD_USER_SCOPE("test"); }

  TORCH_CHECK(!ran);

  should_run = true;

  { RECORD_USER_SCOPE("test"); }

  TORCH_CHECK(ran);

  clearCallbacks();

  // test propagation of TLS callbacks
  std::thread t([]() {
    RecordFunctionGuard enable_rec_fn;
    std::string recorded_op;
    auto handle = addThreadLocalCallback(RecordFunctionCallback(
        [&recorded_op](const RecordFunction& fn) {
          recorded_op = fn.name().str();
          return nullptr;
        }));
    ThreadLocalState state;
    std::thread t_child([state]() {
      ThreadLocalStateGuard g_tls(state);
      RECORD_USER_SCOPE("test_in_thread");
    });
    t_child.join();
    TORCH_CHECK(recorded_op == "test_in_thread");
    removeCallback(handle);
  });
  t.join();
  clearCallbacks();

  // test set ids
  bool has_ids = false;
  addGlobalCallback(
      RecordFunctionCallback(
          [&has_ids](const RecordFunction& fn) {
            has_ids = fn.handle() > 0;
            return nullptr;
          })
          .needsIds(true));
  { RECORD_USER_SCOPE("test"); }
  TORCH_CHECK(has_ids);
  clearCallbacks();
  has_ids = false;
  addGlobalCallback(RecordFunctionCallback(
      [&has_ids](const RecordFunction& fn) {
        has_ids = fn.handle() > 0;
        return nullptr;
      }));
  { RECORD_USER_SCOPE("test"); }
  TORCH_CHECK(!has_ids);
  clearCallbacks();
}

TEST(RecordFunctionTest, OperatorNameOverload) {
  std::set<std::string> operator_names;

<<<<<<< HEAD
  at::addGlobalCallback(
      at::RecordFunctionCallback([&operator_names](
                                     const at::RecordFunction& fn) {
        c10::optional<c10::OperatorName> op_name = fn.operator_name();
        if (op_name.has_value()) {
          operator_names.insert(c10::toString(*op_name));
        } else {
          operator_names.insert("No Operator Name");
        }
        return nullptr;
      }).scopes({at::RecordScope::FUNCTION}));
=======
  at::addGlobalCallback(at::RecordFunctionCallback(
                            [&operator_names](const at::RecordFunction& fn) {
                              c10::optional<c10::OperatorName> op_name =
                                  fn.operator_name();
                              if (op_name.has_value()) {
                                operator_names.insert(c10::toString(*op_name));
                              } else {
                                operator_names.insert("No Operator Name");
                              }
                            })
                            .scopes({at::RecordScope::FUNCTION}));
>>>>>>> cbc4fa63
  auto t = torch::randn({1, 2, 3}, at::kCPU);
  t.set_requires_grad(false);
  auto t2 = t.pow(2);

  at::clearCallbacks();
  EXPECT_TRUE(operator_names.count("No Operator Name") == 0)
      << "Expected that all traced operators had an associated OperatorName object";
  EXPECT_TRUE(operator_names.count("aten::randn") == 1)
      << "Expected aten::randn to have been called and recorded, but it was not";
  EXPECT_TRUE(operator_names.count("aten::pow.Tensor_Scalar") == 1)
      << "Expected aten::pow.Tensor_Scalar to have been called and recorded, but it was not";
}

class TestThreadLocalDebugInfo : public c10::DebugInfoBase {
 public:
  int getModelId() const {
    return model_id_;
  }

  void setModelId(int model_id) {
    model_id_ = model_id;
  }

  virtual ~TestThreadLocalDebugInfo() {}

 private:
  int model_id_ = 0;
};

void checkDebugInfo(c10::DebugInfoKind kind, int model_id) {
  auto* debug_info = c10::ThreadLocalDebugInfo::get(kind);
  TORCH_CHECK(debug_info != nullptr);
  auto* test_debug_info = dynamic_cast<TestThreadLocalDebugInfo*>(debug_info);
  TORCH_CHECK(test_debug_info != nullptr);
  TORCH_CHECK(test_debug_info->getModelId() == model_id);
}

TEST(ThreadLocalDebugInfoTest, Basic) {
  TORCH_CHECK(
      c10::ThreadLocalDebugInfo::get(c10::DebugInfoKind::TEST_INFO) == nullptr);
  auto debug_info = std::make_shared<TestThreadLocalDebugInfo>();
  debug_info->setModelId(42);
  {
    c10::DebugInfoGuard guard(c10::DebugInfoKind::TEST_INFO, debug_info);
    checkDebugInfo(c10::DebugInfoKind::TEST_INFO, 42);
  }

  // check that thread local debug info is propagated through fork calls
  TORCH_CHECK(
      c10::ThreadLocalDebugInfo::get(c10::DebugInfoKind::TEST_INFO) == nullptr);
  std::atomic<bool> done{false};
  {
    c10::DebugInfoGuard guard(c10::DebugInfoKind::TEST_INFO, debug_info);
    at::launch([&done]() {
      checkDebugInfo(c10::DebugInfoKind::TEST_INFO, 42);
      done = true;
    });
  }
  while (!done) {
  }

  // check that thread local debug info is propagated through backward pass
  TORCH_CHECK(
      c10::ThreadLocalDebugInfo::get(c10::DebugInfoKind::TEST_INFO) == nullptr);
  done = false;
  auto handle = addGlobalCallback(RecordFunctionCallback(
      [&done](const RecordFunction&) {
        checkDebugInfo(c10::DebugInfoKind::TEST_INFO, 42);
        done = true;
        return nullptr;
      }));
  {
    c10::DebugInfoGuard guard(c10::DebugInfoKind::TEST_INFO, debug_info);
    auto t = torch::randn({1, 2, 3}, at::kCPU);
    t.set_requires_grad(true);
    auto t2 = t.pow(2);
    t2.backward(torch::ones_like(t2, at::MemoryFormat::Preserve));
  }
  removeCallback(handle);
  TORCH_CHECK(done);

  // check nested debug info
  TORCH_CHECK(
      c10::ThreadLocalDebugInfo::get(c10::DebugInfoKind::TEST_INFO) == nullptr);
  {
    c10::DebugInfoGuard guard(c10::DebugInfoKind::TEST_INFO, debug_info);
    {
      checkDebugInfo(c10::DebugInfoKind::TEST_INFO, 42);
      {
        auto debug_info = std::make_shared<TestThreadLocalDebugInfo>();
        debug_info->setModelId(314);
        c10::DebugInfoGuard guard(c10::DebugInfoKind::TEST_INFO_2, debug_info);
        {
          checkDebugInfo(c10::DebugInfoKind::TEST_INFO, 42);
          checkDebugInfo(c10::DebugInfoKind::TEST_INFO_2, 314);
          done = false;
          at::launch([&done]() {
            checkDebugInfo(c10::DebugInfoKind::TEST_INFO, 42);
            checkDebugInfo(c10::DebugInfoKind::TEST_INFO_2, 314);
            done = true;
          });
          while (!done) {
          }
        }
      }
    }
  }
}

TEST(FallbackGraphsTest, Basic) {
  static const auto nestGraphIntoFallbackGraph =
      [](const std::shared_ptr<Graph>& graph) {
        ProfilingRecord::removeProfileCounter(graph->block());
        auto fallback =
            replaceBlockWithFallbackGraph(graph->block(), graph->inputs());
        for (size_t i = 0; i < graph->outputs().size(); i++) {
          graph->outputs()[i]->replaceAllUsesWith(fallback->output(i));
          fallback->output(i)->copyMetadata(graph->outputs()[i]);
        }
        for (auto it = graph->block()->nodes().rbegin();
             it != fallback->iterator();
             it++) {
          it.destroyCurrent();
        }
      };

  auto x = at::randn({1}, at::kCPU);
  auto y = at::randn({1}, at::kCPU);
  auto stack = createStack({x.clone(), y.clone()});

  auto graph_string = R"IR(
    graph(%0 : Float(1),
          %1 : Float(1)):
      %2 : Tensor = aten::mul(%0, %1)
      %3 : Tensor = aten::mul(%2, %0)
      return (%3))IR";
  auto graph = std::make_shared<Graph>();
  torch::jit::parseIR(graph_string, graph.get());

  {
    Code code(graph, "");
    InterpreterState interpreter{code};
    interpreter.run(stack);
  }
  at::Tensor et;
  pop(stack, et);
  float ef = et.item<float>();
  {
    EnableProfilingGuard epg;
    GraphFunction f("fallbackGraphs", graph, nullptr);
    for (size_t i = 0; i < getNumProfiledRuns() + 1; i++) {
      stack.emplace_back(x.clone());
      stack.emplace_back(y.clone());
      if (i == getNumProfiledRuns()) {
        // we will be modifying a profiled graph
        // before ProfilingGraphExecutor
        // will optimize it in the next iteration
        auto opt_graph = lastExecutedOptimizedGraph();
        // this is safe to do since we are done profiling
        ProfilingRecord::removeProfileCounter(opt_graph->block());
        replaceBlockWithFallbackGraph(opt_graph->block(), opt_graph->inputs());
        auto it = opt_graph->block()->nodes().begin();
        ASSERT_EQ(it->kind(), prim::FallbackGraph);
        auto fallback = *it++;
        ASSERT_EQ(it, opt_graph->block()->nodes().end());
        ASSERT_TRUE(fallback->hasAttribute(attr::Subgraph));
        testing::FileCheck()
            .check("Tensor = aten::mul")
            ->check("Tensor = aten::mul")
            ->run(*fallback->g(attr::Subgraph));
      }
      f.run(stack);
      at::Tensor at;
      pop(stack, at);
      float af = at.item<float>();
      ASSERT_EQ(af, ef);
    }

    auto opt_graph = lastExecutedOptimizedGraph();
    testing::FileCheck()
        .check("(Tensor) = prim::CallFunction")
        ->run(*opt_graph);
  }
}

// TODO this test wasn't running and is broken.
// TEST(AutogradProfilerTest, Basic) {
//   constexpr int batch_size = 4;
//   constexpr int input_size = 256;
//   constexpr int seq_len = 32;

//   int hidden_size = 2 * input_size;
//   auto input = torch::randn({seq_len, batch_size, input_size}, at::kCPU);
//   auto hx = torch::randn({batch_size, hidden_size}, at::kCPU);
//   auto cx = torch::randn({batch_size, hidden_size}, at::kCPU);
//   auto w_ih = t_def(torch::randn({4 * hidden_size, input_size}, at::kCPU));
//   auto w_hh = t_def(torch::randn({4 * hidden_size, hidden_size}, at::kCPU));

//   std::stringstream ss;
//   {
//     RecordProfile guard(ss);
//     for (size_t i = 0; i < 100; ++i) {
//       std::tie(hx, cx) = lstm(input[0], hx, cx, w_ih, w_hh);
//     }
//   }

//   std::string result = ss.str();
//   size_t count = 0;
//   for (size_t pos = 0; (pos = result.find("tanh", pos)) != std::string::npos;
//        count++, pos++) {
//   }
//   ASSERT_EQ((count, 200);
// }

TEST(NoneSchemaMatchTest, Basic) {
  RegisterOperators reg({
      Operator(
          "prim::test_none() -> int?",
          [](Stack* stack) { push(stack, IValue()); },
          aliasAnalysisFromSchema()),
      Operator(
          "prim::is_none(int? a) -> bool",
          [](Stack* stack) {
            IValue a = pop(stack);
            if (a.isNone()) {
              push(stack, true);
            } else {
              push(stack, false);
            }
          },
          aliasAnalysisFromSchema()),
  });

  // Constant propagation will run test_none and produce a None,
  // testing that its type is set appropriately and schema matching  doesn't
  // fail when running is_none

  auto r = std::make_shared<Graph>();
  auto& g = *r;
  auto opt_int = g.insert(Symbol::fromQualString("prim::test_none"), {});
  auto out_bool = g.insert(Symbol::fromQualString("prim::is_none"), {opt_int});
  g.registerOutput(out_bool);
  ConstantPropagation(r);

  auto nodes = r->block()->nodes();
  // checking that constant propagation ran wo/failure
  AT_ASSERT(std::distance(nodes.begin(), nodes.end()) == 1);
}

static int testPassValue = 0;
void fakePass(std::shared_ptr<Graph>& g) {
  testPassValue++;
  return;
}

RegisterPass p(fakePass);

TEST(PassManagementTest, Basic) {
  std::shared_ptr<Graph> graph = std::make_shared<Graph>();
  parseIR(
      R"IR(
graph(%a):
  return (%a))IR",
      &*graph);

  std::vector<IValue> stack = {IValue(torch::randn({22}, at::kCPU))};
  auto run = [&](std::shared_ptr<Graph>& graph, std::vector<IValue> stack) {
    GraphExecutor executor(graph, "");
    executor.run(stack);
    return stack;
  };
  run(graph, stack);
  // we will not run fusion in simple mode
  if (!getExecutorMode()) {
    AT_ASSERT(testPassValue);
  }
}

static void checkShape(TypePtr typ, std::vector<int64_t> expected) {
  auto ptp = typ->expect<TensorType>();
  ASSERT_EQ(ptp->sizes().concrete_sizes().value(), expected);
}

static void checkShape(
    Node* n,
    std::vector<int64_t> expected,
    bool prev = true) {
  auto profile = (prev) ? n->inputs().at(0)->node() : n;
  checkShape(profile->output()->type(), expected);
}

void count_(
    Block* block,
    const std::function<bool(Node* n)>& pred,
    size_t& count) {
  for (Node* n : block->nodes()) {
    if (pred(n)) {
      count++;
    }

    for (Block* ib : n->blocks()) {
      count_(ib, pred, count);
    }
  }
}

size_t countNodes(
    const std::shared_ptr<Graph>& graph,
    const std::function<bool(Node* n)>& pred) {
  size_t count = 0;
  count_(graph->block(), pred, count);
  return count;
}

bool true_pred(Node* n) {
  return true;
};

bool is_loop(Node* n) {
  return n->kind() == prim::Loop;
};

TEST(LoopPeelerTest, NoInductionVariableUse) {
  // do not use an induction variable explicitly
  static const auto str_func_def = R"JIT(
    def test_peel_n_times():
      sum = 0
      for i in range(10):
        sum += 2
      return sum
    )JIT";

  auto cu = compile(str_func_def);
  auto& f = cu->get_function("test_peel_n_times");
  auto stack = createStack({});
  // peeling loop once
  {
    LoopsPeeler peeler(true_pred, 1);
    auto copy = f.graph()->copy();
    peeler.run(copy);
    int num_loops =
        std::count_if(copy->nodes().begin(), copy->nodes().end(), is_loop);
    ASSERT_EQ(num_loops, 2);
    Code code(copy, "");
    InterpreterState interpreter{code};
    interpreter.run(stack);
    ASSERT_EQ(stack.back().toInt(), 20);
  }

  // test peeling more than one iteration
  {
    LoopsPeeler peeler(true_pred, 3);
    auto copy = f.graph()->copy();
    peeler.run(copy);
    int num_loops =
        std::count_if(copy->nodes().begin(), copy->nodes().end(), is_loop);
    ASSERT_EQ(num_loops, 2);
    Code code(copy, "");
    InterpreterState interpreter{code};
    interpreter.run(stack);
    ASSERT_EQ(stack.back().toInt(), 20);
  }
}

TEST(LoopPeelerTest, YesInductionVariableUse) {
  // uses the induction variable
  static const auto str_func_def = R"JIT(
    def test_peel_n_times():
      sum = 0
      for i in range(10):
        sum += i
      return sum
    )JIT";

  auto cu = compile(str_func_def);
  auto& f = cu->get_function("test_peel_n_times");
  auto stack = createStack({});
  // peeling loop once
  {
    LoopsPeeler peeler(true_pred, 1);
    auto copy = f.graph()->copy();
    peeler.run(copy);
    int num_loops =
        std::count_if(copy->nodes().begin(), copy->nodes().end(), is_loop);
    ASSERT_EQ(num_loops, 2);
    Code code(copy, "");
    InterpreterState interpreter{code};
    interpreter.run(stack);
    ASSERT_EQ(stack.back().toInt(), 45);
  }

  // test peeling more than one iteration
  {
    LoopsPeeler peeler(true_pred, 3);
    auto copy = f.graph()->copy();
    peeler.run(copy);
    int num_loops =
        std::count_if(copy->nodes().begin(), copy->nodes().end(), is_loop);
    ASSERT_EQ(num_loops, 2);
    Code code(copy, "");
    InterpreterState interpreter{code};
    interpreter.run(stack);
    ASSERT_EQ(stack.back().toInt(), 45);
  }
}

TEST(LoopPeelerTest, LoopWithTerminationCondition) {
  // tests with explicit termination conditions
  static const auto str_func_def = R"JIT(
    def test_with_cond_times():
      sum = 0
      i = 0
      while (sum < 2):
        sum += i
        i += 1
      return sum
    )JIT";

  // the peel changes the termination condition to false
  // so the original loop doesn't run
  auto cu = compile(str_func_def);
  auto& f = cu->get_function("test_with_cond_times");
  auto stack = createStack({});
  // peeling 5 iterations should update the termination
  // condition to false
  {
    LoopsPeeler peeler(true_pred, 5);
    auto copy = f.graph()->copy();
    peeler.run(copy);
    int num_loops =
        std::count_if(copy->nodes().begin(), copy->nodes().end(), is_loop);
    ASSERT_EQ(num_loops, 2);
    Code code(copy, "");
    InterpreterState interpreter{code};
    interpreter.run(stack);
    ASSERT_EQ(stack.back().toInt(), 3);
  }

  // the termination condition remains true
  {
    LoopsPeeler peeler(true_pred, 1);
    auto copy = f.graph()->copy();
    peeler.run(copy);
    int num_loops =
        std::count_if(copy->nodes().begin(), copy->nodes().end(), is_loop);
    ASSERT_EQ(num_loops, 2);
    Code code(copy, "");
    InterpreterState interpreter{code};
    interpreter.run(stack);
    ASSERT_EQ(stack.back().toInt(), 3);
  }
}

// tests simple nested loops
TEST(LoopPeelerTest, SimpleNestedLoops) {
  static const auto str_func_def = R"JIT(
    def test_nested_loops():
      sum = 0
      i = 0
      for i in range(10):
        for j in range(10):
          sum += i + j
      return sum
    )JIT";

  auto cu = compile(str_func_def);
  auto& f = cu->get_function("test_nested_loops");
  auto stack = createStack({});

  {
    LoopsPeeler peeler(true_pred, 1);
    auto copy = f.graph()->copy();
    peeler.run(copy);
    ASSERT_EQ(countNodes(copy, is_loop), 5);
    Code code(copy, "");
    InterpreterState interpreter{code};
    interpreter.run(stack);
    ASSERT_EQ(stack.back().toInt(), 900);
  }

  {
    LoopsPeeler peeler(true_pred, 5);
    auto copy = f.graph()->copy();
    peeler.run(copy);
    ASSERT_EQ(countNodes(copy, is_loop), 5);
    Code code(copy, "");
    InterpreterState interpreter{code};
    interpreter.run(stack);
    ASSERT_EQ(stack.back().toInt(), 900);
  }
}

TEST(LoopPeelerTest, SimpleNestedLoops2) {
  static const auto str_func_def = R"JIT(
    def test_nested_loops():
      sum = 0
      i = 0
      for i in range(10):
        j = 0
        while sum < 2:
          sum += i + j
          j += 1
      return sum
    )JIT";

  auto cu = compile(str_func_def);
  auto& f = cu->get_function("test_nested_loops");
  auto stack = createStack({});
  {
    LoopsPeeler peeler(true_pred, 1);
    auto copy = f.graph()->copy();
    peeler.run(copy);
    ASSERT_EQ(countNodes(copy, is_loop), 5);
    Code code(copy, "");
    InterpreterState interpreter{code};
    interpreter.run(stack);
    ASSERT_EQ(stack.back().toInt(), 3);
  }

  {
    LoopsPeeler peeler(true_pred, 5);
    auto copy = f.graph()->copy();
    peeler.run(copy);
    ASSERT_EQ(countNodes(copy, is_loop), 5);
    Code code(copy, "");
    InterpreterState interpreter{code};
    interpreter.run(stack);
    ASSERT_EQ(stack.back().toInt(), 3);
  }
}

TEST(InsertAndEliminateRedundantGuardsTest, Basic) {
  static const auto basic_example = R"JIT(
  def basic(x, y):
    a = x + y
    b = x * y
    c = x + 1
    d = a - c
    e = b - c
    return d + e
  )JIT";

  auto cu = compile(basic_example);
  auto& fun = cu->get_function("basic");
  auto pr = ProfilingRecord::instrumentGraph(fun.graph());
  auto x = at::randn({2, 3}, at::kCPU);
  auto y = at::randn({2, 3}, at::kCPU);
  auto stack = createStack({x, y});
  // introduce some profiling information
  Code cd(pr->profiled_graph_, "");
  InterpreterState is{cd};
  is.run(stack);
  auto copy = pr->profiled_graph_->copy();
  ProfilingRecord::removeProfileCounter(copy->block());
  InsertGuards(copy);
  auto nodes = copy->block()->nodes();
  auto guard = std::find_if(nodes.begin(), nodes.end(), [](Node* n) {
    return n->kind() == prim::Guard;
  });
  ASSERT_NE(guard, nodes.end());
  ASSERT_EQ(
      guard->input()->type()->expect<TensorType>()->sizes().size(),
      c10::nullopt);
  checkShape(*guard, {2, 3}, false);
  auto is_guard = [](Node* n) { return n->kind() == prim::Guard; };
  int num_guards = std::count_if(nodes.begin(), nodes.end(), is_guard);
  ASSERT_EQ(num_guards, 12);
  // now eliminate as many guards as possible
  // we should be left with two guards on x and y's defs
  EliminateRedundantGuards(copy);
  num_guards = std::count_if(nodes.begin(), nodes.end(), is_guard);
  ASSERT_EQ(num_guards, 2);
}

TEST(InsertBailOutsTest, Basic) {
  static const auto basic_example = R"JIT(
  def basic_loop(x, y):

      a = x + 1
      b = y + 2
      c = x + y + 3

      for i in range(10):
          a = a + b
          # invariant
          d = b * c
          #
          a = a - d

      e = a + 4
      return e
  )JIT";

  auto cu = compile(basic_example);
  auto& fun = cu->get_function("basic_loop");
  auto pr = ProfilingRecord::instrumentGraph(fun.graph());
  auto x = at::randn({2, 3}, at::kCPU);
  auto y = at::randn({2, 3}, at::kCPU);
  auto stack = createStack({x, y});
  // introduce some profiling information
  Code cd(pr->profiled_graph_, "");
  InterpreterState is{cd};
  is.run(stack);
  auto copy = pr->profiled_graph_->copy();
  ProfilingRecord::removeProfileCounter(copy->block());
  InsertGuards(copy);
  EliminateRedundantGuards(copy);
  auto nodes = copy->block()->nodes();
  auto is_guard = [](Node* n) { return n->kind() == prim::Guard; };
  auto num_guards = std::count_if(nodes.begin(), nodes.end(), is_guard);
  ASSERT_EQ(num_guards, 3);
  InsertBailOuts(copy);
  auto is_bailout = [](Node* n) { return n->kind() == prim::BailOut; };
  auto num_bailouts = std::count_if(nodes.begin(), nodes.end(), is_bailout);
  ASSERT_EQ(num_guards, num_bailouts);
  std::vector<Node*> bailouts(num_bailouts);
  std::copy_if(nodes.begin(), nodes.end(), bailouts.begin(), is_bailout);

  for (auto blo : bailouts) {
    ASSERT_EQ(blo->inputs().at(0)->node()->kind(), prim::BailoutTemplate);
  }
}

TEST(ProfilerTest, Basic) {
  constexpr int batch_size = 4;
  constexpr int input_size = 256;

  int hidden_size = 2 * input_size;

  auto input = at::randn({batch_size, input_size}, at::kCPU);
  auto hx = at::randn({batch_size, hidden_size}, at::kCPU);
  auto cx = at::randn({batch_size, hidden_size}, at::kCPU);
  auto w_ih = t_def(at::randn({4 * hidden_size, input_size}, at::kCPU));
  auto w_hh = t_def(at::randn({4 * hidden_size, hidden_size}, at::kCPU));

  auto g = build_lstm();
  auto stack = createStack({input, hx, cx, w_ih, w_hh});

  auto& opt_graph = *g.get();
  ArgumentSpecCreator arg_spec_creator(opt_graph);
  ArgumentSpec spec =
      arg_spec_creator.create(autograd::GradMode::is_enabled(), stack);
  arg_spec_creator.specializeTypes(opt_graph, spec);
  auto pr = ProfilingRecord::instrumentGraph(g);
  Code cd(pr->profiled_graph_, "");
  InterpreterState is{cd};
  is.run(stack);

  // profiled types are stored as attributes and show up in the dump, e.g.
  // Tensor = prim::profile[profiled_type=Double(4, 256, strides=[256, 1],
  // requires_grad=0, device=cpu)
  testing::FileCheck()
      .check("Tensor = prim::profile[profiled_type")
      ->check_same("256")
      ->run(*pr->profiled_graph_);

  auto begin = pr->profiled_graph_->block()->nodes().begin();
  auto end = pr->profiled_graph_->block()->nodes().end();
  auto mm =
      std::find_if(begin, end, [](Node* n) { return n->kind() == aten::add; });
  ASSERT_NE(mm, end);
  std::vector<int64_t> mm_expected{4, 2048};
  std::vector<int64_t> eltwise{4, 512};
  checkShape(mm->inputs().at(0)->node()->ty(attr::profiled_type), mm_expected);
  auto mul_n =
      std::find_if(begin, end, [](Node* n) { return n->kind() == aten::mul; });
  ASSERT_NE(mul_n, end);
  checkShape(mul_n->inputs().at(0)->node()->ty(attr::profiled_type), eltwise);
  auto tanh_n =
      std::find_if(begin, end, [](Node* n) { return n->kind() == aten::tanh; });
  checkShape(tanh_n->inputs().at(0)->node()->ty(attr::profiled_type), eltwise);
}

TEST(CallStackTest, Basic) {
  const auto text = R"(
def ham(x):
    return x/7

def bar(x):
    return x*3

def baz(x):
    return ham(x)*x

def foo(x):
    return bar(x)*baz(x)*11
  )";
  auto cu = compile(text);
  const Function& foo = cu->get_function("foo");
  for (Node* n : foo.optimized_graph()->nodes()) {
    if (n->kind() == prim::Constant) {
      if (!n->hasAttribute(attr::value) ||
          n->kindOf(attr::value) != AttributeKind::i) {
        continue;
      }
      int v = n->i(attr::value);
      switch (v) {
        case 3: {
          // Const 3 comes from function 'bar', which gets inlined to 'foo'.
          // The callstack for the corresponding node should contain only the
          // function 'bar'.
          ASSERT_TRUE(n->callstack());
          auto callstack_vector = (*n->callstack())->vec();
          ASSERT_EQ(callstack_vector.size(), 1);
          ASSERT_EQ(std::get<0>(callstack_vector[0]), &cu->get_function("bar"));
          break;
        }
        case 7: {
          // Const 7 comes from function 'ham', which gets inlined to 'baz',
          // which is then inlined to 'foo'. The callstack for the corresponding
          // node should contain these two functions.
          ASSERT_TRUE(n->callstack());
          auto callstack_vector = (*n->callstack())->vec();
          ASSERT_EQ(callstack_vector.size(), 2);
          ASSERT_EQ(std::get<0>(callstack_vector[0]), &cu->get_function("baz"));
          ASSERT_EQ(std::get<0>(callstack_vector[1]), &cu->get_function("ham"));
          break;
        }
        case 11: {
          // Const 11 comes from function 'foo', which is not inlined anywhere
          // and thus it should not have a callstack.
          ASSERT_FALSE(n->callstack());
          break;
        }
      }
    }
  }

  // Check that inlining doesn't corrupt callstack of the callee's nodes.
  const Function& baz = cu->get_function("baz");
  for (Node* n : baz.optimized_graph()->nodes()) {
    if (n->kind() == prim::Constant) {
      if (!n->hasAttribute(attr::value) ||
          n->kindOf(attr::value) != AttributeKind::i) {
        continue;
      }
      int v = n->i(attr::value);
      ASSERT_TRUE(v == 7);
      // Const 7 comes from function 'ham', which gets inlined to 'baz'. 'baz'
      // was also inlined into 'foo', but when looking at the graph of 'baz' we
      // should only see a callstack of depth 1 (containing only 'ham').
      ASSERT_TRUE(n->callstack());
      auto callstack_vector = (*n->callstack())->vec();
      ASSERT_EQ(callstack_vector.size(), 1);
      ASSERT_EQ(std::get<0>(callstack_vector[0]), &cu->get_function("ham"));
    }
  }
}

TEST(CallStackTest, Caching) {
  const auto text = R"(

def a(x):
    print("a1")
    print("a2")
    return x

def b(x):
    print("b1")
    print("b2")
    a(x)
    return x

def c(x):
    print("c1")
    print("c2")
    b(x)
    return x
  )";
  auto cu = compile(text);
  const Function& baz = cu->get_function("c");
  std::unordered_map<std::string, InlinedCallStack*> callstack_objects;
  for (Node* n : baz.optimized_graph()->nodes()) {
    if (n->kind() == prim::Constant) {
      if (!n->hasAttribute(attr::value) ||
          n->kindOf(attr::value) != AttributeKind::s) {
        continue;
      }
      std::string v = n->s(attr::value);
      if (n->callstack()) {
        callstack_objects[v] = n->callstack()->get();
      }
    }
  }
  // We expect to see nodes prim::Constant[value="a1"] and
  // prim::Constant[value="a2"] inlined to function 'c'. Their callstacks are
  // the same (a->b->c), so we want to make sure we're not creating different
  // callstack entries for them.
  ASSERT_TRUE(callstack_objects.count("a1") && callstack_objects.count("a2"));
  ASSERT_TRUE(callstack_objects.at("a1") == callstack_objects.at("a2"));
}

TEST(AutogradSymbolsTest, Basic) {
  Symbol sym = Symbol::fromQualString("aten::test_symbol");
  Graph graph;
  auto node = graph.create(sym);
  TORCH_CHECK(canRunWithAutograd(node));

  sym = Symbol::fromQualString("prim::test_symbol");
  node = graph.create(sym);
  TORCH_CHECK(canRunWithAutograd(node));

  sym = Symbol::fromQualString("prim::FusionGroup");
  node = graph.create(sym);
  TORCH_CHECK(!canRunWithAutograd(node));

  sym = Symbol::fromQualString("custom::test_symbol");
  node = graph.create(sym);
  TORCH_CHECK(!canRunWithAutograd(node));
}

TEST(DefaultArgTypeHintingTest, Basic) {
  const auto text_non_hinted = R"(

def a(x, y=1):
    print("a1")
    print("a2")
    return x
  )";

  const auto text_hinted = R"(

def a(x, y:int=1):
    print("a1")
    print("a2")
    return x
  )";

  try {
    compile(text_non_hinted);
    ASSERT_TRUE(0);
  } catch (const std::exception& c) {
  }

  auto cu = compile(text_hinted);
}

// Basic set case.
TEST(FuturesTest, Basic) {
  auto f1 = c10::make_intrusive<Future>(IntType::get());
  ASSERT_FALSE(f1->completed());
  ASSERT_FALSE(f1->hasValue());
  int32_t sat1 = 0;
  int32_t sat2 = 0;
  f1->addCallback([&]() { ++sat1; });
  f1->markCompleted(43);
  ASSERT_TRUE(f1->completed());
  ASSERT_TRUE(f1->hasValue());
  ASSERT_FALSE(f1->hasError());
  ASSERT_EQ(sat1, 1);
  ASSERT_EQ(f1->constValue().toInt(), 43);
  ASSERT_EQ(f1->value().toInt(), 43);
  f1->addCallback([&]() { ++sat2; });
  ASSERT_EQ(sat1, 1);
  ASSERT_EQ(sat2, 1);
}

// Basic error cases.
TEST(FuturesTest, Error) {
  auto f1 = c10::make_intrusive<Future>(IntType::get());
  int sat1 = 0;
  int sat2 = 0;
  f1->addCallback([&]() { ++sat1; });
  f1->setError(
      std::make_exception_ptr(c10::ivalue::Future::FutureError("Failed")));
  ASSERT_EQ(sat1, 1);
  ASSERT_TRUE(f1->completed());
  ASSERT_TRUE(f1->hasError());
  ASSERT_FALSE(f1->hasValue());
  try {
    (void)f1->value();
    ASSERT_TRUE(false); // Supposed to throw.
  } catch (const std::exception& e) {
    ASSERT_TRUE(strcmp(e.what(), "Failed") == 0);
  }
  f1->addCallback([&]() { ++sat2; });
  ASSERT_EQ(sat1, 1);
  ASSERT_EQ(sat2, 1);
  f1->setErrorIfNeeded(
      std::make_exception_ptr(c10::ivalue::Future::FutureError("Dup")));
  ASSERT_TRUE(strcmp(f1->tryRetrieveErrorMessage().c_str(), "Failed") == 0);
  ASSERT_EQ(sat1, 1);
  ASSERT_EQ(sat2, 1);
}

// then
TEST(FuturesTest, Then) {
  auto f1 = c10::make_intrusive<Future>(IntType::get());
  auto f2 = f1->then(
      [f1]() -> IValue { return f1->constValue().toInt() + 1; },
      IntType::get());
  auto f3 = f2->then(
      [f2]() -> IValue { return f2->constValue().toInt() * 3; },
      IntType::get());
  bool done = false;
  f3->addCallback([f3, &done]() {
    ASSERT_EQ(f3->constValue().toInt(), (42 + 1) * 3);
    done = true;
  });
  ASSERT_FALSE(done);
  f1->markCompleted(42);
  ASSERT_TRUE(done);
}

// collectAll()
TEST(FuturesTest, CollectAll) {
  auto s1 = c10::make_intrusive<Future>(IntType::get());
  auto s2 = c10::make_intrusive<Future>(IntType::get());
  auto s3 = c10::make_intrusive<Future>(IntType::get());

  // Empty case
  c10::List<intrusive_ptr<ivalue::Future>> futures(
      FutureType::create(IntType::get()));
  auto c1 = collectAll(futures);
  ASSERT_TRUE(c1->completed());
  ASSERT_EQ(c1->value().toList().size(), 0);
  ASSERT_TRUE(
      *(c1->value().toList().elementType()) ==
      *FutureType::create(IntType::get()));

  // 1-element, initially not completed.
  futures.push_back(s1);
  auto c2 = collectAll(futures);
  ASSERT_FALSE(c2->completed());
  s1->markCompleted(5);
  ASSERT_TRUE(c2->completed());
  ASSERT_EQ(c2->value().toList().size(), 1);
  ASSERT_TRUE(
      *(c2->value().toList().elementType()) ==
      *FutureType::create(IntType::get()));
  ASSERT_EQ(c2->value().toList().get(0).toFuture()->value().toInt(), 5);

  // 1-element, already completed
  auto c3 = collectAll(futures);
  ASSERT_TRUE(c3->completed());
  ASSERT_EQ(c3->value().toList().size(), 1);
  ASSERT_EQ(c3->value().toList().get(0).toFuture()->value().toInt(), 5);

  // 3 elements.
  futures.push_back(s2);
  futures.push_back(s3);
  auto c4 = collectAll(futures);
  ASSERT_FALSE(c4->completed());
  s3->markCompleted(7);
  ASSERT_FALSE(c4->completed());
  s2->markCompleted(6);
  ASSERT_TRUE(c4->completed());
  ASSERT_EQ(c4->value().toList().size(), 3);
  ASSERT_EQ(c4->value().toList().get(0).toFuture()->value().toInt(), 5);
  ASSERT_EQ(c4->value().toList().get(1).toFuture()->value().toInt(), 6);
  ASSERT_EQ(c4->value().toList().get(2).toFuture()->value().toInt(), 7);
  ASSERT_TRUE(
      *(c4->value().toList().elementType()) ==
      *FutureType::create(IntType::get()));

  // Handle exception in the list.
  auto s4 = c10::make_intrusive<Future>(IntType::get());
  futures.push_back(s4);
  auto c5 = collectAll(futures);
  ASSERT_FALSE(c5->completed());
  s4->setError(
      std::make_exception_ptr(c10::ivalue::Future::FutureError("Failed")));
  ASSERT_TRUE(c5->completed());
  ASSERT_EQ(c5->value().toList().size(), 4);
  try {
    (void)c5->value().toList().get(3).toFuture()->value();
    ASSERT_TRUE(false); // supposed to throw
  } catch (const std::exception& e) {
    ASSERT_EQ(std::string(e.what()), "Failed");
  }
}

// collectAny()
TEST(FuturesTest, CollectAny) {
  auto s1 = c10::make_intrusive<Future>(IntType::get());

  // Empty case
  c10::List<intrusive_ptr<ivalue::Future>> futures(
      FutureType::create(IntType::get()));
  auto c1 = collectAny(futures);
  ASSERT_TRUE(c1->completed());

  // 1 element, not yet satisfied
  futures.push_back(s1);
  auto c2 = collectAny(futures);
  ASSERT_FALSE(c2->completed());
  s1->markCompleted(5);
  ASSERT_TRUE(c2->completed());
  ASSERT_TRUE(c2->value().isInt());
  ASSERT_EQ(c2->value().toInt(), 5);

  // 1 element already satisfied.
  auto c3 = collectAny(futures);
  ASSERT_TRUE(c3->completed());
  ASSERT_TRUE(c3->value().isInt());
  ASSERT_EQ(c3->value().toInt(), 5);

  // 2 elements
  futures.clear();
  auto s2 = c10::make_intrusive<Future>(IntType::get());
  auto s3 = c10::make_intrusive<Future>(IntType::get());
  futures.push_back(s2);
  futures.push_back(s3);
  auto c4 = collectAny(futures);
  ASSERT_FALSE(c4->completed());
  s3->markCompleted(7);
  ASSERT_TRUE(c4->completed());
  ASSERT_EQ(c4->value().toInt(), 7);
  s2->markCompleted(1);
  ASSERT_EQ(c4->value().toInt(), 7);
}

TEST(TLSFutureCallbacksTest, Basic) {
  // cb that verifies the profiler is enabled
  auto profilerEnabledCb = []() {
    ASSERT_TRUE(torch::autograd::profiler::profilerEnabled());
  };
  // test running callbacks with propagation of TLS state.
  {
    // Enable the profiler in this thread
    torch::autograd::profiler::enableProfilerLegacy(
        torch::autograd::profiler::ProfilerConfig(
            torch::autograd::profiler::ProfilerState::CPU, false, false));
    auto s1 = c10::make_intrusive<Future>(IntType::get());
    s1->addCallback(wrapPropagateTLSState<void>(profilerEnabledCb));
    std::thread t([s1 = std::move(s1)]() { s1->markCompleted(); });
    // Since we join here, we can ensure that all callbacks corresponding to
    // markCompleted() have finished.
    t.join();
    torch::autograd::profiler::disableProfilerLegacy();
  }
  // then() with TLS State
  {
    // Enable the profiler in this thread
    torch::autograd::profiler::enableProfilerLegacy(
        torch::autograd::profiler::ProfilerConfig(
            torch::autograd::profiler::ProfilerState::CPU, false, false));
    auto s1 = c10::make_intrusive<Future>(IntType::get());
    auto s2 = s1->then(
        wrapPropagateTLSState<c10::IValue>([&profilerEnabledCb]() {
          profilerEnabledCb();
          return at::IValue(1);
        }),
        IntType::get());
    std::thread t([s1 = std::move(s1)]() { s1->markCompleted(); });
    t.join();
    s2->wait();
    torch::autograd::profiler::disableProfilerLegacy();
  }
}

TEST(ProfilerDisableInCallbackTest, Basic) {
  // cb that verifies the profiler is enabled
  auto profilerEnabledCb = []() {
    ASSERT_TRUE(torch::autograd::profiler::profilerEnabled());
  };
  torch::autograd::profiler::enableProfilerLegacy(
      torch::autograd::profiler::ProfilerConfig(
          torch::autograd::profiler::ProfilerState::CPU, false, false));
  auto s1 = c10::make_intrusive<Future>(IntType::get());
  auto verifyProfilerCb = wrapPropagateTLSState<void>([&profilerEnabledCb] {
    // Ensure the profiler is still enabled in this thread.
    profilerEnabledCb();
    auto t1 = torch::ones({2, 2});
    auto t2 = torch::ones({2, 2});
    torch::add(t1, t2);
    // Don't cleanup TLSState, and just consolidate.
    auto opts = torch::autograd::profiler::ProfilerDisableOptions(false, true);
    auto thread_event_lists =
        torch::autograd::profiler::disableProfilerLegacy(std::move(opts));
    // Ensure that the events from this thread are still profiled and we obtain
    // the expected in events in our consolidated list when calling
    // disableProfilerLegacy().
    bool found_ones = false;
    bool found_add = false;
    for (const auto& li : thread_event_lists) {
      for (const auto& evt : li) {
        if (strcmp(evt.name(), "aten::add") == 0) {
          found_add = true;
        } else if (strcmp(evt.name(), "aten::ones") == 0) {
          found_ones = true;
        }
      }
      if (found_add && found_ones) {
        break;
      }
    }
    ASSERT_TRUE(found_ones);
    ASSERT_TRUE(found_add);
  });

  s1->addCallback(verifyProfilerCb);
  // Disable the profiler, but do not consolidate results in the main thread.
  auto opts = torch::autograd::profiler::ProfilerDisableOptions(true, false);
  torch::autograd::profiler::disableProfilerLegacy(std::move(opts));
  std::thread t([s1 = std::move(s1)]() { s1->markCompleted(at::IValue(1)); });
  t.join();

  // Similar to above test, but verifies correctness in the case where
  // continuation runs on the main thread.
  torch::autograd::profiler::enableProfilerLegacy(
      torch::autograd::profiler::ProfilerConfig(
          torch::autograd::profiler::ProfilerState::CPU, false, false));
  s1 = c10::make_intrusive<Future>(IntType::get());
  s1->addCallback(verifyProfilerCb);
  // Runs callback inline
  s1->markCompleted(at::IValue(1));
  opts = torch::autograd::profiler::ProfilerDisableOptions(true, false);
  torch::autograd::profiler::disableProfilerLegacy(std::move(opts));
}

TEST(IValueKWargsTest, Basic) {
  const auto text = R"(
    def foo(a : int, b : int, c : int = 4):
      return a + 2*b + 3*c
  )";
  auto cu = compile(text);
  auto result = cu->get_function("foo")({1}, {{"b", 3}});
  ASSERT_EQ(result.toInt(), 19);
}

} // namespace jit
} // namespace torch<|MERGE_RESOLUTION|>--- conflicted
+++ resolved
@@ -1128,19 +1128,6 @@
 TEST(RecordFunctionTest, OperatorNameOverload) {
   std::set<std::string> operator_names;
 
-<<<<<<< HEAD
-  at::addGlobalCallback(
-      at::RecordFunctionCallback([&operator_names](
-                                     const at::RecordFunction& fn) {
-        c10::optional<c10::OperatorName> op_name = fn.operator_name();
-        if (op_name.has_value()) {
-          operator_names.insert(c10::toString(*op_name));
-        } else {
-          operator_names.insert("No Operator Name");
-        }
-        return nullptr;
-      }).scopes({at::RecordScope::FUNCTION}));
-=======
   at::addGlobalCallback(at::RecordFunctionCallback(
                             [&operator_names](const at::RecordFunction& fn) {
                               c10::optional<c10::OperatorName> op_name =
@@ -1150,9 +1137,9 @@
                               } else {
                                 operator_names.insert("No Operator Name");
                               }
+                              return nullptr;
                             })
                             .scopes({at::RecordScope::FUNCTION}));
->>>>>>> cbc4fa63
   auto t = torch::randn({1, 2, 3}, at::kCPU);
   t.set_requires_grad(false);
   auto t2 = t.pow(2);
