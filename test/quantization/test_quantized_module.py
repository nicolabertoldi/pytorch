--- conflicted
+++ resolved
@@ -811,10 +811,9 @@
 
 
             y, (h, c) = cell_dq(x, (h, c))
-<<<<<<< HEAD
-            self.assertEqual(result[0], y, msg="LSTM module API failed")
-            self.assertEqual(result[1], h, msg="LSTM module API failed")
-            self.assertEqual(result[2], c, msg="LSTM module API failed")
+            self.assertEqual(result[0], y)
+            self.assertEqual(result[1], h)
+            self.assertEqual(result[2], c)
 
     @override_qengines
     def test_cell_api(self):
@@ -864,9 +863,4 @@
                                             cell_dq.bias_ih, cell_dq.bias_hh)
                 result_module = cell_dq(x, state[rnn_type])
                 self.assertEqual(result[0], result_module[0], msg="RNNCell module API failed")
-                self.assertEqual(result[1], result_module[1], msg="RNNCell module API failed")
-=======
-            self.assertEqual(result[0], y)
-            self.assertEqual(result[1], h)
-            self.assertEqual(result[2], c)
->>>>>>> f89d7553
+                self.assertEqual(result[1], result_module[1], msg="RNNCell module API failed")