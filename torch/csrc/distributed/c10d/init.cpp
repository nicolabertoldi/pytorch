#include <torch/csrc/python_headers.h>

#include <c10/util/intrusive_ptr.h>
#include <c10d/FileStore.hpp>
#include <c10d/TCPStore.hpp>
#ifndef _WIN32
#include <c10d/HashStore.hpp>
#include <c10d/ProcessGroupRoundRobin.hpp>
#endif
#include <c10d/ProcessGroup.hpp>

#ifdef USE_C10D_GLOO
#include <c10d/ProcessGroupGloo.hpp>
#endif

#ifdef USE_C10D_NCCL
#include <c10d/ProcessGroupNCCL.hpp>
#endif

#ifdef USE_C10D_MPI
#include <c10d/ProcessGroupMPI.hpp>
#endif

#include <c10d/PrefixStore.hpp>
#include <fmt/format.h>
#include <pybind11/chrono.h>

#include <c10d/comm.hpp>
#include <c10d/frontend.hpp>
#include <c10d/reducer.hpp>
#include <torch/csrc/Exceptions.h>
#include <torch/csrc/distributed/c10d/python_comm_hook.h>
#include <torch/csrc/jit/python/pybind_utils.h>
#include <torch/csrc/utils/object_ptr.h>
#include <torch/csrc/utils/pybind.h>

#include <torch/custom_class.h>

namespace torch {
namespace distributed {
namespace c10d {

namespace {

#ifdef USE_C10D_GLOO
constexpr char* GLOO_SOCKET_IFNAME_ENV = "GLOO_SOCKET_IFNAME";
#endif

std::vector<std::string> split(char separator, const std::string& string) {
  std::vector<std::string> pieces;
  std::stringstream ss(string);
  std::string item;
  while (std::getline(ss, item, separator)) {
    pieces.push_back(std::move(item));
  }
  return pieces;
}

template <typename T>
using shared_ptr_class_ = py::class_<T, std::shared_ptr<T>>;

constexpr auto kDeprecationWarning =
    "{} API is being deprecated, please ping "
    "https://github.com/pytorch/pytorch/issues/46291 "
    "if you see this warning";
template <typename T>
using intrusive_ptr_class_ = py::class_<T, c10::intrusive_ptr<T>>;

// PythonStore is a pybind11 trampoline class to allow a Python
// class to inherit from c10d.Store and implement its interface.
class PythonStore : public ::c10d::Store {
 public:
  using ::c10d::Store::Store;

  // Note: this function manually calls the Python-side overload
  // for this function instead of using the PYBIND11_OVERLOAD_XYZ
  // macros. This is done so that we can call the Python-side
  // function with a std::string instead of a std::vector<uint8_t>.
  void set(const std::string& key, const std::vector<uint8_t>& value) override {
    pybind11::gil_scoped_acquire gil;
    pybind11::function fn =
        pybind11::get_overload(static_cast<const ::c10d::Store*>(this), "set");
    TORCH_INTERNAL_ASSERT(fn);
    // Call function with a py::bytes object for the value.
    fn(key,
       py::bytes(reinterpret_cast<const char*>(value.data()), value.size()));
  }

  // Note: this function manually calls the Python-side overload
  // for this function instead of using the PYBIND11_OVERLOAD_XYZ
  // macros. This is done so that the Python-side function can
  // return a py::bytes instead of a std::vector<uint8_t>.
  std::vector<uint8_t> get(const std::string& key) override {
    pybind11::gil_scoped_acquire gil;
    pybind11::function fn =
        pybind11::get_overload(static_cast<const ::c10d::Store*>(this), "get");
    TORCH_INTERNAL_ASSERT(fn);
    // Cast return value from Python to py::bytes, then implicitly
    // convert that to a std::string, so that we can construct a
    // std::vector<uint8_t>. There is no API for directly accessing
    // the contents of the py::bytes object.
    std::string str = pybind11::cast<py::bytes>(fn(key));
    return std::vector<uint8_t>(str.begin(), str.end());
  }

  int64_t add(const std::string& key, int64_t value) override {
    PYBIND11_OVERLOAD_PURE(int64_t, ::c10d::Store, add, key, value);
  }

  int64_t getNumKeys() override {
    PYBIND11_OVERLOAD_PURE(int64_t, ::c10d::Store, getNumKeys);
  }

  bool deleteKey(const std::string& key) override {
    PYBIND11_OVERLOAD_PURE(bool, ::c10d::Store, deleteKey, key);
  }

  bool check(const std::vector<std::string>& keys) override {
    PYBIND11_OVERLOAD_PURE(bool, ::c10d::Store, check, keys);
  }

  void wait(const std::vector<std::string>& keys) override {
    PYBIND11_OVERLOAD_PURE(void, ::c10d::Store, wait, keys);
  }

  void wait(
      const std::vector<std::string>& keys,
      const std::chrono::milliseconds& timeout) override {
    PYBIND11_OVERLOAD_PURE(void, ::c10d::Store, wait, keys, timeout);
  }
};

// Called from DDP's Python API to create a c10d Python comm hook object.
// The input state and callable comm_hook are Python objects. It later calls
// register_comm_hook function of the reducer input to register the hook.
void _register_comm_hook(
    ::c10d::Reducer& reducer,
    py::object state,
    py::object comm_hook) {
  reducer.register_comm_hook(std::make_unique<::c10d::PythonCommHook>(
      std::move(state), std::move(comm_hook)));
}

// Called from DDP's Python API to create a c10d C++ comm hook.
// The input is an enum hook type. It later calls register_builtin_comm_hook
// function of the reducer input to set the hook type.
void _register_builtin_comm_hook(
    ::c10d::Reducer& reducer,
    ::c10d::BuiltinCommHookType comm_hook_type) {
  reducer.register_builtin_comm_hook(comm_hook_type);
}

PyObject* c10d_init(PyObject* _unused, PyObject* noargs) {
  C10_LOG_API_USAGE_ONCE("c10d.python.import");
  auto c10d_module = THPObjectPtr(PyImport_ImportModule("torch.distributed"));
  if (!c10d_module) {
    throw python_error();
  }

  auto torch_C_module = THPObjectPtr(PyImport_ImportModule("torch._C"));
  if (!torch_C_module) {
    throw python_error();
  }

  auto torch_C_m = py::handle(torch_C_module).cast<py::module>();
  auto m =
      torch_C_m.def_submodule("_distributed_c10d", "distributed c10d bindings");

  auto module = py::handle(m).cast<py::module>();

  module
      .def(
          "_register_comm_hook",
          &_register_comm_hook,
          py::arg("reducer"),
          py::arg("state"),
          py::arg("comm_hook"),
          py::call_guard<py::gil_scoped_release>())
      .def(
          "_register_builtin_comm_hook",
          &_register_builtin_comm_hook,
          py::arg("reducer"),
          py::arg("comm_hook_type"));

  shared_ptr_class_<::c10d::GradBucket>(module, "_GradBucket")
      .def(
          py::init<
              size_t,
              const std::vector<Tensor>&,
              const std::vector<size_t>&,
              const std::vector<size_t>&,
              const std::vector<c10::IntArrayRef>&>(),
          py::arg("index"),
          py::arg("tensors"),
          py::arg("offsets"),
          py::arg("lengths"),
          py::arg("sizes_list"))
      .def(
          "get_index",
          &::c10d::GradBucket::getIndex,
          py::call_guard<py::gil_scoped_release>())
      .def(
          "get_tensors",
          &::c10d::GradBucket::getTensors,
          py::call_guard<py::gil_scoped_release>(),
          R"(
            ``get_tensors`` returns a list of ``torch.Tensor``. Each tensor in
            the list refers to the replica on each device. There will be multiple
            replicas only in the case of single process multiple device mode. In
            the single process single device mode, this list would consist of only
            a single tensor.
           )")
      .def(
          "get_offsets",
          &::c10d::GradBucket::getOffsets,
          py::call_guard<py::gil_scoped_release>())
      .def(
          "get_lengths",
          &::c10d::GradBucket::getLengths,
          py::call_guard<py::gil_scoped_release>())
      .def(
          "get_sizes_list",
          &::c10d::GradBucket::getSizesVec,
          py::call_guard<py::gil_scoped_release>());

  py::enum_<::c10d::BuiltinCommHookType>(module, "BuiltinCommHookType", R"(
An enum-like class for built-in communication hooks: ``ALLREDUCE`` and ``FP16_COMPRESS``.)")
      .value("ALLREDUCE", ::c10d::BuiltinCommHookType::ALLREDUCE)
      .value("FP16_COMPRESS", ::c10d::BuiltinCommHookType::FP16_COMPRESS);

  shared_ptr_class_<::c10d::Reducer>(module, "Reducer")
      .def(
          py::init<
              std::vector<std::vector<torch::autograd::Variable>>,
              std::vector<std::vector<size_t>>,
              c10::intrusive_ptr<::c10d::ProcessGroup>,
              std::vector<std::vector<bool>>,
              int64_t,
              bool,
              bool>(),
          py::arg("replicas"),
          py::arg("bucket_indices"),
          py::arg("process_group"),
          py::arg("expect_sparse_gradients") = std::vector<std::vector<bool>>(),
          py::arg("bucket_bytes_cap") = ::c10d::kDefaultBucketBytesCap,
          py::arg("find_unused_parameters") = false,
          py::arg("gradient_as_bucket_view") = false,
          py::call_guard<py::gil_scoped_release>())
      .def(
          "initialize_buckets",
          &::c10d::Reducer::initialize_buckets,
          py::call_guard<py::gil_scoped_release>())
      .def(
          "prepare_for_backward",
          &::c10d::Reducer::prepare_for_backward,
          py::call_guard<py::gil_scoped_release>())
      .def(
          "prepare_for_backward",
          [](::c10d::Reducer& reducer, const torch::autograd::Variable& output)
              -> void { reducer.prepare_for_backward({output}); },
          py::call_guard<py::gil_scoped_release>())
      .def("get_backward_stats", &::c10d::Reducer::get_backward_stats)
      .def(
          "_rebuild_buckets",
          &::c10d::Reducer::rebuild_buckets,
          py::call_guard<py::gil_scoped_release>())
      .def(
          "get_bucket_tensors",
          &::c10d::Reducer::get_bucket_tensors,
          py::call_guard<py::gil_scoped_release>())
      .def(
          "_push_all_rebuilt_params",
          &::c10d::Reducer::push_rebuilt_params_for_all_indices,
          py::call_guard<py::gil_scoped_release>())
      .def(
          "_set_forward_pass_work_handle",
          &::c10d::Reducer::set_forward_pass_work_handle,
          py::call_guard<py::gil_scoped_release>())
      .def(
          "_get_local_used_maps",
          &::c10d::Reducer::get_local_used_maps_on_device);

  py::enum_<::c10d::ReduceOp>(module, "ReduceOp", R"(
An enum-like class for available reduction operations: ``SUM``, ``PRODUCT``,
``MIN``, ``MAX``, ``BAND``, ``BOR``, and ``BXOR``.

Note that ``BAND``, ``BOR``, and ``BXOR`` reductions are not available when
using the ``NCCL`` backend.

Additionally, ``MAX``, ``MIN`` and ``PRODUCT`` are not supported for complex tensors.

The values of this class can be accessed as attributes, e.g., ``ReduceOp.SUM``.
They are used in specifying strategies for reduction collectives, e.g.,
:func:`reduce`, :func:`all_reduce_multigpu`, etc.)")
      .value("SUM", ::c10d::ReduceOp::SUM)
      .value("PRODUCT", ::c10d::ReduceOp::PRODUCT)
      .value("MIN", ::c10d::ReduceOp::MIN)
      .value("MAX", ::c10d::ReduceOp::MAX)
      .value("BAND", ::c10d::ReduceOp::BAND)
      .value("BOR", ::c10d::ReduceOp::BOR)
      .value("BXOR", ::c10d::ReduceOp::BXOR);

  py::class_<::c10d::BroadcastOptions>(module, "BroadcastOptions")
      .def(py::init<>())
      .def_readwrite("rootRank", &::c10d::BroadcastOptions::rootRank)
      .def_readwrite("rootTensor", &::c10d::BroadcastOptions::rootTensor)
      .def_readwrite("timeout", &::c10d::BroadcastOptions::timeout);

  py::class_<::c10d::AllreduceOptions>(module, "AllreduceOptions")
      .def(py::init<>())
      .def_readwrite("reduceOp", &::c10d::AllreduceOptions::reduceOp)
      .def_readwrite("timeout", &::c10d::AllreduceOptions::timeout);

  py::class_<::c10d::AllreduceCoalescedOptions>(
      module, "AllreduceCoalescedOptions")
      .def(py::init<>())
      .def_readwrite("reduceOp", &::c10d::AllreduceCoalescedOptions::reduceOp)
      .def_readwrite("timeout", &::c10d::AllreduceCoalescedOptions::timeout);

  py::class_<::c10d::ReduceOptions>(module, "ReduceOptions")
      .def(py::init<>())
      .def_readwrite("reduceOp", &::c10d::ReduceOptions::reduceOp)
      .def_readwrite("rootRank", &::c10d::ReduceOptions::rootRank)
      .def_readwrite("rootTensor", &::c10d::ReduceOptions::rootTensor)
      .def_readwrite("timeout", &::c10d::ReduceOptions::timeout);

  py::class_<::c10d::AllgatherOptions>(module, "AllgatherOptions")
      .def(py::init<>())
      .def_readwrite("timeout", &::c10d::AllgatherOptions::timeout);

  py::class_<::c10d::GatherOptions>(module, "GatherOptions")
      .def(py::init<>())
      .def_readwrite("rootRank", &::c10d::GatherOptions::rootRank)
      .def_readwrite("timeout", &::c10d::GatherOptions::timeout);

  py::class_<::c10d::ScatterOptions>(module, "ScatterOptions")
      .def(py::init<>())
      .def_readwrite("rootRank", &::c10d::ScatterOptions::rootRank)
      .def_readwrite("timeout", &::c10d::ScatterOptions::timeout);

  py::class_<::c10d::ReduceScatterOptions>(module, "ReduceScatterOptions")
      .def(py::init<>())
      .def_readwrite("reduceOp", &::c10d::ReduceScatterOptions::reduceOp)
      .def_readwrite("timeout", &::c10d::ReduceScatterOptions::timeout);

  py::class_<::c10d::BarrierOptions>(module, "BarrierOptions")
      .def(py::init<>())
      .def_readwrite("timeout", &::c10d::BarrierOptions::timeout);

  py::class_<::c10d::AllToAllOptions>(module, "AllToAllOptions")
      .def(py::init<>())
      .def_readwrite("timeout", &::c10d::AllToAllOptions::timeout);

  auto store =
      py::class_<::c10d::Store, c10::intrusive_ptr<::c10d::Store>, PythonStore>(
          module,
          "Store",
          R"(
Base class for all store implementations, such as the 3 provided by PyTorch
distributed: (:class:`~torch.distributed.TCPStore`, :class:`~torch.distributed.FileStore`,
and :class:`~torch.distributed.HashStore`).
)")
          // Default constructor.
          .def(py::init<>())
          // Convert from std::string to std::vector<uint8>.
          .def(
              "set",
              [](::c10d::Store& store,
                 const std::string& key,
                 const std::string& value) {
                std::vector<uint8_t> value_(value.begin(), value.end());
                store.set(key, value_);
              },
              py::call_guard<py::gil_scoped_release>(),
              R"(
Inserts the key-value pair into the store based on the supplied ``key`` and
``value``. If ``key`` already exists in the store, it will overwrite the old
value with the new supplied ``value``.

Arguments:
    key (str): The key to be added to the store.
    value (str): The value associated with ``key`` to be added to the store.

Example::
    >>> import torch.distributed as dist
    >>> store = dist.TCPStore("127.0.0.1", 0, true, timedelta(seconds=30))
    >>> store.set("first_key", "first_value")
    >>> # Should return "first_value"
    >>> store.get("first_key")
)")
          // Convert from std::vector<uint8_t> to py::bytes.
          // The returned value is not guaranteed to be valid UTF-8.
          .def(
              "get",
              [](::c10d::Store& store, const std::string& key) -> py::bytes {
                auto value = store.get(key);
                return py::bytes(
                    reinterpret_cast<char*>(value.data()), value.size());
              },
              py::call_guard<py::gil_scoped_release>(),
              R"(
Retrieves the value associated with the given ``key`` in the store. If ``key`` is not
present in the store, the function will wait for ``timeout``, which is defined
when initializing the store, before throwing an exception.

Arguments:
    key (str): The function will return the value associated with this key.

Returns:
    Value associated with ``key`` if ``key`` is in the store.

Example::
    >>> import torch.distributed as dist
    >>> store = dist.TCPStore("127.0.0.1", 0, true, timedelta(seconds=30))
    >>> store.set("first_key", "first_value")
    >>> # Should return "first_value"
    >>> store.get("first_key")
)")
          .def(
              "add",
              &::c10d::Store::add,
              py::call_guard<py::gil_scoped_release>(),
              R"(
The first call to add for a given ``key`` creates a counter associated
with ``key`` in the store, initialized to ``amount``. Subsequent calls to add
with the same ``key`` increment the counter by the specified ``amount``.
Calling :meth:`~torch.distributed.store.add` with a key that has already
been set in the store by :meth:`~torch.distributed.store.set` will result
in an exception.

Arguments:
    key (str): The key in the store whose counter will be incremented.
    amount (int): The quantity by which the counter will be incremented.

Example::
    >>> import torch.distributed as dist
    >>> # Using TCPStore as an example, other store types can also be used
    >>> store = dist.TCPStore("127.0.0.1", 0, true, timedelta(seconds=30))
    >>> store.add("first_key", 1)
    >>> store.add("first_key", 6)
    >>> # Should return 7
    >>> store.get("first_key")
)")
          .def(
              "delete_key",
              &::c10d::Store::deleteKey,
              py::call_guard<py::gil_scoped_release>(),
              R"(
Deletes the key-value pair associated with ``key`` from the store. Returns
`true` if the key was successfully deleted, and `false` if it was not.

.. warning::
    The ``delete_key`` API is only supported by the :class:`~torch.distributed.TCPStore` and :class:`~torch.distributed.HashStore`. Using this API
    with the :class:`~torch.distributed.FileStore` will result in an exception.

Arguments:
    key (str): The key to be deleted from the store

Returns:
    `true` if ``key`` was deleted, otherwise `false`.

Example::
    >>> import torch.distributed as dist
    >>> # Using TCPStore as an example, HashStore can also be used
    >>> store = dist.TCPStore("127.0.0.1", 0, true, timedelta(seconds=30))
    >>> store.set("first_key")
    >>> # This should return true
    >>> store.delete_key("first_key")
    >>> # This should return false
    >>> store.delete_key("bad_key")
)")
          .def(
              "num_keys",
              &::c10d::Store::getNumKeys,
              py::call_guard<py::gil_scoped_release>(),
              R"(
Returns the number of keys set in the store. Note that this number will typically
be one greater than the number of keys added by :meth:`~torch.distributed.store.set`
and :meth:`~torch.distributed.store.add` since one key is used to coordinate all
the workers using the store.

.. warning::
    The ``num_keys`` API is only supported by the :class:`~torch.distributed.TCPStore` and :class:`~torch.distributed.HashStore`. Using this API
    with the :class:`~torch.distributed.FileStore` will result in an exception.

Returns:
    The number of keys present in the store.

Example::
    >>> import torch.distributed as dist
    >>> # Using TCPStore as an example, HashStore can also be used
    >>> store = dist.TCPStore("127.0.0.1", 0, true, timedelta(seconds=30))
    >>> store.set("first_key", "first_value")
    >>> # This should return 2
    >>> store.num_keys()
)")
          .def(
              "set_timeout",
              &::c10d::Store::setTimeout,
              py::call_guard<py::gil_scoped_release>(),
              R"(
Sets the store's default timeout. This timeout is used during initialization and in
:meth:`~torch.distributed.store.wait` and :meth:`~torch.distributed.store.get`.

Arguments:
    timeout (timedelta): timeout to be set in the store.

Example::
    >>> import torch.distributed as dist
    >>> # Using TCPStore as an example, other store types can also be used
    >>> store = dist.TCPStore("127.0.0.1", 0, true, timedelta(seconds=30))
    >>> store.set_timeout(timedelta(seconds=10))
    >>> # This will throw an exception after 10 seconds
    >>> store.wait(["bad_key"])
)")
          .def(
              "wait",
              [](::c10d::Store& store, const std::vector<std::string>& keys) {
                store.wait(keys);
              },
              py::call_guard<py::gil_scoped_release>(),
              R"(
Waits for each key in ``keys`` to be added to the store. If not all keys are
set before the ``timeout`` (set during store initialization), then ``wait``
will throw an exception.

Arguments:
    keys (list): List of keys on which to wait until they are set in the store.

Example::
    >>> import torch.distributed as dist
    >>> # Using TCPStore as an example, other store types can also be used
    >>> store = dist.TCPStore("127.0.0.1", 0, true, timedelta(seconds=30))
    >>> # This will throw an exception after 30 seconds
    >>> store.wait(["bad_key"])
)")
          .def(
              "wait",
              [](::c10d::Store& store,
                 const std::vector<std::string>& keys,
                 const std::chrono::milliseconds& timeout) {
                store.wait(keys, timeout);
              },
              py::call_guard<py::gil_scoped_release>(),
              R"(
Waits for each key in ``keys`` to be added to the store, and throws an exception
if the keys have not been set by the supplied ``timeout``.

Arguments:
    keys (list): List of keys on which to wait until they are set in the store.
    timeout (timedelta): Time to wait for the keys to be added before throwing an exception.

Example::
    >>> import torch.distributed as dist
    >>> # Using TCPStore as an example, other store types can also be used
    >>> store = dist.TCPStore("127.0.0.1", 0, true, timedelta(seconds=30))
    >>> # This will throw an exception after 10 seconds
    >>> store.wait(["bad_key"], timedelta(seconds=10))
)");

  intrusive_ptr_class_<::c10d::FileStore>(
      module,
      "FileStore",
      store,
      R"(
A store implementation that uses a file to store the underlying key-value pairs.

Arguments:
    file_name (str): path of the file in which to store the key-value pairs
    world_size (int): The total number of processes using the store

Example::
    >>> import torch.distributed as dist
    >>> store1 = dist.FileStore("/tmp/filestore", 2)
    >>> store2 = dist.FileStore("/tmp/filestore", 2)
    >>> # Use any of the store methods from either the client or server after initialization
    >>> store1.set("first_key", "first_value")
    >>> store2.get("first_key")

      )")
      .def(py::init<const std::string&, int>());

#ifndef _WIN32
  intrusive_ptr_class_<::c10d::HashStore>(
      module,
      "HashStore",
      store,
      R"(
A thread-safe store implementation based on an underlying hashmap. This store can be used
within the same process (for example, by other threads), but cannot be used across processes.

Example::
    >>> import torch.distributed as dist
    >>> store = dist.HashStore()
    >>> # store can be used from other threads
    >>> # Use any of the store methods after initialization
    >>> store.set("first_key", "first_value")
      )")
      .def(py::init<>());
#endif

  intrusive_ptr_class_<::c10d::TCPStore>(
      module,
      "TCPStore",
      store,
      R"(
A TCP-based distributed key-value store implementation. The server store holds
the data, while the client stores can connect to the server store over TCP and
perform actions such as :meth:`~torch.distributed.store.set` to insert a key-value
pair, :meth:`~torch.distributed.store.get` to retrieve a key-value pair, etc.

Arguments:
    host_name (str): The hostname or IP Address the server store should run on.
    port (int): The port on which the server store should listen for incoming requests.
    world_size (int): The total number of store users (number of clients + 1 for the server).
    is_master (bool): True when initializing the server store, False for client stores.
    timeout (timedelta): Timeout used by the store during initialization and for methods such as :meth:`~torch.distributed.store.get` and :meth:`~torch.distributed.store.wait`.

Example::
    >>> import torch.distributed as dist
    >>> server_store = dist.TCPStore("127.0.0.1", 0, true, timedelta(seconds=30))
    >>> client_store = dist.TCPStore("127.0.0.1", 0, false)
    >>> # Use any of the store methods from either the client or server after initialization
    >>> server_store.set("first_key", "first_value")
    >>> client_store.get("first_key")
      )")
      .def(
          py::init<
              const std::string&,
              int,
              int,
              bool,
              std::chrono::milliseconds>(),
          py::arg("host_name"),
          py::arg("port"),
          py::arg("world_size"),
          py::arg("is_master"),
          py::arg("timeout") =
              std::chrono::milliseconds(::c10d::Store::kDefaultTimeout));

  intrusive_ptr_class_<::c10d::PrefixStore>(
      module,
      "PrefixStore",
      store,
      R"(
A wrapper around any of the 3 key-value stores (:class:`~torch.distributed.TCPStore`,
:class:`~torch.distributed.FileStore`, and :class:`~torch.distributed.HashStore`)
that adds a prefix to each key inserted to the store.

Arguments:
    prefix (str): The prefix string that is prepended to each key before being inserted into the store.
    store (torch.distributed.store): A store object that forms the underlying key-value store.
      )")
      .def(py::init<const std::string&, c10::intrusive_ptr<::c10d::Store>>());

  auto processGroup =
      intrusive_ptr_class_<::c10d::ProcessGroup>(module, "ProcessGroup")
          .def("rank", &::c10d::ProcessGroup::getRank)
          .def("size", &::c10d::ProcessGroup::getSize)

          .def(
              "broadcast",
              &::c10d::ProcessGroup::broadcast,
              py::arg("tensors"),
              py::arg("opts") = ::c10d::BroadcastOptions(),
              py::call_guard<py::gil_scoped_release>())

          .def(
              "broadcast",
              [](::c10d::ProcessGroup& pg, at::Tensor& x, int rootRank) {
                ::c10d::BroadcastOptions opts;
                opts.rootRank = rootRank;
                std::vector<at::Tensor> xs = {x};
                return pg.broadcast(xs, opts);
              },
              py::arg("tensor"),
              py::arg("root"),
              py::call_guard<py::gil_scoped_release>())

          .def(
              "allreduce",
              &::c10d::ProcessGroup::allreduce,
              py::arg("tensors"),
              py::arg("opts") = ::c10d::AllreduceOptions(),
              py::call_guard<py::gil_scoped_release>())

          .def(
              "allreduce",
              [](::c10d::ProcessGroup& pg,
                 std::vector<at::Tensor>& xs,
                 ::c10d::ReduceOp op) {
                ::c10d::AllreduceOptions opts;
                opts.reduceOp = op;
                return pg.allreduce(xs, opts);
              },
              py::arg("tensors"),
              py::arg("op") = ::c10d::ReduceOp::SUM,
              py::call_guard<py::gil_scoped_release>())

          .def(
              "allreduce",
              [](::c10d::ProcessGroup& pg, at::Tensor& x, ::c10d::ReduceOp op) {
                ::c10d::AllreduceOptions opts;
                opts.reduceOp = op;
                std::vector<at::Tensor> xs = {x};
                return pg.allreduce(xs, opts);
              },
              py::arg("tensor"),
              py::arg("op") = ::c10d::ReduceOp::SUM,
              py::call_guard<py::gil_scoped_release>())

          .def(
              "allreduce_coalesced",
              [](::c10d::ProcessGroup& pg,
                 std::vector<at::Tensor>& xs,
                 ::c10d::AllreduceCoalescedOptions opts) {
                return pg.allreduce_coalesced(xs, opts);
              },
              py::arg("tensors"),
              py::arg("opts") = ::c10d::AllreduceCoalescedOptions(),
              py::call_guard<py::gil_scoped_release>())

          .def(
              "reduce",
              &::c10d::ProcessGroup::reduce,
              py::arg("tensors"),
              py::arg("opts") = ::c10d::ReduceOptions(),
              py::call_guard<py::gil_scoped_release>())

          .def(
              "reduce",
              [](::c10d::ProcessGroup& pg,
                 at::Tensor& x,
                 int rootRank,
                 ::c10d::ReduceOp op) {
                ::c10d::ReduceOptions opts;
                opts.reduceOp = op;
                opts.rootRank = rootRank;
                std::vector<at::Tensor> xs = {x};
                return pg.reduce(xs, opts);
              },
              py::arg("tensor"),
              py::arg("root"),
              py::arg("op") = ::c10d::ReduceOp::SUM,
              py::call_guard<py::gil_scoped_release>())

          .def(
              "allgather",
              &::c10d::ProcessGroup::allgather,
              py::arg("output_tensors"),
              py::arg("input_tensors"),
              py::arg("opts") = ::c10d::AllgatherOptions(),
              py::call_guard<py::gil_scoped_release>())

          .def(
              "allgather",
              [](::c10d::ProcessGroup& pg,
                 std::vector<at::Tensor>& output,
                 at::Tensor& input) {
                std::vector<std::vector<at::Tensor>> outputs = {output};
                std::vector<at::Tensor> inputs = {input};
                return pg.allgather(
                    outputs, inputs, ::c10d::AllgatherOptions());
              },
              py::arg("output_tensors"),
              py::arg("input_tensor"),
              py::call_guard<py::gil_scoped_release>())

          .def(
              "allgather_coalesced",
              &::c10d::ProcessGroup::allgather_coalesced,
              py::arg("output_lists"),
              py::arg("input_list"),
              py::arg("opts") = ::c10d::AllgatherOptions(),
              py::call_guard<py::gil_scoped_release>())

          .def(
              "gather",
              &::c10d::ProcessGroup::gather,
              py::arg("output_tensors"),
              py::arg("input_tensors"),
              py::arg("opts") = ::c10d::GatherOptions(),
              py::call_guard<py::gil_scoped_release>())

          .def(
              "gather",
              [](::c10d::ProcessGroup& pg,
                 std::vector<at::Tensor>& output,
                 at::Tensor& input,
                 int rootRank) {
                ::c10d::GatherOptions opts;
                opts.rootRank = rootRank;
                std::vector<std::vector<at::Tensor>> outputs = {output};
                std::vector<at::Tensor> inputs = {input};
                return pg.gather(outputs, inputs, opts);
              },
              py::arg("output_tensors"),
              py::arg("input_tensor"),
              py::arg("root"),
              py::call_guard<py::gil_scoped_release>())

          .def(
              "scatter",
              &::c10d::ProcessGroup::scatter,
              py::arg("output_tensors"),
              py::arg("input_tensors"),
              py::arg("opts") = ::c10d::ScatterOptions(),
              py::call_guard<py::gil_scoped_release>())

          .def(
              "scatter",
              [](::c10d::ProcessGroup& pg,
                 at::Tensor& output,
                 std::vector<at::Tensor>& input,
                 int rootRank) {
                ::c10d::ScatterOptions opts;
                opts.rootRank = rootRank;
                std::vector<std::vector<at::Tensor>> inputs = {input};
                std::vector<at::Tensor> outputs = {output};
                return pg.scatter(outputs, inputs, opts);
              },
              py::arg("output_tensor"),
              py::arg("input_tensors"),
              py::arg("root"),
              py::call_guard<py::gil_scoped_release>())

          .def(
              "reduce_scatter",
              &::c10d::ProcessGroup::reduce_scatter,
              py::arg("output_tensors"),
              py::arg("input_tensors"),
              py::arg("opts") = ::c10d::ReduceScatterOptions(),
              py::call_guard<py::gil_scoped_release>())

          .def(
              "reduce_scatter",
              [](::c10d::ProcessGroup& pg,
                 at::Tensor& output,
                 std::vector<at::Tensor>& input) {
                std::vector<at::Tensor> outputs = {output};
                std::vector<std::vector<at::Tensor>> inputs = {input};
                return pg.reduce_scatter(
                    outputs, inputs, ::c10d::ReduceScatterOptions());
              },
              py::arg("output_tensors"),
              py::arg("input_tensor"),
              py::call_guard<py::gil_scoped_release>())

          .def(
              "alltoall_base",
              &::c10d::ProcessGroup::alltoall_base,
              py::arg("output_tensor"),
              py::arg("input_tensor"),
              py::arg("output_split_sizes"),
              py::arg("input_split_sizes"),
              py::arg("opts") = ::c10d::AllToAllOptions(),
              py::call_guard<py::gil_scoped_release>())

          .def(
              "alltoall_base",
              [](::c10d::ProcessGroup& pg,
                 at::Tensor& output,
                 at::Tensor& input,
                 std::vector<int64_t> outputSplitSizes,
                 std::vector<int64_t> inputSplitSizes) {
                return pg.alltoall_base(
                    output,
                    input,
                    outputSplitSizes,
                    inputSplitSizes,
                    ::c10d::AllToAllOptions());
              },
              py::arg("output"),
              py::arg("input"),
              py::arg("output_split_sizes"),
              py::arg("input_split_sizes"),
              py::call_guard<py::gil_scoped_release>())

          .def(
              "alltoall",
              &::c10d::ProcessGroup::alltoall,
              py::arg("output_tensor"),
              py::arg("input_tensor"),
              py::arg("opts") = ::c10d::AllToAllOptions(),
              py::call_guard<py::gil_scoped_release>())

          .def(
              "alltoall",
              [](::c10d::ProcessGroup& pg,
                 std::vector<at::Tensor>& output,
                 std::vector<at::Tensor>& input) {
                return pg.alltoall(output, input, ::c10d::AllToAllOptions());
              },
              py::arg("output"),
              py::arg("input"),
              py::call_guard<py::gil_scoped_release>())

          .def(
              "send",
              &::c10d::ProcessGroup::send,
              py::call_guard<py::gil_scoped_release>())

          .def(
              "recv",
              &::c10d::ProcessGroup::recv,
              py::call_guard<py::gil_scoped_release>())

          .def(
              "recv_anysource",
              &::c10d::ProcessGroup::recvAnysource,
              py::call_guard<py::gil_scoped_release>())

          .def(
              "barrier",
              &::c10d::ProcessGroup::barrier,
              py::arg("opts") = ::c10d::BarrierOptions(),
              py::call_guard<py::gil_scoped_release>());

#ifndef _WIN32
  module.def(
      "_round_robin_process_groups",
      [](std::vector<c10::intrusive_ptr<::c10d::ProcessGroup>> processGroups)
          -> c10::intrusive_ptr<::c10d::ProcessGroup> {
        if (processGroups.size() == 0) {
          throw std::invalid_argument("Specify at least 1 process group");
        }
        const auto& first = processGroups.front();
        return c10::make_intrusive<::c10d::ProcessGroupRoundRobin>(
            first->getRank(), first->getSize(), std::move(processGroups));
      },
      py::arg("process_groups"),
      py::call_guard<py::gil_scoped_release>());
#endif

#ifdef USE_C10D_GLOO
  auto processGroupGloo = intrusive_ptr_class_<::c10d::ProcessGroupGloo>(
      module, "ProcessGroupGloo", processGroup);

  shared_ptr_class_<::gloo::transport::Device>(processGroupGloo, "Device");

  shared_ptr_class_<::c10d::ProcessGroupGloo::Options>(
      processGroupGloo, "Options")
      .def(py::init<>())
      .def_readwrite("devices", &::c10d::ProcessGroupGloo::Options::devices)
      .def_readwrite("timeout", &::c10d::ProcessGroupGloo::Options::timeout)
      .def_readwrite("threads", &::c10d::ProcessGroupGloo::Options::threads);

  processGroupGloo.def_static(
      "create_device",
      [](const std::string& hostname, const std::string& interface)
          -> std::shared_ptr<::gloo::transport::Device> {
        if (!hostname.empty()) {
          return ::c10d::ProcessGroupGloo::createDeviceForHostname(hostname);
        }
        if (!interface.empty()) {
          return ::c10d::ProcessGroupGloo::createDeviceForInterface(interface);
        }
        throw std::invalid_argument(
            "Specify either `hostname` or `interface` argument.");
      },
      py::arg("hostname") = "",
      py::arg("interface") = "");

  processGroupGloo
      .def(
          py::init<
              const c10::intrusive_ptr<::c10d::Store>&,
              int,
              int,
              ::c10d::ProcessGroupGloo::Options>(),
          py::call_guard<py::gil_scoped_release>())
      .def(
          py::init([](const c10::intrusive_ptr<::c10d::Store>& store,
                      int rank,
                      int size,
                      std::chrono::milliseconds timeout) {
            ::c10d::ProcessGroupGloo::Options options;

            // Use interfaces listed in "GLOO_SOCKET_IFNAME", if set.
            char* ifnameEnv = getenv(::c10d::GLOO_SOCKET_IFNAME_ENV);
            if (ifnameEnv) {
              for (const auto& iface : ::c10d::split(',', ifnameEnv)) {
                options.devices.push_back(
                    ::c10d::ProcessGroupGloo::createDeviceForInterface(iface));
              }
            } else {
              // If no hostname is specified, this function looks up
              // the machine's hostname and returns a device instance
              // associated with the address that the hostname resolves to.
              options.devices.push_back(
                  ::c10d::ProcessGroupGloo::createDefaultDevice());
            }

            options.timeout = timeout;
            options.threads = options.devices.size() * 2;
            return c10::make_intrusive<::c10d::ProcessGroupGloo>(
                store, rank, size, options);
          }),
          py::arg("store"),
          py::arg("rank"),
          py::arg("size"),
          py::arg("timeout") = std::chrono::milliseconds(10 * 1000), // NOLINT
          py::call_guard<py::gil_scoped_release>());
#endif

#ifdef USE_C10D_NCCL
  auto processGroupNCCL =
      intrusive_ptr_class_<::c10d::ProcessGroupNCCL>(
          module, "ProcessGroupNCCL", processGroup)
          .def(
              py::init<
                  const c10::intrusive_ptr<::c10d::Store>&,
                  int,
                  int,
                  c10::intrusive_ptr<::c10d::ProcessGroupNCCL::Options>>(),
              py::call_guard<py::gil_scoped_release>())
          .def(
              py::init([](const c10::intrusive_ptr<::c10d::Store>& store,
                          int rank,
                          int size,
                          const std::chrono::milliseconds& timeout) {
                auto options = ::c10d::ProcessGroupNCCL::Options::create();
                options->isHighPriorityStream = false;
                options->opTimeout = timeout;
                return c10::make_intrusive<::c10d::ProcessGroupNCCL>(
                    store, rank, size, options);
              }),
              py::arg("store"),
              py::arg("rank"),
              py::arg("size"),
              py::arg("timeout") = std::chrono::milliseconds(
                  ::c10d::ProcessGroupNCCL::kProcessGroupNCCLOpTimeoutMillis),
              py::call_guard<py::gil_scoped_release>());

  intrusive_ptr_class_<::c10d::ProcessGroupNCCL::Options>(
      processGroupNCCL, "Options")
      .def(py::init<>())
      .def_readwrite(
          "is_high_priority",
          &::c10d::ProcessGroupNCCL::Options::isHighPriorityStream)
      .def_readwrite(
          "op_timeout", &::c10d::ProcessGroupNCCL::Options::opTimeout);
  processGroupNCCL.def_static(
      "_group_start", []() { ::c10d::ProcessGroupNCCL::groupStart(); });
  processGroupNCCL.def_static(
      "_group_end", []() { ::c10d::ProcessGroupNCCL::groupEnd(); });
#endif

#ifdef USE_C10D_MPI
  auto processGroupMPI = intrusive_ptr_class_<::c10d::ProcessGroupMPI>(
      module, "ProcessGroupMPI", processGroup);

  // Define static create function instead of a constructor, because
  // this function may return null. This happens if this process is not
  // part of a sub group that is to be created.
  processGroupMPI.def_static(
      "create",
      [](std::vector<int> ranks) {
        return ::c10d::ProcessGroupMPI::createProcessGroupMPI(ranks);
      },
      py::call_guard<py::gil_scoped_release>());
#endif

  intrusive_ptr_class_<::c10d::ProcessGroup::Work>(module, "Work")
      .def("is_completed", &::c10d::ProcessGroup::Work::isCompleted)
      .def(
          "is_success",
          [](::c10d::ProcessGroup::Work& work) -> bool {
            TORCH_WARN_ONCE(fmt::format(
                kDeprecationWarning, "ProcessGroup::Work::is_success"));
            return work.isSuccess();
          })
      .def(
          "exception",
          [](::c10d::ProcessGroup::Work& work) -> std::exception_ptr {
            TORCH_WARN_ONCE(fmt::format(
                kDeprecationWarning, "ProcessGroup::Work::exception"));
            return work.exception();
          })
      .def(
          "source_rank",
          [](::c10d::ProcessGroup::Work& work) -> int {
            TORCH_WARN_ONCE(fmt::format(
                kDeprecationWarning, "ProcessGroup::Work::source_rank"));
            return work.sourceRank();
          })
      .def("_source_rank", &::c10d::ProcessGroup::Work::sourceRank)
      .def(
          "result",
          [](::c10d::ProcessGroup::Work& work) -> std::vector<at::Tensor> {
            return work.result();
          })
      .def(
          "synchronize",
          [](::c10d::ProcessGroup::Work& work) -> void {
            TORCH_WARN_ONCE(fmt::format(
                kDeprecationWarning, "ProcessGroup::Work::synchronize"));
            work.synchronize();
          })
      .def(
          "wait",
          &::c10d::ProcessGroup::Work::wait,
          py::arg("timeout") = kNoTimeout,
          py::call_guard<py::gil_scoped_release>())
      .def(
          "get_future",
          [](::c10d::ProcessGroup::Work& work)
              -> std::shared_ptr<jit::PythonFutureWrapper> {
            return std::make_shared<jit::PythonFutureWrapper>(work.getFuture());
          },
          R"(
            Returns:
                A ``torch._C.Future`` object which is associated with the completion of
                the ``ProcessGroup::Work``. As an example, a future object can be retrieved
                by ``fut = process_group.allreduce(tensors).get_future()``.

            Example::
                Below is an example of a simple allreduce DDP communication hook that uses
                ``get_future` API to retrieve a Future associated with the completion of
                ``allreduce`` work.

                >>> def allreduce(state: object, bucket: dist._GradBucket): -> torch._C.Future
                >>>     tensors = [t / process_group.world_size for t in bucket.get_tensors()]
                >>>     work = process_group.allreduce(tensors)
                >>>     return work.get_future()

                >>> ddp_model._egister_comm_hook(state = None, hook = allreduce)

            .. warning ::
                ``get_future`` API supports only NCCL backend and single-process single-device mode.
                The ``torch._C.Future`` object returned by this API can be used in
                ``DistributedDataParallel.register_comm_hook``, but it is subject to some subtle
                differences compared to ``torch.futures.Future`` due to compromises made for performance
                reasons.

                In the example above, ``allreduce`` work will be done on GPU using NCCL backend,
                ``fut.wait()`` will return after synchronizing the appropriate NCCL streams
                with PyTorch's default device streams to ensure we can have asynchronous CUDA
                execution and it does not wait for the entire operation to complete on GPU. Note that
                ``FutureNCCL``  does not support ``NCCL_BLOCKING_WAIT`` flag or NCCL's ``barrier()``.
                In addition, if a callback function was added by ``fut.then()``, it will wait until
                ``WorkNCCL``'s NCCL streams synchronize with ``ProcessGroupNCCL``'s dedicated callback
                stream and invoke the callback inline after running the callback on the callback stream.
                ``fut.then()`` will return another ``FutureNCCL`` that holds the return value of the
                callback and a ``CUDAEvent`` that recorded the callback stream.

                Note that ``fut.done()`` returns if the enire operation is completed on the GPU.
           )");

  module.def(
      "_compute_bucket_assignment_by_size",
      &::c10d::compute_bucket_assignment_by_size,
      py::arg("tensors"),
      py::arg("bucket_size"),
      py::arg("expect_sparse_gradient") = std::vector<bool>(),
      py::arg("tensor_indices") = std::vector<int64_t>(),
      py::call_guard<py::gil_scoped_release>());

  module.def(
      "_broadcast_coalesced",
      // Define a lambda such that the pybind11 prototype can take a std::vector
      // for the tensor list argument, but still pass it to the underlying
      // function as a c10::ArrayRef.
      [](c10::intrusive_ptr<::c10d::ProcessGroup> process_group,
         std::vector<at::Tensor> tensors, // NOLINT
         size_t buffer_size,
         int rank) {
        broadcast_coalesced(
            std::move(process_group), tensors, buffer_size, rank);
      },
      py::arg("process_group"),
      py::arg("tensors"),
      py::arg("buffer_size"),
      // The source of truth rank to broadcast the tensors from.
      py::arg("src") = 0,
      py::call_guard<py::gil_scoped_release>());

  module.def(
      "_test_python_store",
      // Define a function that takes a c10d store and runs a few tests.
      // This is used by the PythonStore tests, which we cannot test from the
      // Python side of the world. Calling Python functions on a Python object
      // completely bypasses pybind11. We need to test that the overloaded
      // functions call into Python and behave like we expect.
      [](c10::intrusive_ptr<::c10d::Store> store) {
        auto add = [&store](const std::string& key, int64_t value) {
          store->add(key, value);
        };

        auto set = [&store](const std::string& key, const std::string& value) {
          std::vector<uint8_t> value_(value.begin(), value.end());
          store->set(key, value_);
        };

        auto get = [&store](const std::string& key) {
          auto value = store->get(key);
          return std::string(value.begin(), value.end());
        };

        add("key", 1);
        add("key", 2);
        add("key", 3);
        set("key0", "value0");
        add("key3", 1);
        set("key1", "value1");
        add("key3", 2);
        set("key2", "value2");
        add("key3", 3);
        add("key3", 4);
        add("key3", 3);
        add("key3", 2);
        if (get("key") != "6") {
          throw std::runtime_error("assertion failed");
        }
        if (get("key0") != "value0") {
          throw std::runtime_error("assertion failed");
        }
        if (get("key1") != "value1") {
          throw std::runtime_error("assertion failed");
        }
        if (get("key2") != "value2") {
          throw std::runtime_error("assertion failed");
        }
        if (get("key3") != "15") {
          throw std::runtime_error("assertion failed");
        }
      },
      py::call_guard<py::gil_scoped_release>());

  module.attr("_DEFAULT_FIRST_BUCKET_BYTES") = ::c10d::kDefaultFirstBucketBytes;
  module.attr("_DEFAULT_NO_TIMEOUT") = py::cast(kNoTimeout);

  Py_RETURN_TRUE;
}

#undef PROCESS_GROUP_DEPRECATION_WARNING

// NOTE: Below are TorchBind bindings for c10d, these bindings will
// live together with those pybind11 bindings above until we resolve
// all the TorchBind issues and merge these two together. we shouldn't
// document this until we finish the migration.

static const auto StoreTorchBind =
    torch::class_<::c10d::Store>("dist_c10d", "Store");

static const auto TCPStoreTorchBind =
    torch::class_<::c10d::TCPStore>("dist_c10d", "TCPStore")
        .def(torch::init([](const std::string& host_name,
                            int64_t port,
                            int64_t world_size,
                            bool is_master) {
          return c10::make_intrusive<::c10d::TCPStore>(
              host_name, port, world_size, is_master);
        }));

// Torchbind the ProcessGroup to make it available in TorchScript
static const auto ProcessGroupWorkTorchBind =
    torch::class_<::c10d::ProcessGroup::Work>("dist_c10d", "Work")
        .def(torch::init<>())
        .def(
            "wait",
            [](const c10::intrusive_ptr<::c10d::ProcessGroup::Work>& work)
                -> bool {
              // TODO: make std::chrono::millisecond works with TorchBind to
              // provide the full API in python
              return work->wait();
            })
        .def("result", &::c10d::ProcessGroup::Work::result);

// TODO: Support argument names in Python API.
static const auto ProcessGroupTorchBind =
    torch::class_<::c10d::ProcessGroup>("dist_c10d", "ProcessGroup")
        .def_pickle(
            [](const c10::intrusive_ptr<::c10d::ProcessGroup>& self) {
              auto name =
                  ::c10d::DistributedC10d::get()->getNameOfProcessGroup(self);
              return std::vector<std::string>{name};
            },
            [](std::vector<std::string> state) {
                TORCH_CHECK(
                  state.size() == 1,
                  "Expecting exactly 1 state when restoring ProcessGroup, got: ",
                  state.size());
              const auto& process_group_name = state.front();
              auto process_group =
                  ::c10d::DistributedC10d::get()->getProcessGroupByName(
                      process_group_name);
              TORCH_CHECK(
                  process_group.defined(),
                  "Needed process group not found, ",
                  "please create a process group with name: ",
                  process_group_name);
              return process_group;
            })
        .def(
            "rank",
            [](const c10::intrusive_ptr<::c10d::ProcessGroup>& self) {
              return static_cast<int64_t>(self->getRank());
            })
        .def(
            "size",
            [](const c10::intrusive_ptr<::c10d::ProcessGroup>& self) {
              return static_cast<int64_t>(self->getSize());
            })
        // TODO: make BroadcastOptions compatible with TorchBind to provide
        // the full API in python.
        /*
        // TODO: Enable this method when TorchBind supports overloading.
        .def(
            "broadcast",
            [](const c10::intrusive_ptr<::c10d::ProcessGroup>& self,
               std::vector<at::Tensor> data) { return self->broadcast(data); })
        */
        .def(
            "broadcast",
            [](const c10::intrusive_ptr<::c10d::ProcessGroup>& self,
               at::Tensor tensor,
               int64_t rootRank) {
              ::c10d::BroadcastOptions opts;
              opts.rootRank = rootRank;
              std::vector<at::Tensor> tensors = {std::move(tensor)};
              return self->broadcast(tensors, opts);
            })
        // TODO: make AllreduceOptions compatible with TorchBind to provide
        // the full API in python.
        .def(
            "allreduce",
            [](const c10::intrusive_ptr<::c10d::ProcessGroup>& self,
               std::vector<at::Tensor> tensors) {
              return self->allreduce(tensors);
            })
        /*
        // TODO: Enable these methods when TorchBind supports overloading.
        // TODO: Enable these methods when ReduceOp can be torchbinded.
        .def(
            "allreduce",
            [](c10::intrusive_ptr<::c10d::ProcessGroup>& self,
                std::vector<at::Tensor>& tensors,
                c10::intrusive_ptr<::c10d::ReduceOp> op) {
                    ::c10d::AllreduceOptions opts;
                    opts.reduceOp = *op;
                    return self->allreduce(tensors, opts);
                }
        )
        .def(
            "allreduce",
            [](const c10::intrusive_ptr<::c10d::ProcessGroup>& self,
               at::Tensor& tensor,
               c10::intrusive_ptr<::c10d::ReduceOp> op) {
                    ::c10d::AllreduceOptions opts;
                    opts.reduceOp = *op;
                    std::vector<at::Tensor> tensors = {tensor};
                    return self->allreduce(tensors, opts);
               }
         )
        */
        // TODO: make AllreduceCoalescedOptions compatible with TorchBind to
        // provide the full API in python.
        .def(
            "allreduce_coalesced",
            [](const c10::intrusive_ptr<::c10d::ProcessGroup>& self,
               std::vector<at::Tensor> tensors) {
              ::c10d::AllreduceCoalescedOptions opts;
              return self->allreduce_coalesced(tensors, opts);
            })
        .def(
            "reduce",
            [](const c10::intrusive_ptr<::c10d::ProcessGroup>& self,
               std::vector<at::Tensor> tensors) {
              ::c10d::ReduceOptions opts;
              return self->reduce(tensors, opts);
            })
        /*
        // TODO: Enable this when c10d::ReduceOp is TorchBind compatible.
        .def(
            "reduce",
            [](const c10::intrusive_ptr<::c10d::ProcessGroup>& self,
            at::Tensor& tensor,
            int rootRank,
            c10::intrusive_ptr<::c10d::ReduceOp> op) {
            ::c10d::ReduceOptions opts;
            opts.reduceOp = *op;
            opts.rootRank = rootRank;
            std::vector<at::Tensor> tensors = {tensor};
            return self->reduce(tensors, opts);
            })
        */
        .def(
            "allgather",
            [](const c10::intrusive_ptr<::c10d::ProcessGroup>& self,
               std::vector<std::vector<at::Tensor>> outputTensors,
               std::vector<at::Tensor> inputTensors) {
              ::c10d::AllgatherOptions opts;
              return self->allgather(outputTensors, inputTensors, opts);
            })
        /*
        // TODO: Enable these methods when TorchBind supports overloading.
        .def(
            "allgather",
            [](const c10::intrusive_ptr<::c10d::ProcessGroup>& self,
               std::vector<at::Tensor> output,
               at::Tensor input) {
              std::vector<std::vector<at::Tensor>> outputs = {
                  std::move(output)};
              std::vector<at::Tensor> inputs = {std::move(input)};
              ::c10d::AllgatherOptions opts;
              return self->allgather(outputs, inputs, opts);
            })
        */
        .def(
            "allgather_coalesced",
            [](const c10::intrusive_ptr<::c10d::ProcessGroup>& self,
               std::vector<std::vector<at::Tensor>> output_lists,
               std::vector<at::Tensor> input_list) {
              ::c10d::AllgatherOptions opts;
              return self->allgather_coalesced(output_lists, input_list, opts);
            })
        /*
        // TODO: Enable this method when TorchBind supports overloading.
        .def(
            "gather",
            [](const c10::intrusive_ptr<::c10d::ProcessGroup>& self,
               std::vector<std::vector<at::Tensor>> output_tensors,
               std::vector<at::Tensor> input_tensors) {
              ::c10d::GatherOptions opts;
              return self->gather(output_tensors, input_tensors, opts);
            })
        */
        .def(
            "gather",
            [](const c10::intrusive_ptr<::c10d::ProcessGroup>& self,
               std::vector<at::Tensor> output,
               at::Tensor input,
               int64_t rootRank) {
              ::c10d::GatherOptions opts;
              opts.rootRank = rootRank;
              std::vector<std::vector<at::Tensor>> outputs = {
                  std::move(output)};
              std::vector<at::Tensor> inputs = {std::move(input)};
              return self->gather(outputs, inputs, opts);
            })
        /*
        // TODO: Enable this method when TorchBind supports overloading.
        .def(
            "scatter",
            [](const c10::intrusive_ptr<::c10d::ProcessGroup>& self,
               std::vector<at::Tensor> outputTensors,
               std::vector<std::vector<at::Tensor>> inputTensors) {
              ::c10d::ScatterOptions opts;
              self->scatter(outputTensors, inputTensors, opts);
            })
        */
        .def(
            "scatter",
            [](const c10::intrusive_ptr<::c10d::ProcessGroup>& self,
               at::Tensor output,
               std::vector<at::Tensor> input,
               int64_t rootRank) {
              ::c10d::ScatterOptions opts;
              opts.rootRank = rootRank;
              std::vector<std::vector<at::Tensor>> inputs = {std::move(input)};
              std::vector<at::Tensor> outputs = {std::move(output)};
              return self->scatter(outputs, inputs, opts);
            })
        /*
        // TODO: Enable this method when TorchBind supports overloading.
        // TODO: Enable this method when TorchBind supports
        ReduceScatterOptions. .def( "reduce_scatter",
            [](const c10::intrusive_ptr<::c10d::ProcessGroup>& self,
               std::vector<at::Tensor> outputTensors,
               std::vector<std::vector<at::Tensor>> inputTensors) {
              ::c10d::ReduceScatterOptions opts;
              return self->reduce_scatter(outputTensors, inputTensors, opts);
            })
        */
        .def(
            "reduce_scatter",
            [](const c10::intrusive_ptr<::c10d::ProcessGroup>& self,
               at::Tensor output,
               std::vector<at::Tensor> input) {
              std::vector<at::Tensor> outputs = {std::move(output)};
              std::vector<std::vector<at::Tensor>> inputs = {std::move(input)};
              ::c10d::ReduceScatterOptions opts;
              return self->reduce_scatter(outputs, inputs, opts);
            })
        .def(
            "alltoall_base",
            [](const c10::intrusive_ptr<::c10d::ProcessGroup>& self,
               at::Tensor outputTensor,
               at::Tensor inputTensor,
               std::vector<int64_t> outputSplitSizes,
               std::vector<int64_t> inputSplitSizes) {
              ::c10d::AllToAllOptions opts;
              return self->alltoall_base(
                  outputTensor,
                  inputTensor,
                  outputSplitSizes,
                  inputSplitSizes,
                  opts);
            })
        .def(
            "alltoall",
            [](const c10::intrusive_ptr<::c10d::ProcessGroup>& self,
               std::vector<at::Tensor> outputTensors,
               std::vector<at::Tensor> inputTensors) {
              ::c10d::AllToAllOptions opts;
              return self->alltoall(outputTensors, inputTensors, opts);
            })
        .def(
            "send",
            [](const c10::intrusive_ptr<::c10d::ProcessGroup>& self,
               std::vector<at::Tensor> tensors,
               int64_t dstRank,
               int64_t tag) {
              return self->send(
                  tensors, static_cast<int>(dstRank), static_cast<int>(tag));
            })
        .def(
            "recv",
            [](const c10::intrusive_ptr<::c10d::ProcessGroup>& self,
               std::vector<at::Tensor> tensors,
               int64_t srcRank,
               int64_t tag) {
              return self->recv(
                  tensors, static_cast<int>(srcRank), static_cast<int>(tag));
            })
        .def(
            "recv_anysource",
            [](const c10::intrusive_ptr<::c10d::ProcessGroup>& self,
               std::vector<at::Tensor> tensors,
               int64_t tag) {
              return self->recvAnysource(tensors, static_cast<int>(tag));
            })
        .def(
            "barrier",
            [](const c10::intrusive_ptr<::c10d::ProcessGroup>& self) {
              ::c10d::BarrierOptions opts;
              return self->barrier(opts);
            });

#ifdef USE_C10D_NCCL
// XXX: Ideally the Options of ProcessGroupNCCL should be
// bound using `def_readwrite` like in pybind11, but we
// didn't do that because: 1. no milisecond support yet
// 2. no def_readwrite or property support yet.
// TODO: make this binding the same as pybind11
static const auto ProcessGroupNCCLOptionsTorchBind =
    torch::class_<::c10d::ProcessGroupNCCL::Options>(
        "dist_c10d",
        "ProcessGroupNCCLOptions")
        .def(torch::init([](int64_t timeout, bool isHighPriorityStream) {
          auto opTimeout = std::chrono::milliseconds(timeout);
          return ::c10d::ProcessGroupNCCL::Options::create(
              opTimeout, isHighPriorityStream);
        }));

static const auto ProcessGroupNCCLTorchBind =
    torch::class_<::c10d::ProcessGroupNCCL>("dist_c10d", "ProcessGroupNCCL")
        .def_pickle(
            [](const c10::intrusive_ptr<::c10d::ProcessGroupNCCL>& self) {
              auto base_process_group =
                  static_intrusive_pointer_cast<::c10d::ProcessGroup>(self);
              auto name =
                  ::c10d::DistributedC10d::get()->getNameOfProcessGroup(self);
              return std::vector<std::string>{name};
            },
            [](std::vector<std::string> state) {
              TORCH_CHECK(
                  state.size() == 1,
                  "Expecting exactly 1 state when restoring ProcessGroupNCCL, got: ",
                  state.size());
              const auto& process_group_name = state.front();
              auto base_process_group =
                  ::c10d::DistributedC10d::get()->getProcessGroupByName(
                      process_group_name);
              TORCH_CHECK(
                  base_process_group.defined(),
                  "Needed process group not found, ",
                  "please create a process group with name: ",
                  process_group_name);
              c10::intrusive_ptr<::c10d::ProcessGroupNCCL> process_group_nccl =
                  dynamic_intrusive_pointer_cast<::c10d::ProcessGroupNCCL>(
                      base_process_group);
              TORCH_CHECK(
                  process_group_nccl.defined(),
                  "Process group ",
                  process_group_name,
                  " isn't configured for NCCL backend");
              return process_group_nccl;
            })
        .def(torch::init(
            [](const c10::intrusive_ptr<::c10d::Store>& store,
               int64_t rank,
               int64_t size,
               c10::intrusive_ptr<::c10d::ProcessGroupNCCL::Options> options,
               const std::string& name) {
              auto pg = c10::make_intrusive<::c10d::ProcessGroupNCCL>(store, rank, size, options);
              ::c10d::DistributedC10d::get()->registerProcessGroupName(
                  pg, name);
              return pg;
            }))
        .def(
            "alltoall_base",
            [](const c10::intrusive_ptr<::c10d::ProcessGroupNCCL>& self,
               at::Tensor output,
               at::Tensor input,
               std::vector<int64_t> outputSplitSizes,
               std::vector<int64_t> inputSplitSizes) {
              return self->alltoall_base(
                  output,
                  input,
                  outputSplitSizes,
                  inputSplitSizes,
                  ::c10d::AllToAllOptions());
            });
#endif

static const auto DistributedC10dFrontendTorchBind =
<<<<<<< HEAD
    torch::class_<::c10d::DistributedC10d>("c10d", "frontend")
        .def(torch::init([]() {
          static c10::intrusive_ptr<::c10d::DistributedC10d>
              c10d_frontend_singleton =
                  c10::make_intrusive<::c10d::DistributedC10d>();
          return c10d_frontend_singleton;
        }))
        .def(
            "new_process_group_helper",
            &::c10d::DistributedC10d::newProcessGroupHelper);
=======
    torch::class_<::c10d::DistributedC10d>("dist_c10d", "frontend")
        .def(torch::init([]() { return ::c10d::DistributedC10d::get(); }))
        .def(
            "new_process_group_helper",
            &::c10d::DistributedC10d::newProcessGroupHelper)
        .def(
            "get_process_group_by_name",
            &::c10d::DistributedC10d::getProcessGroupByName)
        .def(
            "get_name_of_process_group",
            &::c10d::DistributedC10d::getNameOfProcessGroup);
>>>>>>> 7439bc4d

} // namespace

// c10d methods on torch._C
static PyMethodDef methods[] = { // NOLINT
    {"_c10d_init", c10d_init, METH_NOARGS, nullptr},
    {nullptr, nullptr, 0, nullptr}};

PyMethodDef* python_functions() {
  return methods;
}

} // namespace c10d
} // namespace distributed
} // namespace torch<|MERGE_RESOLUTION|>--- conflicted
+++ resolved
@@ -1616,18 +1616,6 @@
 #endif
 
 static const auto DistributedC10dFrontendTorchBind =
-<<<<<<< HEAD
-    torch::class_<::c10d::DistributedC10d>("c10d", "frontend")
-        .def(torch::init([]() {
-          static c10::intrusive_ptr<::c10d::DistributedC10d>
-              c10d_frontend_singleton =
-                  c10::make_intrusive<::c10d::DistributedC10d>();
-          return c10d_frontend_singleton;
-        }))
-        .def(
-            "new_process_group_helper",
-            &::c10d::DistributedC10d::newProcessGroupHelper);
-=======
     torch::class_<::c10d::DistributedC10d>("dist_c10d", "frontend")
         .def(torch::init([]() { return ::c10d::DistributedC10d::get(); }))
         .def(
@@ -1639,7 +1627,6 @@
         .def(
             "get_name_of_process_group",
             &::c10d::DistributedC10d::getNameOfProcessGroup);
->>>>>>> 7439bc4d
 
 } // namespace
 
