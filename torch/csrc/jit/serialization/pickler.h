#pragma once

#include <ATen/core/qualified_name.h>
#include <string>
#include <vector>

#include <ATen/core/ivalue.h>
#include <ATen/core/jit_type.h>
#include <c10/util/ArrayRef.h>
#include <torch/csrc/WindowsTorchApiMacro.h>
#include <torch/csrc/utils/disallow_copy.h>

namespace torch {
namespace jit {

// See Python's pickletools.py for a detailed description of each of these codes
enum class PickleOpCode : char {
  MARK = '(',
  STOP = '.',
  POP = '0',
  POP_MARK = '1',
  DUP = '2',
  FLOAT = 'F',
  INT = 'I',
  BININT = 'J',
  BININT1 = 'K',
  LONG = 'L',
  BININT2 = 'M',
  NONE = 'N',
  PERSID = 'P',
  BINPERSID = 'Q',
  REDUCE = 'R',
  STRING = 'S',
  BINSTRING = 'T',
  SHORT_BINSTRING = 'U',
  // NB: Avoid using UNICODE as it is a macro in the Windows API
  UNICODE_ = 'V',
  BINUNICODE = 'X',
  APPEND = 'a',
  BUILD = 'b',
  GLOBAL = 'c',
  DICT = 'd',
  EMPTY_DICT = '}',
  APPENDS = 'e',
  GET = 'g',
  BINGET = 'h',
  INST = 'i',
  LONG_BINGET = 'j',
  LIST = 'l',
  EMPTY_LIST = ']',
  OBJ = 'o',
  PUT = 'p',
  BINPUT = 'q',
  LONG_BINPUT = 'r',
  SETITEM = 's',
  TUPLE = 't',
  EMPTY_TUPLE = ')',
  SETITEMS = 'u',
  BINFLOAT = 'G',

  // Protocol 2
  PROTO = '\x80',
  NEWOBJ = '\x81',
  EXT1 = '\x82',
  EXT2 = '\x83',
  EXT4 = '\x84',
  TUPLE1 = '\x85',
  TUPLE2 = '\x86',
  TUPLE3 = '\x87',
  NEWTRUE = '\x88',
  NEWFALSE = '\x89',
  LONG1 = '\x8a',
  LONG4 = '\x8b',

  // Protocol 3 (Python 3.x)
  BINBYTES = 'B',
  SHORT_BINBYTES = 'C',

  // Protocol 4
  SHORT_BINUNICODE = '\x8c',
  BINUNICODE8 = '\x8d',
  BINBYTES8 = '\x8e',
  EMPTY_SET = '\x8f',
  ADDITEMS = '\x90',
  FROZENSET = '\x91',
  NEWOBJ_EX = '\x92',
  STACK_GLOBAL = '\x93',
  MEMOIZE = '\x94',
  FRAME = '\x95'
};

using ::c10::IValue;

struct WriteableTensorData {
  const char* data() const {
    return static_cast<const char*>(tensor_.storage().data());
  }
  size_t sizeInBytes() const {
    return size_;
  }
  size_t nbytes() const {
    return tensor_.storage().nbytes();
  }
  bool storageHasDeleter() const {
    return tensor_.storage().data_ptr().get_context() != nullptr;
  }

 private:
  friend TORCH_API WriteableTensorData
  getWriteableTensorData(const at::Tensor& tensor, bool toCpu);
  at::Tensor tensor_;
  uint64_t size_;
};

void setTypeTags(bool state);
bool getTypeTags();

class TORCH_API Pickler {
  TH_DISALLOW_COPY_AND_ASSIGN(Pickler);

 public:
  Pickler(std::function<void(const char*, size_t)> writer)
      : Pickler(writer, nullptr, nullptr, nullptr) {}

  Pickler(
      std::function<void(const char*, size_t)> writer,
      std::vector<at::Tensor>* tensor_table,
      std::function<c10::QualifiedName(const c10::ClassTypePtr&)> type_renamer,
      std::vector<c10::ClassTypePtr>* memorized_class_types)
      : writer_(writer),
        tensor_table_(tensor_table),
        type_renamer_(type_renamer),
        memorized_class_types_(memorized_class_types) {}
  ~Pickler();

  // Push protocol onto the stack
  void protocol();

  // Push STOP PickleOpCode onto the stack
  void stop();

  void pushIValue(const IValue& ivalue);

  void startTuple();
  void endTuple();

  const std::vector<at::Tensor>& tensorData() {
    return tensor_data_;
  }

  void pushEmptyDict();
  void pushDict(const IValue& ivalue);
  void pushInt(int64_t value);
  void pushLong(const std::string& data);

 private:
  void pushIValueImpl(const IValue& ivalue);
  void startTypeTag();
  void endTypeTag(const IValue& value);
  void pushBool(bool value);
  void pushDouble(double value);
  void pushGenericList(const IValue& ivalue);
  void pushIntList(const IValue& ivalue);
  void pushList(const IValue& ivalue);
  void pushTensor(const IValue& ivalue);
  void pushTensorReference(const IValue& ivalue);
  void pushLiteralTensor(const IValue& ivalue);
  void pushTuple(const IValue& ivalue);
  void pushString(const std::string& string);
  void pushDevice(const IValue& ivalue);
#ifdef USE_DISTRIBUTED
  void pushRRef(const IValue& ivalue);
#endif
  // unmemoized version
  void pushStringImpl(const std::string& string);
  void pushStorageOfTensor(const at::Tensor& tensor);

  void pushBinGet(uint32_t memo_id);
  void pushSpecializedList(
      const IValue& ivalue,
      const char* list_name,
      const std::function<void(const IValue&)>& item_pusher);
  void pushGlobal(
      const std::string& module_name,
      const std::string& class_name);
  // raw string data is appended directly to the byte stream
  void pushBytes(const std::string& string);
  void pushTensorData(const at::Tensor& tensor);

  // Add a BINPUT op and return the memoization id used
  size_t pushNextBinPut();

  const void* getPointer(const IValue& ivalue);

  // Caller checks that bufferPos_ > 0
  void flushNonEmpty() {
    writer_(buffer_.data(), bufferPos_);
    bufferPos_ = 0;
  }

  void flush() {
    if (bufferPos_ != 0) {
      flushNonEmpty();
    }
  }

  // These convert values to bytes and add them to the stack (NB: since T is to
  // the left of a '::', its type cannot be deduced by the compiler so one must
  // explicitly instantiate the template, i.e. push<int>(int) works, push(int)
  // does not)
  static constexpr size_t kBufferSize = 256;
  template <typename T>
  void push(typename std::common_type<T>::type value) {
    const char* begin = reinterpret_cast<const char*>(&value);
    if (bufferPos_ + sizeof(T) > buffer_.size()) {
      flushNonEmpty();
    }
    static_assert(sizeof(T) <= kBufferSize, "Buffer size assumption");
    memcpy(buffer_.data() + bufferPos_, begin, sizeof(T));
    bufferPos_ += sizeof(T);
  }

  // Stream to write binary data to
  // Code shouldn't call writer_ directly without first flush()ing.
  std::function<void(const char*, size_t)> writer_;

  // Buffer to avoid calling a writer_ on a per-byte basis.
  std::array<char, kBufferSize> buffer_;
  size_t bufferPos_{0};

  // Stack of opcodes/data
  std::vector<char> stack_;

  // External table of tensors to serialize. If this is missing, then tensors
  // are serialized directly into the pickle
  std::vector<at::Tensor>* tensor_table_;

  // TODO: only use this if necessary (add a pass to find all shared ivalues,
  // and only memoize those)
  uint32_t memo_id_ = 0;

  // Memoization of IValues that have been written (index in table is used for
  // BINPUT opcodes) to enable shared references
  std::unordered_map<const void*, uint32_t> memoized_ivalue_map_;

  // because we de-dup ivalues based on their raw pointer address in the above
  // map we need to keep all the memoized values alive during the pickle.
  // Otherwise, it is possible that a raw address gets reused for another
  // object, and we will alias it to the old object at that address.
  std::vector<IValue> memoized_ivalues_;

  std::function<c10::QualifiedName(const c10::ClassTypePtr&)> type_renamer_;

  // List of all the types that it wrote, inspect from the IValues it wrote.
  std::vector<c10::ClassTypePtr>* memorized_class_types_;

  // List of tensor storages to serialize in the same binary as the pickle data
  // similar to ivalues, they are memoized using BINPUT
  std::vector<at::Tensor> tensor_data_;
  std::unordered_map<const void*, uint32_t> memoized_storage_map_;

  std::unordered_map<std::string, uint32_t> memoized_globals_map_;
  std::unordered_map<std::string, uint32_t> memoized_strings_map_;
  std::unordered_map<std::string, uint32_t> memoized_devices_map_;
};

// returns a (tensor, record_size) for a tensor, converting it to a CPU tensor
<<<<<<< HEAD
// if it was CUDA and toCpu is True.
TORCH_API WriteableTensorData getWriteableTensorData(
    const at::Tensor& tensor,
    bool toCpu=true);
=======
// if necessary
TORCH_API WriteableTensorData getWriteableTensorData(
    const at::Tensor& tensor, bool toCpu=true);
>>>>>>> cadd4625

// return the value of the tensor's storage pointer
uint64_t getStorageKey(const at::Tensor& tensor);

// if the cls has __getstate__/__setstate__
// assert they have the right schema and return true,
// otherwise return false
bool checkHasValidSetGetState(const std::shared_ptr<c10::ClassType>& cls);

} // namespace jit
} // namespace torch<|MERGE_RESOLUTION|>--- conflicted
+++ resolved
@@ -265,16 +265,9 @@
 };
 
 // returns a (tensor, record_size) for a tensor, converting it to a CPU tensor
-<<<<<<< HEAD
 // if it was CUDA and toCpu is True.
 TORCH_API WriteableTensorData getWriteableTensorData(
-    const at::Tensor& tensor,
-    bool toCpu=true);
-=======
-// if necessary
-TORCH_API WriteableTensorData getWriteableTensorData(
     const at::Tensor& tensor, bool toCpu=true);
->>>>>>> cadd4625
 
 // return the value of the tensor's storage pointer
 uint64_t getStorageKey(const at::Tensor& tensor);
