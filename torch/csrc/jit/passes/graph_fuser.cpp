--- conflicted
+++ resolved
@@ -78,10 +78,6 @@
       "aten::sqrt(Tensor self) -> Tensor",
       "aten::sub(Tensor self, Tensor other, *, Scalar alpha) -> Tensor",
       "aten::tan(Tensor self) -> Tensor",
-<<<<<<< HEAD
-      "aten::rand_like(Tensor self, *, MemoryFormat memory_format) -> Tensor",
-=======
->>>>>>> c94098ad
       "aten::tanh(Tensor self) -> Tensor",
       "aten::trunc(Tensor self) -> Tensor",
       "aten::add(Tensor self, Scalar other, Scalar alpha) -> Tensor",
