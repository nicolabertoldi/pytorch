from __future__ import absolute_import, division, print_function, unicode_literals
from collections import namedtuple
from .observer import *
from .fake_quantize import *
import torch.nn as nn

class QConfig(namedtuple('QConfig', ['activation', 'weight'])):
    """
    Describes how to quantize a layer or a part of the network by providing
    settings (observer classes) for activations and weights respectively.

    Note that QConfig needs to contain observer **classes** (like MinMaxObserver) or a callable that returns
    instances on invocation, not the concrete observer instances themselves.
    Quantization preparation function will instantiate observers multiple times for each of the layers.

    Observer classes have usually reasonable default arguments, but they can be overwritten with `with_args`
    method (that behaves like functools.partial):

      my_qconfig = QConfig(activation=MinMaxObserver.with_args(dtype=torch.qint8),
                           weight=default_observer.with_args(dtype=torch.qint8))
    """
    def __new__(cls, activation, weight):
        # catch common mistakes
        if isinstance(activation, nn.Module) or isinstance(weight, nn.Module):
            raise ValueError("QConfig received observer instance, please pass observer class instead. " +
                             "Use MyObserver.with_args(x=1) to override arguments to constructor if needed")
        return super(QConfig, cls).__new__(cls, activation, weight)

<<<<<<< HEAD
default_qat_qconfig = QConfig(activation=default_fake_quant(),
                              weight=default_weight_fake_quant())
# Configs for simulating weight only quantization for debugging
# Use only to analyze accuracy tradeoffs
default_weight_only_quant_qconfig = QConfig(activation=observer(torch.nn.Identity), weight=default_weight_fake_quant())
default_activation_only_quant_qconfig = QConfig(activation=default_fake_quant(), weight=observer(torch.nn.Identity))
=======

default_qconfig = QConfig(activation=default_observer,
                          weight=default_weight_observer)

default_debug_qconfig = QConfig(weight=default_weight_observer,
                                activation=default_debug_observer)

default_per_channel_qconfig = QConfig(activation=default_observer,
                                      weight=default_per_channel_weight_observer)

class QConfigDynamic(namedtuple('QConfigDynamic', ['weight'])):
    """
    Describes how to dynamically quantize a layer or a part of the network by providing
    settings (observer classe) for weights.

    It's like QConfig, but for dynamic quantization.

    Note that QConfigDynamic needs to contain observer **classes** (like MinMaxObserver) or a callable that returns
    instances on invocation, not the concrete observer instances themselves.
    Quantization function will instantiate observers multiple times for each of the layers.

    Observer classes have usually reasonable default arguments, but they can be overwritten with `with_args`
    method (that behaves like functools.partial):

      my_qconfig = QConfigDynamic(weight=default_observer.with_args(dtype=torch.qint8))
    """
    def __new__(cls, weight):
        # catch common mistakes
        if isinstance(weight, nn.Module):
            raise ValueError("QConfigDynamic received observer instance, please pass observer class instead. " +
                             "Use MyObserver.with_args(x=1) to override arguments to constructor if needed")
        return super(QConfigDynamic, cls).__new__(cls, weight)

default_dynamic_qconfig = QConfigDynamic(weight=default_weight_observer)

default_qat_qconfig = QConfig(activation=default_fake_quant,
                              weight=default_weight_fake_quant)
>>>>>>> 276061f6
<|MERGE_RESOLUTION|>--- conflicted
+++ resolved
@@ -26,14 +26,6 @@
                              "Use MyObserver.with_args(x=1) to override arguments to constructor if needed")
         return super(QConfig, cls).__new__(cls, activation, weight)
 
-<<<<<<< HEAD
-default_qat_qconfig = QConfig(activation=default_fake_quant(),
-                              weight=default_weight_fake_quant())
-# Configs for simulating weight only quantization for debugging
-# Use only to analyze accuracy tradeoffs
-default_weight_only_quant_qconfig = QConfig(activation=observer(torch.nn.Identity), weight=default_weight_fake_quant())
-default_activation_only_quant_qconfig = QConfig(activation=default_fake_quant(), weight=observer(torch.nn.Identity))
-=======
 
 default_qconfig = QConfig(activation=default_observer,
                           weight=default_weight_observer)
@@ -70,5 +62,4 @@
 default_dynamic_qconfig = QConfigDynamic(weight=default_weight_observer)
 
 default_qat_qconfig = QConfig(activation=default_fake_quant,
-                              weight=default_weight_fake_quant)
->>>>>>> 276061f6
+                              weight=default_weight_fake_quant)