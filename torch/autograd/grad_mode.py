--- conflicted
+++ resolved
@@ -170,9 +170,8 @@
     def __enter__(self) -> None:
         pass
 
-<<<<<<< HEAD
-    def __exit__(self, *args):
-        torch.set_grad_enabled(self.prev)
+    def __exit__(self, exc_type: Any, exc_value: Any, traceback: Any) -> None:
+        torch._C._set_grad_enabled(self.prev)
 
 # We only provide this variant for now as it is an internal API
 class set_fw_grad_enabled(object):
@@ -187,8 +186,4 @@
         pass
 
     def __exit__(self, *args):
-        torch._C.set_fw_grad_enabled(self.prev)
-=======
-    def __exit__(self, exc_type: Any, exc_value: Any, traceback: Any) -> None:
-        torch._C._set_grad_enabled(self.prev)
->>>>>>> 541483b2
+        torch._C.set_fw_grad_enabled(self.prev)