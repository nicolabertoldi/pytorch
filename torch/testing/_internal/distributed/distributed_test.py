import copy
from collections import namedtuple
import itertools
import random
import math
import os
import sys
import time
import tempfile
import unittest
from contextlib import contextmanager, suppress
from datetime import timedelta
from functools import reduce
from typing import Union, NamedTuple

import torch
import torch.cuda
import torch.distributed as dist
from torch.utils.data.distributed import DistributedSampler
from torch.nn.parallel.distributed import _dump_DDP_relevant_env_vars
import torch.nn as nn
import torch.nn.functional as F
from torch.distributed.distributed_c10d import _get_default_group, AllreduceOptions, GroupMember
from torch.testing._internal.common_utils import FILE_SCHEMA
from torch.testing._internal.common_distributed import (
    MultiProcessTestCase,
    TEST_SKIPS,
    initialize_temp_directories,
    cleanup_temp_dir,
    simple_sparse_reduce_tests,
    skip_if_rocm,
    skip_if_small_worldsize,
    skip_if_lt_x_gpu,
    skip_if_no_gpu,
    require_n_gpus_for_nccl_backend,
    requires_nccl_version,
    captured_output,
)
from torch._utils_internal import TEST_MASTER_ADDR as MASTER_ADDR
from torch._utils_internal import TEST_MASTER_PORT as MASTER_PORT

try:
    import torchvision
    HAS_TORCHVISION = True
except ImportError:
    HAS_TORCHVISION = False

if sys.platform == 'win32':
    import msvcrt
else:
    import fcntl

class Foo:
    def __init__(self, x):
        self.x = x

    def __eq__(self, other):
        return self.__dict__ == other.__dict__

f = Foo(10)
f.bar = 1

collectives_object_test_list = [
    {"key1": 3, "key2": 4, "key3": {"nested": True}},
    f,
    "foo",
    [1, 2, True, "string", [4, 5, "nested"]],
]

# Dummy NamedTuple data structures to test DDP support for NamedTuple types.
EXPECTED_FIELDS = ("a", "b")
TestNamedTupleInput_0 = namedtuple("NamedTuple", EXPECTED_FIELDS)

class TestNamedTupleInput_1(NamedTuple):
    a: torch.tensor
    b: torch.tensor

skipIfNoTorchVision = unittest.skipIf(not HAS_TORCHVISION, "no torchvision")

BACKEND = os.environ["BACKEND"]
INIT_METHOD = os.getenv("INIT_METHOD", "env://")

DEFAULT_TIMEOUT = 300
CUSTOMIZED_TIMEOUT = {"test_DistributedDataParallel": 500}


class _FC2(nn.Module):
    def __init__(self):
        super(_FC2, self).__init__()
        self.fc = nn.Linear(10, 50, bias=True)
        self.fc.bias.requires_grad = False

    def forward(self, x):
        x = self.fc(x)
        return x


class Net(nn.Module):
    def __init__(self):
        super(Net, self).__init__()
        self.fc1 = nn.Linear(2, 10, bias=False)
        self.fc2 = _FC2()
        self.fc3 = nn.Linear(50, 4, bias=False)
        self.relu = nn.ReLU()
        self.no_grad_param = nn.Parameter(torch.tensor([2, 2]).long(),
                                          requires_grad=False)

    def forward(self, x):
        x = self.relu(self.fc1(x))
        x = self.relu(self.fc2(x))
        x = self.fc3(x)
        return F.softmax(x, dim=1)

class Task(nn.Module):
    def __init__(self):
        super().__init__()
        self.p = nn.Parameter(torch.ones(2, 2))

    def forward(self, x):
        return self.p + x


class BatchNormNet(nn.Module):

    def __init__(self):
        super(BatchNormNet, self).__init__()
        self.fc1 = nn.Linear(2, 40, bias=False)
        self.bn = nn.BatchNorm1d(4)
        self.fc2 = nn.Linear(40, 4, bias=False)

    def forward(self, x):
        x = torch.reshape(self.fc1(x), (-1, 4, 10))
        x = self.bn(x)
        x = torch.reshape(x, (-1, 40))
        x = self.fc2(x)
        return F.softmax(x, dim=1)


DDP_NET = Net()
BN_NET = BatchNormNet()
ONLY_SBN_NET = nn.SyncBatchNorm(2, momentum=0.99)

def get_timeout(test_id):
    test_name = test_id.split(".")[-1]
    if test_name in CUSTOMIZED_TIMEOUT:
        return CUSTOMIZED_TIMEOUT[test_name]
    else:
        return DEFAULT_TIMEOUT


def require_backend(backends):
    if BACKEND not in backends:
        return unittest.skip("Test requires backend to be one of %s" % backends)
    return lambda func: func


def require_backends_available(backends):
    def check(backend):
        if backend == dist.Backend.GLOO:
            return dist.is_gloo_available()
        if backend == dist.Backend.NCCL:
            return dist.is_nccl_available()
        if backend == dist.Backend.MPI:
            return dist.is_mpi_available()
        return False
    if not all(check(dist.Backend(backend)) for backend in backends):
        return unittest.skip(
            "Test requires backends to be available %s" % backends)
    return lambda func: func


def require_world_size(world_size):
    if int(os.environ["WORLD_SIZE"]) < world_size:
        return unittest.skip("Test requires world size of %d" % world_size)
    return lambda func: func


def apply_hack_for_nccl():
    # This is a hack for a known NCCL issue using multiprocess
    # in conjunction with multiple threads to manage different GPUs which
    # may cause ncclCommInitRank to fail.
    # http://docs.nvidia.com/deeplearning/sdk/nccl-release-notes/rel_2.1.4.html#rel_2.1.4
    # It slows down the performance of collective operations.
    # Without this setting NCCL might throw unhandled error.
    os.environ["NCCL_MAX_NRINGS"] = "1"


@contextmanager
def _lock():
    TEMP_DIR = os.environ["TEMP_DIR"]
    lockfile = os.path.join(TEMP_DIR, "lockfile")
    with open(lockfile, "w") as lf:
        try:
            if sys.platform == 'win32':
                msvcrt.locking(lf.fileno(), msvcrt.LK_RLCK, 1)
                yield
            else:
                fcntl.flock(lf.fileno(), fcntl.LOCK_EX)
                yield
        finally:
            if sys.platform == 'win32':
                msvcrt.locking(lf.fileno(), msvcrt.LK_UNLCK, 1)
            else:
                fcntl.flock(lf.fileno(), fcntl.LOCK_UN)
            lf.close()


def _build_tensor(size, value=None, dtype=torch.float, device_id=None):
    if value is None:
        value = size
    if device_id is None:
        return torch.empty(size, size, size, dtype=dtype).fill_(value)
    else:
        return torch.empty(size, size, size, dtype=dtype).fill_(value).cuda(device_id)


def _build_multidim_tensor(dim, dim_size, value=None, dtype=torch.float):
    if value is None:
        value = size
    return torch.empty(size=[dim_size for _ in range(dim)], dtype=dtype).fill_(value)


class Barrier(object):
    barrier_id = 0

    @classmethod
    def init(cls):
        cls.barrier_id = 0
        barrier_dir = os.path.join(os.environ["TEMP_DIR"], "barrier")
        for f_name in os.listdir(barrier_dir):
            os.unlink(os.path.join(barrier_dir, f_name))

    @classmethod
    def sync(cls, wait_for=None, timeout=10):
        if wait_for is None:
            wait_for = dist.get_world_size()
        cls.barrier_id += 1
        barrier_dir = os.path.join(os.environ["TEMP_DIR"], "barrier")
        pid = str(os.getpid())
        barrier_file = os.path.join(barrier_dir, pid)
        with _lock():
            with open(barrier_file, "w") as f:
                f.write(str(cls.barrier_id))

        start_time = time.time()
        while True:
            arrived = 0
            with _lock():
                for f_name in os.listdir(barrier_dir):
                    with open(os.path.join(barrier_dir, f_name), "r") as f:
                        data = f.read()
                        if int(data) >= cls.barrier_id:
                            arrived += 1
            if arrived == wait_for:
                break

            if time.time() - start_time > timeout:
                raise RuntimeError("barrier timeout")
            time.sleep(0.1)


class TestDistBackend(MultiProcessTestCase):
    @classmethod
    def setUpClass(cls):
        os.environ["MASTER_ADDR"] = str(MASTER_ADDR)
        os.environ["MASTER_PORT"] = str(MASTER_PORT)
        # os.environ["WORLD_SIZE"] = str(WORLD_SIZE)
        super().setUpClass()

    def setUp(self):
        super().setUp()
        # initialize temp directories
        initialize_temp_directories()
        # initialize Barrier
        Barrier.init()

    def tearDown(self):
        cleanup_temp_dir()
        super().tearDown()

    @property
    def init_method(self):
        return "{}{file_name}".format(FILE_SCHEMA, file_name=self.file_name)

    @classmethod
    def _run(cls, rank, test_name, file_name):
        if BACKEND == 'nccl' and not torch.cuda.is_available():
            sys.exit(TEST_SKIPS['no_cuda'].exit_code)
        self = cls(test_name)
        self.rank = rank
        self.file_name = file_name
        try:
            dist.init_process_group(
                init_method=self.init_method,
                backend=BACKEND,
                world_size=int(self.world_size),
                rank=self.rank,
            )
        except RuntimeError as e:
            if "recompile" in e.args[0]:
                sys.exit(TEST_SKIPS["backend_unavailable"].exit_code)

            raise

        # Execute barrier prior to running test to ensure that every process
        # has finished initialization and that the following test
        # immediately exiting due to a skip doesn't cause flakiness.
        self._barrier()

        # self.id() == e.g. '__main__.TestDistributed.test_get_rank'
        # We're retreiving a corresponding test and executing it.
        getattr(self, test_name)()
        self._barrier()
        dist.destroy_process_group()
        sys.exit(0)

    # Needed since MultiProcessTestCase assumes a world_size of 4, but we
    # run these tests under other various world_sizes.
    @property
    def world_size(self):
        return os.environ["WORLD_SIZE"]


class DistributedTest:
    class _DistTestBase:
        def _barrier(self, *args, **kwargs):
            Barrier.sync(*args, **kwargs)

        def _init_group_test(self, **kwargs):
            group = [1, 2]
            group_id = dist.new_group(group, **kwargs)
            rank = dist.get_rank()
            if rank not in group:
                return ([], None, rank)

            return (group, group_id, rank)

        def _init_full_group_test(self, **kwargs):
            group = list(range(0, dist.get_world_size()))
            group_id = dist.new_group(**kwargs)
            rank = dist.get_rank()
            return (group, group_id, rank)

        def _init_global_test(self):
            group = list(range(0, dist.get_world_size()))
            group_id = dist.group.WORLD
            rank = dist.get_rank()
            return (group, group_id, rank)

        # HELPER FOR MULTIGPU TESTS
        def _init_multigpu_helper(self):
            """Multigpu tests are designed to simulate the multi nodes with multi
            GPUs on each node. Nccl backend requires equal #GPUs in each process.
            On a single node, all visible GPUs are evenly
            divided to subsets, each process only uses a subset.
            """
            nGPUs = torch.cuda.device_count()
            world_size = dist.get_world_size()
            visible_devices = range(nGPUs)

            if BACKEND == "nccl":
                apply_hack_for_nccl()

            nGPUs_per_process = nGPUs // world_size
            rank_to_GPU = {
                i: list(
                    visible_devices[i * nGPUs_per_process: (i + 1) * nGPUs_per_process]
                )
                for i in range(world_size)
            }
            return rank_to_GPU

        def test_dump_DDP_relevant_env_vars(self):
            with captured_output() as (out, _):
                _dump_DDP_relevant_env_vars()
                lines = out.getvalue().splitlines()

            def format_line(var):
                return "env:%s=%s" % (var, os.environ[var] if var in os.environ else "N/A")

            # Check relevant env vars
            vars = [
                "MASTER_ADDR",
                "MASTER_PORT",
                "WORLD_SIZE",
                "NCCL_TOPO_DUMP_FILE",  # N/A
            ]
            for var in vars:
                line = format_line(var)
                self.assertIn(line, lines)
            # Check irrelevant env vars
            vars = [
                "xxx",
                "yyy",
                "zzz",
            ]
            for var in vars:
                line = format_line(var)
                self.assertNotIn(line, lines)

        # GET RANK
        def test_get_rank(self):
            test_dir = os.path.join(os.environ["TEMP_DIR"], "test_dir")
            pid = str(os.getpid())
            num_processes = dist.get_world_size()
            with open(os.path.join(test_dir, pid), "w") as f:
                f.write(str(dist.get_rank()))

            self._barrier()

            all_ranks = set()
            for f_name in os.listdir(test_dir):
                with open(os.path.join(test_dir, f_name), "r") as f:
                    all_ranks.add(int(f.read()))
            self.assertEqual(len(all_ranks), num_processes)

            self._barrier()

            if dist.get_rank() == 0:
                for f_name in os.listdir(test_dir):
                    os.unlink(os.path.join(test_dir, f_name))

            self._barrier()

        def test_get_backend(self):
            if dist.get_world_size() > 2:
                group = [1, 2]
            else:
                group = [0, 1]
            group_id = dist.new_group(group)
            backend_str = BACKEND.lower()
            self.assertEqual(dist.get_backend(), backend_str)
            if dist.get_rank() in group:
                self.assertEqual(dist.get_backend(group_id), backend_str)
            else:
                with self.assertRaisesRegex(RuntimeError, "Invalid process group specified"):
                    dist.get_backend(group_id)

        def test_Backend_enum_class(self):
            # test parsing
            backend = BACKEND.lower()
            self.assertEqual(dist.Backend(BACKEND.upper()), backend)
            self.assertEqual(dist.Backend(BACKEND), backend)
            with self.assertRaisesRegex(ValueError, "Invalid backend: 'undefined'"):
                dist.Backend("undefined")
            with self.assertRaisesRegex(ValueError, "Invalid backend: 'xYz'"):
                dist.Backend("xYz")
            with self.assertRaises(ValueError):
                dist.Backend(None)
            with self.assertRaises(ValueError):
                dist.Backend(3)
            with self.assertRaises(ValueError):
                dist.Backend(["gloo"])

        # Test destroy
        def test_destroy_group(self):
            if dist.get_world_size() > 2:
                group = [1, 2]
            else:
                group = [0, 1]
            group_id = dist.new_group(group)
            self._barrier()
            dist.destroy_process_group(group_id)

        # Test get rank and size of group
        def test_get_rank_size_group(self):
            if dist.get_world_size() > 2:
                group = [1, 2]
            else:
                group = [0, 1]
            group_id = dist.new_group(group)
            if dist.get_rank() in group:
                self.assertEqual(dist.get_world_size(group_id), 2)
                self.assertTrue(dist.get_rank(group_id) in list(range(2)))
            else:
                self.assertEqual(dist.get_world_size(group_id), -1)
                self.assertEqual(dist.get_rank(group_id), -1)

        # Test destroy full groups
        def test_destroy_full_group(self):
            _, group_id, _ = self._init_full_group_test()
            self._barrier()
            dist.destroy_process_group(group_id)

        # Test get rank and size of full group
        def test_get_rank_size_full_group(self):
            _, group_id, _ = self._init_full_group_test()
            self.assertEqual(dist.get_world_size(group_id), dist.get_world_size())
            self.assertEqual(dist.get_rank(group_id), dist.get_rank())

        def _test_barrier_timeout(self, group_id, timeout):
            local_rank = dist.get_rank(group_id)

            # Only execute barrier on rank == 0, causing it to timeout
            if local_rank == 0:
                expected_time = time.time() + timeout.total_seconds()
                with self.assertRaisesRegex(Exception, " (Timed out|closed|timeout) "):
                    dist.barrier(group_id)
                self.assertGreaterEqual(time.time(), expected_time)
            else:
                time.sleep(timeout.total_seconds())

        @unittest.skipIf(BACKEND != "gloo", "Only gloo backend supports timeouts")
        @unittest.skipIf(
            not INIT_METHOD.startswith("file://"),
            "Requires file:// initialization method. " +
            "Both tcp:// and env:// rely on the TCP store for which "
            "reinitialization has proven racy."
        )
        def test_barrier_timeout_global(self):
            dist.destroy_process_group()

            # Explicitly pass world size to the barrier because we've
            # just destroyed any state in torch.distributed.
            self._barrier(wait_for=int(os.environ["WORLD_SIZE"]))

            # Reinitialize global process group
            timeout = timedelta(seconds=1)
            dist.init_process_group(
                init_method=INIT_METHOD,
                backend=BACKEND,
                world_size=int(os.environ["WORLD_SIZE"]),
                rank=self.rank,
                timeout=timeout,
            )
            self._test_barrier_timeout(dist.group.WORLD, timeout)

        @skip_if_small_worldsize
        @unittest.skipIf(BACKEND != "gloo", "Only gloo backend supports timeouts")
        def test_barrier_timeout_group(self):
            timeout = timedelta(seconds=1)
            _, group_id, _ = self._init_group_test(timeout=timeout)
            if group_id is not None:
                self._test_barrier_timeout(group_id, timeout)

        @unittest.skipIf(BACKEND != "gloo", "Only gloo backend supports timeouts")
        def test_barrier_timeout_full_group(self):
            timeout = timedelta(seconds=1)
            _, group_id, _ = self._init_full_group_test(timeout=timeout)
            if group_id is not None:
                self._test_barrier_timeout(group_id, timeout)

        # This test helper can only be used when using the Gloo or NCCL backend
        # **and** both the Gloo and NCCL backends are available.
        # See the @skip annotations below.
        def _test_group_override_backend(self, initializer):
            if BACKEND == "gloo":
                new_backend = "nccl"
            if BACKEND == "nccl":
                new_backend = "gloo"

            group, group_id, rank = initializer(backend=new_backend)
            if group_id is None:
                return

            if new_backend == "gloo":
                self.assertTrue(isinstance(group_id, dist.ProcessGroupGloo))
            if new_backend == "nccl":
                self.assertTrue(isinstance(group_id, dist.ProcessGroupNCCL))

            self.assertEqual(rank, group[dist.get_rank(group_id)])
            self.assertEqual(len(group), dist.get_world_size(group_id))

            # Pin device (so we avoid NCCL race conditions/deadlocks).
            group_rank = dist.get_rank(group_id)
            torch.cuda.set_device(group_rank)

            # Run broadcast of CUDA tensor (so it works for both Gloo and NCCL).
            tensor = _build_tensor(2, value=group_rank).cuda()
            dist.broadcast(tensor, src=group[0], group=group_id)
            self.assertEqual(_build_tensor(2, value=0), tensor.to("cpu"))

        @require_backend({"gloo", "nccl"})
        @require_backends_available({"gloo", "nccl"})
        @require_world_size(3)
        @skip_if_lt_x_gpu(2)
        def test_backend_group(self):
            self._test_group_override_backend(self._init_group_test)

        @require_backend({"gloo", "nccl"})
        @require_backends_available({"gloo", "nccl"})
        @skip_if_lt_x_gpu(3)
        def test_backend_full_group(self):
            self._test_group_override_backend(self._init_full_group_test)

        # NCCL Batch SEND RECV
        @skip_if_no_gpu
        @unittest.skip("NCCL P2P is not enabled for OSS builds")
        @unittest.skipIf(BACKEND != "nccl", "NCCL Batch Send Recv Only")
        @requires_nccl_version(2700, "Need NCCL 2.7+ for send/recv")
        def test_batch_isend_irecv_nccl(self):
            self._barrier()
            rank = dist.get_rank()
            rank_to_GPU = self._init_multigpu_helper()
            device_id = rank_to_GPU[rank][0]
            p2p_op_list = []

            for val in ["1", "0"]:
                os.environ["NCCL_BLOCKING_WAIT"] = val
                for src in range(0, dist.get_world_size()):
                    send_tensor = _build_tensor(rank + 1, device_id=device_id)
                    recv_tensor = _build_tensor(src + 1, value=-1, device_id=device_id)
                    recv_op = dist.P2POp(dist.irecv, recv_tensor, src)
                    p2p_op_list.append(recv_op)
                    send_op = dist.P2POp(dist.isend, send_tensor, src)
                    p2p_op_list.append(send_op)

                reqs = dist.batch_isend_irecv(p2p_op_list)
                for req in reqs:
                    req.wait()

            self._barrier()

        @skip_if_no_gpu
        @unittest.skipIf(BACKEND != "nccl", "NCCL Batch Send Recv Only")
        @requires_nccl_version(2700, "Need NCCL 2.7+ for send/recv")
        def test_batch_isend_irecv_self_nccl(self):
            self._barrier()
            rank = dist.get_rank()
            rank_to_GPU = self._init_multigpu_helper()
            device_id = rank_to_GPU[rank][0]
            p2p_op_list = []

            if rank == 0:
                send_tensor = _build_tensor(rank + 1, device_id=device_id)
                recv_tensor = _build_tensor(rank + 1, value=-1, device_id=device_id)
                recv_op = dist.P2POp(dist.irecv, recv_tensor, 0)
                p2p_op_list.append(recv_op)
                send_op = dist.P2POp(dist.isend, send_tensor, 0)
                p2p_op_list.append(send_op)

                reqs = dist.batch_isend_irecv(p2p_op_list)
                for req in reqs:
                    req.wait()

            self._barrier()

        @skip_if_no_gpu
        @skip_if_small_worldsize
        @unittest.skip("NCCL P2P is not enabled for OSS builds")
        @unittest.skipIf(BACKEND != "nccl", "NCCL Batch Send Recv Only")
        @requires_nccl_version(2700, "Need NCCL 2.7+ for send/recv")
        def test_batch_isend_irecv_no_rank_zero_nccl(self):
            self._barrier()
            rank = dist.get_rank()
            rank_to_GPU = self._init_multigpu_helper()
            device_id = rank_to_GPU[rank][0]
            p2p_op_list = []

            if rank == 1:
                peer = 2
            elif rank == 2:
                peer = 1

            if rank in [1, 2]:
                send_tensor = _build_tensor(rank + 1, device_id=device_id)
                recv_tensor = _build_tensor(peer + 1, value=-1, device_id=device_id)
                recv_op = dist.P2POp(dist.irecv, recv_tensor, peer)
                p2p_op_list.append(recv_op)
                send_op = dist.P2POp(dist.isend, send_tensor, peer)
                p2p_op_list.append(send_op)

                reqs = dist.batch_isend_irecv(p2p_op_list)
                for req in reqs:
                    req.wait()


            self._barrier()

        # GLOO Batch SEND RECV CPU
        @unittest.skipIf(BACKEND != "gloo", "GLOO Batch Send Recv CPU")
        def test_batch_isend_irecv_gloo(self):
            self._barrier()
            rank = dist.get_rank()
            p2p_op_list = []

            for src in range(0, dist.get_world_size()):
                if src == rank:
                    continue
                send_tensor = _build_tensor(rank + 1)
                recv_tensor = _build_tensor(src + 1, value=-1)
                recv_op = dist.P2POp(dist.irecv, recv_tensor, src)
                p2p_op_list.append(recv_op)
                send_op = dist.P2POp(dist.isend, send_tensor, src)
                p2p_op_list.append(send_op)

            reqs = dist.batch_isend_irecv(p2p_op_list)
            for req in reqs:
                req.wait()

            self._barrier()

        # GLOO Batch SEND RECV CPU with provided tags
        @unittest.skipIf(BACKEND != "gloo", "GLOO Batch Send Recv CPU")
        def test_batch_isend_irecv_gloo_tags(self):
            self._barrier()
            rank = dist.get_rank()
            p2p_op_list = []

            for src in range(0, dist.get_world_size()):
                if src == rank:
                    continue
                send_tensor = _build_tensor(rank + 1)
                recv_tensor = _build_tensor(src + 1, value=-1)
                recv_op = dist.P2POp(dist.irecv, recv_tensor, src, tag=src)
                p2p_op_list.append(recv_op)
                send_op = dist.P2POp(dist.isend, send_tensor, src, tag=rank)
                p2p_op_list.append(send_op)

            reqs = dist.batch_isend_irecv(p2p_op_list)
            for req in reqs:
                req.wait()

            self._barrier()

        # NCCL Batch SEND RECV Tensor Error
        @unittest.skipIf(BACKEND != "nccl", "NCCL Batch Send Recv Only")
        @requires_nccl_version(2700, "Need NCCL 2.7+ for send/recv")
        def test_batch_isend_irecv_tensor_err(self):
            self._barrier()
            rank = dist.get_rank()
            if rank == 0:
                rank_to_GPU = self._init_multigpu_helper()
                device_id = rank_to_GPU[rank][0]
                with self.assertRaisesRegex(
                    RuntimeError, "Tensors must be CUDA and dense"
                ):
                    send_tensor = _build_tensor(rank + 1)
                    send_op = dist.P2POp(dist.isend, send_tensor, 1)
                    req = dist.batch_isend_irecv([send_op])
                    req.wait()

        # NCCL Batch SEND RECV Op Error
        @unittest.skipIf(BACKEND != "nccl", "NCCL Batch Send Recv Only")
        @requires_nccl_version(2700, "Need NCCL 2.7+ for send/recv")
        def test_batch_isend_irecv_op_err(self):
            self._barrier()
            rank = dist.get_rank()
            if rank == 0:
                rank_to_GPU = self._init_multigpu_helper()
                device_id = rank_to_GPU[rank][0]
                with self.assertRaisesRegex(
                    RuntimeError, "^Invalid ``op``"
                ):
                    send_tensor = _build_tensor(rank + 1, device_id=device_id)
                    send_op = dist.P2POp(dist.broadcast, send_tensor, 1)
                    req = dist.batch_isend_irecv([send_op])
                    req.wait()

        # NCCL Batch SEND RECV p2p_op_list Error
        @unittest.skipIf(BACKEND != "nccl", "NCCL Batch Send Recv Only")
        @requires_nccl_version(2700, "Need NCCL 2.7+ for send/recv")
        def test_batch_isend_irecv_op_list_err(self):
            self._barrier()
            rank = dist.get_rank()
            if rank == 0:
                rank_to_GPU = self._init_multigpu_helper()
                device_id = rank_to_GPU[rank][0]
                with self.assertRaisesRegex(
                    RuntimeError, "^Invalid ``p2p_op_list``"
                ):
                    send_tensor = _build_tensor(rank + 1)
                    req = dist.batch_isend_irecv([1, 2])
                    req.wait()

        # NCCL Batch SEND RECV Mixed Backend Error
        @unittest.skipIf(BACKEND != "nccl", "NCCL Batch Send Recv Only")
        @requires_nccl_version(2700, "Need NCCL 2.7+ for send/recv")
        def test_batch_isend_irecv_mixed_backend_err(self):
            self._barrier()
            rank = dist.get_rank()
            rank_to_GPU = self._init_multigpu_helper()
            device_id = rank_to_GPU[rank][0]
            group_gloo = dist.new_group(ranks=[0, 1], backend="gloo")
            group_nccl = dist.new_group(ranks=[0, 1], backend="nccl")
            if rank == 0:
                with self.assertRaisesRegex(
                    RuntimeError, "All groups need to use the same backend"
                ):
                    send_tensor = _build_tensor(rank + 1)
                    send_op_gloo = dist.P2POp(dist.isend, send_tensor, 1, group_gloo)
                    send_op_nccl = dist.P2POp(dist.isend, send_tensor, 1, group_nccl)
                    req = dist.batch_isend_irecv([send_op_gloo, send_op_nccl])
                    req.wait()

        # NCCL SEND RECV
        @skip_if_no_gpu
        @unittest.skipIf(BACKEND != "nccl", "NCCL Send Recv Only")
        @requires_nccl_version(2700, "Need NCCL 2.7+ for send/recv")
        def test_send_recv_nccl(self):
            rank = dist.get_rank()
            rank_to_GPU = self._init_multigpu_helper()
            device_id = rank_to_GPU[rank][0]

            tensor = _build_tensor(rank + 1, device_id=device_id)

            for src in range(0, dist.get_world_size()):
                if src == rank:
                    # Send mode
                    for dst in range(0, dist.get_world_size()):
                        if dst == rank:
                            continue
                        dist.send(tensor, dst)
                else:
                    # Recv mode
                    expected_tensor = _build_tensor(src + 1)
                    output_tensor = _build_tensor(src + 1, value=-1, device_id=device_id)
                    dist.recv(output_tensor, src)
                    self.assertEqual(output_tensor, expected_tensor)

            self._barrier()

        # SEND RECV
        @unittest.skipIf(BACKEND == "nccl", "Nccl does not support send/recv")
        def test_send_recv(self):
            rank = dist.get_rank()
            tensor = _build_tensor(rank + 1)

            for src in range(0, dist.get_world_size()):
                if src == rank:
                    # Send mode
                    for dst in range(0, dist.get_world_size()):
                        if dst == rank:
                            continue
                        dist.send(tensor, dst)
                else:
                    # Recv mode
                    expected_tensor = _build_tensor(src + 1)
                    output_tensor = _build_tensor(src + 1, value=-1)
                    dist.recv(output_tensor, src)
                    self.assertEqual(output_tensor, expected_tensor)

            self._barrier()

        # SEND RECV ANY SOURCE
        @unittest.skipIf(
            BACKEND == "nccl", "Nccl does not support send/recv from any source"
        )
        def test_send_recv_any_source(self):
            rank = dist.get_rank()
            tensor = _build_tensor(10, value=rank)
            recv_ranks = set()

            for dst in range(0, dist.get_world_size()):
                if dst == rank:
                    # Recv mode
                    for dst in range(0, dist.get_world_size()):
                        if dst == rank:
                            continue
                        output_tensor = _build_tensor(10, value=-1)
                        sender = dist.recv(output_tensor)

                        # Assert the scalar value "sender" that should be
                        # equal to the rank of the sender is equal to all
                        # values in the received tensor.
                        self.assertTrue(output_tensor.eq(sender).all())
                        recv_ranks.add(sender)
                else:
                    # Send mode
                    dist.send(tensor, dst)

            self.assertEqual(len(recv_ranks), dist.get_world_size() - 1)
            self._barrier()

        # SEND RECV WITH TAG
        @unittest.skipIf(BACKEND == "nccl", "Nccl does not support send/recv")
        def test_send_recv_with_tag(self):
            rank = dist.get_rank()
            world_size = dist.get_world_size()
            tensor = _build_tensor(10, value=rank)

            for dst in range(0, world_size):
                if dst == rank:
                    # Recv mode
                    for src in range(0, world_size):
                        if src == rank:
                            continue
                        output_tensor = _build_tensor(10, value=-1)
                        dist.recv(output_tensor, src, tag=src)
                        self.assertTrue(output_tensor.eq(src).all())
                else:
                    # Send mode
                    dist.send(tensor, dst, tag=rank)

        # ISEND
        @unittest.skipIf(BACKEND == "nccl", "Nccl does not support isend")
        def test_isend(self):
            rank = dist.get_rank()
            world_size = dist.get_world_size()

            if rank == 0:
                requests = [
                    dist.isend(_build_tensor(dest, 10), dest)
                    for dest in range(1, world_size)
                ]
                for request in requests:
                    request.wait()
                    self.assertTrue(request.is_completed())
            else:
                tensor = _build_tensor(rank, -1)
                dist.recv(tensor, 0)
                self.assertEqual(tensor, _build_tensor(rank, 10))

            self._barrier()

        # IRECV
        @unittest.skipIf(BACKEND == "nccl", "Nccl does not support irecv")
        def test_irecv(self):
            rank = dist.get_rank()
            world_size = dist.get_world_size()

            if rank == 0:
                expected_tensors = [_build_tensor(src, -1) for src in range(1, world_size)]
                requests = [
                    dist.irecv(expected_tensors[src - 1], src)
                    for src in range(1, world_size)
                ]

                for src in range(1, world_size):
                    requests[src - 1].wait()
                    self.assertTrue(requests[src - 1].is_completed())
                    self.assertEqual(expected_tensors[src - 1], _build_tensor(src, 10))
            else:
                tensor = _build_tensor(rank, 10)
                dist.send(tensor, 0)

            self._barrier()

        # BROADCAST
        def _test_broadcast_helper(
            self, group, group_id, rank, cuda=False, rank_to_GPU=None, with_options=False
        ):
            for dtype, value, requires_cuda in [
                (torch.float, -1e-10, False),
                (torch.double, -1e-100, False),
                (torch.half, -0.1, True),
                (torch.int8, -2, False),
                (torch.uint8, 129, False),
                (torch.int, -1e5, False),
                (torch.long, -1e15, False),
            ]:
                if requires_cuda and not cuda:
                    continue
                for src in group:
                    expected_tensor = _build_tensor(src + 1, value, dtype)
                    if cuda:
                        expected_tensor = expected_tensor.cuda(rank_to_GPU[rank][0])
                    if rank == src:
                        if with_options:
                            opts = dist.BroadcastOptions()
                            opts.rootTensor = 0
                            opts.rootRank = src
                            group_id.broadcast([expected_tensor], opts).wait()
                        else:
                            dist.broadcast(expected_tensor, src, group_id)
                    else:
                        tensor = _build_tensor(src + 1, -1, dtype)
                        if cuda:
                            tensor = tensor.cuda(rank_to_GPU[rank][0])
                        if with_options:
                            opts = dist.BroadcastOptions()
                            opts.rootTensor = 0
                            opts.rootRank = src
                            group_id.broadcast([tensor], opts).wait()
                        else:
                            dist.broadcast(tensor, src, group_id)
                        self.assertEqual(tensor.size(), expected_tensor.size())
                        self.assertEqual(tensor.ne(expected_tensor).max(), torch.tensor(False))

            self._barrier()

        @unittest.skipIf(BACKEND == "nccl", "Nccl does not support CPU tensors")
        def test_broadcast(self):
            group, group_id, rank = self._init_global_test()
            self._test_broadcast_helper(group, group_id, rank)

        @unittest.skipIf(
            BACKEND != "gloo" and BACKEND != "nccl",
            "Only Gloo and Nccl backend supports CUDA allReduce",
        )
        @skip_if_no_gpu
        @skip_if_rocm
        def test_broadcast_cuda(self):
            group, group_id, rank = self._init_global_test()
            rank_to_GPU = self._init_multigpu_helper()
            self._test_broadcast_helper(group, group_id, rank, True, rank_to_GPU)

        @skip_if_small_worldsize
        @unittest.skipIf(BACKEND == "nccl", "Nccl does not support CPU tensors")
        def test_broadcast_group(self):
            group, group_id, rank = self._init_group_test()
            self._test_broadcast_helper(group, group_id, rank)

        @unittest.skipIf(BACKEND == "nccl", "Nccl does not support CPU tensors")
        def test_broadcast_full_group(self):
            group, group_id, rank = self._init_full_group_test()
            self._test_broadcast_helper(group, group_id, rank)

        @unittest.skipIf(
            BACKEND != "nccl",
            "Only NCCL backend supports high priority stream",
        )
        @skip_if_no_gpu
        @skip_if_rocm
        def test_nccl_high_priority_stream(self):
            group, _, rank = self._init_global_test()
            rank_to_GPU = self._init_multigpu_helper()

            new_port = str(MASTER_PORT + 1)
            os.environ['MASTER_PORT'] = new_port
            gen_iterator = dist.rendezvous('env://', rank, dist.get_world_size())
            store, rank, size = next(gen_iterator)
            store = dist.PrefixStore(new_port, store)

            opts = dist.ProcessGroupNCCL.Options()
            opts.is_high_priority = False
            group_id = dist.ProcessGroupNCCL(store, rank, size, opts)

            self._test_broadcast_helper(group, group_id, rank, True, rank_to_GPU, True)

        # REDUCE
        def _test_reduce_helper(
            self,
            group,
            group_id,
            rank,
            op,
            master_value,
            worker_value,
            expected_value,
            cuda=False,
            rank_to_GPU=None,
        ):
            for src in group:
                if rank == src:
                    tensor = _build_tensor(src + 1).fill_(master_value)
                    if cuda:
                        tensor = tensor.cuda(rank_to_GPU[rank][0])
                    dist.reduce(tensor, src, op, group_id)
                    self.assertEqual(tensor, _build_tensor(src + 1, expected_value))
                else:
                    tensor = _build_tensor(src + 1).fill_(worker_value)
                    if cuda:
                        tensor = tensor.cuda(rank_to_GPU[rank][0])
                    dist.reduce(tensor, src, op, group_id)

            self._barrier()

        @unittest.skipIf(BACKEND == "nccl", "Nccl does not support CPU tensors")
        def test_reduce_sum(self):
            group, group_id, rank = self._init_global_test()
            self._test_reduce_helper(
                group,
                group_id,
                rank,
                dist.ReduceOp.SUM,
                2,
                10,
                2 + (10 * (len(group) - 1)),
            )

        @unittest.skipIf(BACKEND != "nccl", "Only Nccl supports CUDA reduce")
        @skip_if_no_gpu
        @skip_if_rocm
        def test_reduce_sum_cuda(self):
            group, group_id, rank = self._init_global_test()
            rank_to_GPU = self._init_multigpu_helper()
            self._test_reduce_helper(
                group,
                group_id,
                rank,
                dist.ReduceOp.SUM,
                2,
                10,
                2 + 10 * (len(group) - 1),
                True,
                rank_to_GPU,
            )

        @unittest.skipIf(BACKEND == "nccl", "Nccl does not support CPU tensors")
        def test_reduce_product(self):
            group, group_id, rank = self._init_global_test()
            self._test_reduce_helper(
                group,
                group_id,
                rank,
                dist.ReduceOp.PRODUCT,
                2,
                10,
                reduce((lambda x, y: x * y), [10] * (len(group) - 1), 2),
            )

        @unittest.skipIf(BACKEND == "nccl", "Nccl does not support CPU tensors")
        def test_reduce_min(self):
            group, group_id, rank = self._init_global_test()
            self._test_reduce_helper(group, group_id, rank, dist.ReduceOp.MIN, 1010, 1, 1)

        @unittest.skipIf(BACKEND == "nccl", "Nccl does not support CPU tensors")
        def test_reduce_max(self):
            group, group_id, rank = self._init_global_test()
            self._test_reduce_helper(group, group_id, rank, dist.ReduceOp.MAX, -1, 10, 10)

        @unittest.skipIf(BACKEND == "nccl", "Nccl does not support CPU tensors")
        @skip_if_small_worldsize
        def test_reduce_group_sum(self):
            group, group_id, rank = self._init_group_test()
            self._test_reduce_helper(
                group,
                group_id,
                rank,
                dist.ReduceOp.SUM,
                2,
                10,
                2 + (10 * (len(group) - 1)),
            )

        @unittest.skipIf(BACKEND == "nccl", "Nccl does not support CPU tensors")
        @skip_if_small_worldsize
        def test_reduce_group_product(self):
            group, group_id, rank = self._init_group_test()
            self._test_reduce_helper(
                group,
                group_id,
                rank,
                dist.ReduceOp.PRODUCT,
                2,
                10,
                reduce((lambda x, y: x * y), [10] * (len(group) - 1), 2),
            )

        @unittest.skipIf(BACKEND == "nccl", "Nccl does not support CPU tensors")
        @skip_if_small_worldsize
        def test_reduce_group_min(self):
            group, group_id, rank = self._init_group_test()
            self._test_reduce_helper(group, group_id, rank, dist.ReduceOp.MIN, 1010, 1, 1)

        @unittest.skipIf(BACKEND == "nccl", "Nccl does not support CPU tensors")
        @skip_if_small_worldsize
        def test_reduce_group_max(self):
            group, group_id, rank = self._init_group_test()
            self._test_reduce_helper(group, group_id, rank, dist.ReduceOp.MAX, -1, 10, 10)

        @unittest.skipIf(BACKEND == "nccl", "Nccl does not support CPU tensors")
        def test_reduce_full_group_sum(self):
            group, group_id, rank = self._init_full_group_test()
            self._test_reduce_helper(
                group,
                group_id,
                rank,
                dist.ReduceOp.SUM,
                2,
                10,
                2 + (10 * (len(group) - 1)),
            )

        @unittest.skipIf(BACKEND == "nccl", "Nccl does not support CPU tensors")
        def test_reduce_full_group_product(self):
            group, group_id, rank = self._init_full_group_test()
            self._test_reduce_helper(
                group,
                group_id,
                rank,
                dist.ReduceOp.PRODUCT,
                2,
                10,
                reduce((lambda x, y: x * y), [10] * (len(group) - 1), 2),
            )

        @unittest.skipIf(BACKEND == "nccl", "Nccl does not support CPU tensors")
        def test_reduce_full_group_min(self):
            group, group_id, rank = self._init_full_group_test()
            self._test_reduce_helper(group, group_id, rank, dist.ReduceOp.MIN, 1010, 1, 1)

        @unittest.skipIf(BACKEND == "nccl", "Nccl does not support CPU tensors")
        def test_reduce_full_group_max(self):
            group, group_id, rank = self._init_full_group_test()
            self._test_reduce_helper(group, group_id, rank, dist.ReduceOp.MAX, -1, 10, 10)

        @skip_if_no_gpu
        @require_backend({"gloo", "nccl"})
        @skip_if_rocm
        def test_all_reduce_result_cuda(self):
            group, group_id, rank = self._init_global_test()
            rank_to_GPU = self._init_multigpu_helper()
            for src in group:
                if rank == src:
                    tensor = _build_tensor(src + 1, 2)
                else:
                    tensor = _build_tensor(src + 1, 10)
                tensor = tensor.cuda(rank_to_GPU[rank][0])

                opts = AllreduceOptions()
                opts.reduceOp = dist.ReduceOp.SUM

                if group_id == GroupMember.WORLD:
                    work = _get_default_group().allreduce([tensor], opts)
                else:
                    work = group_id.allreduce([tensor], opts)


                if BACKEND == "gloo":
                    # Calling result right the work is finished should throw exception.
                    # Here we have a race condition, we may not assume the work is not
                    # finished by the time we run next lines.
                    try:
                        with self.assertRaisesRegex(
                                RuntimeError,
                                "Work needs to be completed before calling result"):
                            work.result()
                    except AssertionError:
                        # Exception was not raised, ensure is_completed()
                        self.assertTrue(work.is_completed())

                    work.wait()
                    result = work.result()
                else:
                    # In case of NCCL we should be able to retrieve pointer to the result
                    # even before work is finished.
                    result = work.result()
                    work.wait()

                expected_value = 2 + (10 * (len(group) - 1))
                self.assertEqual(result, [_build_tensor(src + 1, expected_value)])
            self._barrier()

        # ALL REDUCE
        def _test_all_reduce_helper(
            self,
            group,
            group_id,
            rank,
            op,
            master_value,
            worker_value,
            expected_value,
            cuda=False,
            rank_to_GPU=None,
            dtype=torch.float,
        ):
            for src in group:
                curr_value = master_value if rank == src else worker_value

                tensor = _build_tensor(src + 1, dtype=dtype).fill_(curr_value)
                if cuda:
                    tensor = tensor.cuda(rank_to_GPU[rank][0])
                dist.all_reduce(tensor, op, group_id)
                expected_tensor = _build_tensor(src + 1, expected_value, dtype=dtype)
                self.assertEqual(tensor, expected_tensor)

            self._barrier()

        @unittest.skipIf(BACKEND == "nccl", "Nccl does not support CPU tensors")
        def test_all_reduce_sum(self):
            group, group_id, rank = self._init_global_test()
            self._test_all_reduce_helper(
                group,
                group_id,
                rank,
                dist.ReduceOp.SUM,
                2,
                10,
                2 + (10 * (len(group) - 1)),
            )

        @unittest.skipIf(
            BACKEND != "gloo",
            "Only Gloo backend will have CUDA allReduce tested",
        )
        @skip_if_no_gpu
        def test_all_reduce_sum_cuda(self):
            group, group_id, rank = self._init_global_test()
            rank_to_GPU = self._init_multigpu_helper()
            self._test_all_reduce_helper(
                group,
                group_id,
                rank,
                dist.ReduceOp.SUM,
                2,
                10,
                2 + (10 * (len(group) - 1)),
                True,
                rank_to_GPU,
            )

        @unittest.skipIf(BACKEND == "nccl", "Nccl does not support CPU tensors")
        def test_all_reduce_sum_complex(self):
            group, group_id, rank = self._init_global_test()
            self._test_all_reduce_helper(
                group,
                group_id,
                rank,
                dist.ReduceOp.SUM,
                complex(2, 3),
                complex(10, 11),
                complex(2, 3) + (complex(10, 11) * (len(group) - 1)),
                dtype=torch.cfloat,
            )

        @unittest.skipIf(BACKEND == "nccl", "Nccl does not support CPU tensors")
        def test_all_reduce_complex_unsupported_ops(self):
            unsupported_ops = [dist.ReduceOp.MAX, dist.ReduceOp.MIN, dist.ReduceOp.PRODUCT,
                               dist.ReduceOp.BAND, dist.ReduceOp.BOR, dist.ReduceOp.BXOR]
            group, group_id, rank = self._init_global_test()
            for unsupported_op in unsupported_ops:
                with self.assertRaisesRegex(RuntimeError, "all_reduce does not support"):
                    dist.all_reduce(_build_tensor(1, dtype=torch.cfloat), unsupported_op, group_id)

        @unittest.skipIf(
            BACKEND != "gloo",
            "Only Gloo backend will have CUDA allReduce tested",
        )
        @skip_if_no_gpu
        def test_all_reduce_sum_cuda_complex(self):
            group, group_id, rank = self._init_global_test()
            rank_to_GPU = self._init_multigpu_helper()
            self._test_all_reduce_helper(
                group,
                group_id,
                rank,
                dist.ReduceOp.SUM,
                complex(2, 3),
                complex(10, 11),
                complex(2, 3) + (complex(10, 11) * (len(group) - 1)),
                True,
                rank_to_GPU,
                dtype=torch.cfloat,
            )

        @unittest.skipIf(BACKEND == "nccl", "Nccl does not support CPU tensors")
        def test_all_reduce_product(self):
            group, group_id, rank = self._init_global_test()
            self._test_all_reduce_helper(
                group,
                group_id,
                rank,
                dist.ReduceOp.PRODUCT,
                2,
                10,
                reduce((lambda x, y: x * y), [10] * (len(group) - 1), 2),
            )

        @unittest.skipIf(BACKEND == "nccl", "Nccl does not support CPU tensors")
        def test_all_reduce_min(self):
            group, group_id, rank = self._init_global_test()
            self._test_all_reduce_helper(
                group, group_id, rank, dist.ReduceOp.MIN, 1010, 1, 1
            )

        @unittest.skipIf(BACKEND == "nccl", "Nccl does not support CPU tensors")
        def test_all_reduce_max(self):
            group, group_id, rank = self._init_global_test()
            self._test_all_reduce_helper(
                group, group_id, rank, dist.ReduceOp.MAX, -1, 10, 10
            )

        @skip_if_small_worldsize
        @unittest.skipIf(BACKEND == "nccl", "Nccl does not support CPU tensors")
        def test_all_reduce_group_sum(self):
            group, group_id, rank = self._init_group_test()
            self._test_all_reduce_helper(
                group,
                group_id,
                rank,
                dist.ReduceOp.SUM,
                2,
                10,
                2 + (10 * (len(group) - 1)),
            )

        @skip_if_small_worldsize
        @unittest.skipIf(BACKEND == "nccl", "Nccl does not support CPU tensors")
        def test_all_reduce_group_product(self):
            group, group_id, rank = self._init_group_test()
            self._test_all_reduce_helper(
                group,
                group_id,
                rank,
                dist.ReduceOp.PRODUCT,
                2,
                10,
                reduce((lambda x, y: x * y), [10] * (len(group) - 1), 2),
            )

        @skip_if_small_worldsize
        @unittest.skipIf(BACKEND == "nccl", "Nccl does not support CPU tensors")
        def test_all_reduce_group_min(self):
            group, group_id, rank = self._init_group_test()
            self._test_all_reduce_helper(
                group, group_id, rank, dist.ReduceOp.MIN, 1010, 1, 1
            )

        @skip_if_small_worldsize
        @unittest.skipIf(BACKEND == "nccl", "Nccl does not support CPU tensors")
        def test_all_reduce_group_max(self):
            group, group_id, rank = self._init_group_test()
            self._test_all_reduce_helper(
                group, group_id, rank, dist.ReduceOp.MAX, -1, 10, 10
            )

        @unittest.skipIf(BACKEND == "nccl", "Nccl does not support CPU tensors")
        def test_all_reduce_full_group_sum(self):
            group, group_id, rank = self._init_full_group_test()
            self._test_all_reduce_helper(
                group,
                group_id,
                rank,
                dist.ReduceOp.SUM,
                2,
                10,
                2 + (10 * (len(group) - 1)),
            )

        @unittest.skipIf(BACKEND == "nccl", "Nccl does not support CPU tensors")
        def test_all_reduce_full_group_product(self):
            group, group_id, rank = self._init_full_group_test()
            self._test_all_reduce_helper(
                group,
                group_id,
                rank,
                dist.ReduceOp.PRODUCT,
                2,
                10,
                reduce((lambda x, y: x * y), [10] * (len(group) - 1), 2),
            )

        @unittest.skipIf(BACKEND == "nccl", "Nccl does not support CPU tensors")
        def test_all_reduce_full_group_min(self):
            group, group_id, rank = self._init_full_group_test()
            self._test_all_reduce_helper(
                group, group_id, rank, dist.ReduceOp.MIN, 1010, 1, 1
            )

        @unittest.skipIf(BACKEND == "nccl", "Nccl does not support CPU tensors")
        def test_all_reduce_full_group_max(self):
            group, group_id, rank = self._init_full_group_test()
            self._test_all_reduce_helper(
                group, group_id, rank, dist.ReduceOp.MAX, -1, 10, 10
            )

        # SPARSE ALL REDUCE
        def _test_sparse_all_reduce_sum(self, fn):
            group, group_id, rank = self._init_global_test()

            tests = simple_sparse_reduce_tests(
                rank,
                dist.get_world_size(),
                num_inputs=1)
            for (inputs, outputs) in tests:
                tensors = [fn(input) for input in inputs]
                dist.all_reduce(tensors[0], dist.ReduceOp.SUM, group_id)
                self.assertEqual(tensors[0], outputs[0])

        @unittest.skipIf(BACKEND != "gloo", "Only Gloo backend support sparse all reduce")
        def test_sparse_all_reduce_sum(self):
            self._test_sparse_all_reduce_sum(lambda t: t)

        @unittest.skipIf(BACKEND != "gloo", "Only Gloo backend support sparse all reduce")
        @skip_if_no_gpu
        @skip_if_rocm
        def test_sparse_all_reduce_sum_cuda(self):
            self._test_sparse_all_reduce_sum(lambda t: t.clone().cuda())

        # ALL REDUCE - COALESCED
        @staticmethod
        def _all_reduce_coalesced_sum_test_cases(group_size):
            return (
                [2, 3, complex(2, 3)],
                [10, 11, complex(10, 11)],
                [2 + 10 * (group_size - 1), 3 + 11 * (group_size - 1), complex(2, 3) + complex(10, 11) * (group_size - 1)],
                [torch.float, torch.float, torch.cfloat],
            )

        @staticmethod
        def _all_reduce_coalesced_product_test_cases(group_size):
            return (
                [1, 2],
                [3, 4],
                [1 * 3 ** (group_size - 1), 2 * 4 ** (group_size - 1)],
                [torch.float, torch.float],
            )

        @staticmethod
        def _all_reduce_coalesced_min_test_cases(group_size):
            return (
                [1, 4],
                [2, 3],
                [1, 3],
                [torch.float, torch.float],
            )

        @staticmethod
        def _all_reduce_coalesced_max_test_cases(group_size):
            return (
                [1, 4],
                [2, 3],
                [2, 4],
                [torch.float, torch.float],
            )

        @unittest.skipIf(BACKEND == "nccl", "Nccl does not support CPU tensors")
        def test_all_reduce_coalesced_max_complex_unsupported(self):
            group, group_id, rank = self._init_global_test()
            with self.assertRaisesRegex(RuntimeError, "all_reduce does not support"):
                dist.all_reduce_coalesced([_build_tensor(1, dtype=torch.cfloat)], dist.ReduceOp.MAX, group_id)

        def _test_all_reduce_coalesced_helper(
            self,
            group,
            group_id,
            rank,
            op,
            cuda=False,
            rank_to_GPU=None,
        ):
            test_case_func = {
                dist.ReduceOp.SUM: self._all_reduce_coalesced_sum_test_cases,
                dist.ReduceOp.PRODUCT: self._all_reduce_coalesced_product_test_cases,
                dist.ReduceOp.MIN: self._all_reduce_coalesced_min_test_cases,
                dist.ReduceOp.MAX: self._all_reduce_coalesced_max_test_cases
            }[op]

            master_values, worker_values, expected_values, dtypes = test_case_func(len(group))

            for src in group:
                curr_values = master_values if rank == src else worker_values
                tensors = [
                    _build_tensor(src + 1, val, dtype=dtype)
                    for dtype, val in zip(dtypes, curr_values)
                ]
                if cuda:
                    tensors = [t.cuda(rank_to_GPU[rank][0]) for t in tensors]
                dist.all_reduce_coalesced(tensors, op, group_id)
                expected_tensors = [
                    _build_tensor(src + 1, expected_value, dtype=dtype)
                    for dtype, expected_value in zip(dtypes, expected_values)
                ]
                self.assertEqual(
                    tensors,
                    expected_tensors
                )

            self._barrier()

        @require_backend({"gloo"})
        def test_all_reduce_coalesced_sum(self):
            group, group_id, rank = self._init_global_test()
            self._test_all_reduce_coalesced_helper(
                group,
                group_id,
                rank,
                dist.ReduceOp.SUM,
                cuda=False,
                rank_to_GPU=None,
            )

        @require_backend({"gloo"})
        def test_all_reduce_coalesced_product(self):
            group, group_id, rank = self._init_global_test()
            self._test_all_reduce_coalesced_helper(
                group,
                group_id,
                rank,
                dist.ReduceOp.PRODUCT,
                cuda=False,
                rank_to_GPU=None,
            )

        @require_backend({"gloo"})
        def test_all_reduce_coalesced_min(self):
            group, group_id, rank = self._init_global_test()
            self._test_all_reduce_coalesced_helper(
                group,
                group_id,
                rank,
                dist.ReduceOp.MIN,
                cuda=False,
                rank_to_GPU=None,
            )

        @require_backend({"gloo"})
        def test_all_reduce_coalesced_max(self):
            group, group_id, rank = self._init_global_test()
            self._test_all_reduce_coalesced_helper(
                group,
                group_id,
                rank,
                dist.ReduceOp.MAX,
                cuda=False,
                rank_to_GPU=None
            )

        @skip_if_small_worldsize
        @require_backend({"gloo"})
        def test_all_reduce_coalesced_group_sum(self):
            group, group_id, rank = self._init_group_test()
            self._test_all_reduce_coalesced_helper(
                group,
                group_id,
                rank,
                dist.ReduceOp.SUM,
                cuda=False,
                rank_to_GPU=None
            )

        @skip_if_small_worldsize
        @require_backend({"gloo"})
        def test_all_reduce_coalesced_group_product(self):
            group, group_id, rank = self._init_group_test()
            self._test_all_reduce_coalesced_helper(
                group,
                group_id,
                rank,
                dist.ReduceOp.PRODUCT,
                cuda=False,
                rank_to_GPU=None
            )

        @skip_if_small_worldsize
        @require_backend({"gloo"})
        def test_all_reduce_coalesced_group_min(self):
            group, group_id, rank = self._init_group_test()
            self._test_all_reduce_coalesced_helper(
                group,
                group_id,
                rank,
                dist.ReduceOp.MIN,
                cuda=False,
                rank_to_GPU=None
            )

        @skip_if_small_worldsize
        @require_backend({"gloo"})
        def test_all_reduce_coalesced_group_max(self):
            group, group_id, rank = self._init_group_test()
            self._test_all_reduce_coalesced_helper(
                group,
                group_id,
                rank,
                dist.ReduceOp.MAX,
                cuda=False,
                rank_to_GPU=None
            )

        @require_backend({"gloo"})
        def test_all_reduce_coalesced_full_group_sum(self):
            group, group_id, rank = self._init_full_group_test()
            self._test_all_reduce_coalesced_helper(
                group,
                group_id,
                rank,
                dist.ReduceOp.SUM,
                cuda=False,
                rank_to_GPU=None
            )

        @require_backend({"gloo"})
        def test_all_reduce_coalesced_full_group_product(self):
            group, group_id, rank = self._init_full_group_test()
            self._test_all_reduce_coalesced_helper(
                group,
                group_id,
                rank,
                dist.ReduceOp.PRODUCT,
                cuda=False,
                rank_to_GPU=None
            )

        @require_backend({"gloo"})
        def test_all_reduce_coalesced_full_group_min(self):
            group, group_id, rank = self._init_full_group_test()
            self._test_all_reduce_coalesced_helper(
                group,
                group_id,
                rank,
                dist.ReduceOp.MIN,
                cuda=False,
                rank_to_GPU=None,
            )

        @require_backend({"gloo"})
        def test_all_reduce_coalesced_full_group_max(self):
            group, group_id, rank = self._init_full_group_test()
            self._test_all_reduce_coalesced_helper(
                group,
                group_id,
                rank,
                dist.ReduceOp.MAX,
                cuda=False,
                rank_to_GPU=None
            )

        # SCATTER
        def _test_scatter_helper(self, group, group_id, rank):
            for dest in group:
                tensor = _build_tensor(dest + 1, -1)
                expected_tensor = _build_tensor(dest + 1, rank)
                tensors = (
                    [_build_tensor(dest + 1, i) for i in group] if rank == dest else []
                )
                dist.scatter(tensor, src=dest, scatter_list=tensors, group=group_id)
                self.assertEqual(tensor, expected_tensor)

            self._barrier()

        @unittest.skipIf(BACKEND == "nccl", "Nccl does not support CPU tensors")
        def test_scatter_checks(self):
            group, group_id, rank = self._init_global_test()
            one = torch.ones([1])

            # Specify scatter_list argument only on source rank.
            output = one.clone() * -1
            if rank == 0:
                scatter_list = [one.clone() * i for i in group]
                dist.scatter(output, src=0, scatter_list=scatter_list)
            else:
                dist.scatter(output, src=0)
            self.assertEqual(output, one * rank)

            # Don't specify src argument.
            output = one.clone() * -1
            if rank == 0:
                scatter_list = [one.clone() * i for i in group]
                dist.scatter(output, scatter_list=scatter_list)
            else:
                dist.scatter(output)
            self.assertEqual(output, one * rank)

        @unittest.skipIf(BACKEND == "nccl", "Nccl does not support scatter")
        def test_scatter(self):
            group, group_id, rank = self._init_global_test()
            self._test_scatter_helper(group, group_id, rank)

        @unittest.skipIf(BACKEND == "nccl", "Nccl does not support scatter")
        @skip_if_small_worldsize
        def test_scatter_group(self):
            group, group_id, rank = self._init_group_test()
            self._test_scatter_helper(group, group_id, rank)

        @unittest.skipIf(BACKEND == "nccl", "Nccl does not support scatter")
        def test_scatter_full_group(self):
            group, group_id, rank = self._init_full_group_test()
            self._test_scatter_helper(group, group_id, rank)

        # GATHER
        def _test_gather_helper(self, group, group_id, rank):
            for dest in group:
                tensor = _build_tensor(dest + 1, rank)
                tensors = (
                    [_build_tensor(dest + 1, -1) for i in group] if rank == dest else []
                )
                dist.gather(tensor, dst=dest, gather_list=tensors, group=group_id)
                if rank == dest:
                    expected_tensors = [_build_tensor(dest + 1, i) for i in group]
                    for t1, t2 in zip(tensors, expected_tensors):
                        self.assertEqual(t1, t2)

            self._barrier()

        @unittest.skipIf(BACKEND == "nccl", "Nccl does not support CPU tensors")
        def test_gather_checks(self):
            group, group_id, rank = self._init_global_test()
            one = torch.ones([1])

            # Specify gather_list argument only on destination rank.
            if rank == 0:
                gather_list = [one.clone() for _ in group]
                dist.gather(one * rank, dst=0, gather_list=gather_list)
                for i in group:
                    self.assertEqual(gather_list[i], one * i)
            else:
                dist.gather(one * rank, dst=0)

            # Don't specify dst argument.
            if rank == 0:
                gather_list = [one.clone() for _ in group]
                dist.gather(one * rank, gather_list=gather_list)
                for i in group:
                    self.assertEqual(gather_list[i], one * i)
            else:
                dist.gather(one * rank)

        @unittest.skipIf(BACKEND == "nccl", "Nccl does not support CPU tensors")
        def test_gather(self):
            group, group_id, rank = self._init_global_test()
            self._test_gather_helper(group, group_id, rank)

        @unittest.skipIf(BACKEND == "nccl", "Nccl does not support CPU tensors")
        @skip_if_small_worldsize
        def test_gather_group(self):
            group, group_id, rank = self._init_group_test()
            self._test_gather_helper(group, group_id, rank)

        @unittest.skipIf(BACKEND == "nccl", "Nccl does not support CPU tensors")
        def test_gather_full_group(self):
            group, group_id, rank = self._init_full_group_test()
            self._test_gather_helper(group, group_id, rank)

        # ALL GATHER
        def _test_all_gather_helper(
            self, group, group_id, rank, cuda=False, rank_to_GPU=None, dtype=torch.float
        ):

            for dest in group:
                tensor = _build_tensor(dest + 1, rank, dtype=dtype)
                tensors = [_build_tensor(dest + 1, -1, dtype=dtype) for i in group]
                if cuda:
                    tensor = tensor.cuda(rank_to_GPU[rank][0])
                    tensors = [t.cuda(rank_to_GPU[rank][0]) for t in tensors]
                dist.all_gather(tensors, tensor, group_id)

                expected_tensors = [_build_tensor(dest + 1, i, dtype=dtype) for i in group]
                for t1, t2 in zip(tensors, expected_tensors):
                    self.assertEqual(t1, t2)

            self._barrier()

        @unittest.skipIf(BACKEND == "nccl", "Nccl does not support CPU tensors")
        def test_all_gather(self):
            group, group_id, rank = self._init_global_test()
            self._test_all_gather_helper(group, group_id, rank)

        @unittest.skipIf(BACKEND != "nccl", "Only Nccl supports CUDA all gather")
        @unittest.skipIf(BACKEND == "nccl", "CUDA all gather skipped for NCCL")
        @skip_if_no_gpu
        def test_all_gather_cuda(self):
            group, group_id, rank = self._init_global_test()
            rank_to_GPU = self._init_multigpu_helper()
            self._test_all_gather_helper(group, group_id, rank, True, rank_to_GPU)

        @unittest.skipIf(BACKEND == "nccl", "Nccl does not support CPU tensors")
        def test_all_gather_complex(self):
            group, group_id, rank = self._init_global_test()
            self._test_all_gather_helper(group, group_id, rank, dtype=torch.cfloat)

        @unittest.skipIf(BACKEND != "nccl", "Only Nccl supports CUDA all gather")
        @unittest.skipIf(BACKEND == "nccl", "CUDA all gather skipped for NCCL")
        @skip_if_no_gpu
        def test_all_gather_cuda_complex(self):
            group, group_id, rank = self._init_global_test()
            rank_to_GPU = self._init_multigpu_helper()
            self._test_all_gather_helper(group, group_id, rank, True, rank_to_GPU, dtype=torch.cfloat)

        @skip_if_small_worldsize
        @unittest.skipIf(BACKEND == "nccl", "Nccl does not support CPU tensors")
        def test_all_gather_group(self):
            group, group_id, rank = self._init_group_test()
            self._test_all_gather_helper(group, group_id, rank)

        @unittest.skipIf(BACKEND == "nccl", "Nccl does not support CPU tensors")
        def test_all_gather_full_group(self):
            group, group_id, rank = self._init_full_group_test()
            self._test_all_gather_helper(group, group_id, rank)

        def _run_all_gather_coalesced_and_verify(
            self, output_tensor_lists, input_tensors, expected_tensors, group_id
        ):
            """
            Helper that runs all_gather_coalesced and returns true if output
            matches expectations.
            """
            dist.all_gather_coalesced(
                output_tensor_lists, input_tensors, group_id)

            for l1, l2 in zip(output_tensor_lists, expected_tensors):
                for t1, t2 in zip(l1, l2):
                    if not torch.equal(t1, t2):
                        return False
            return True

        def _test_all_gather_coalesced_helper(
            self, group, group_id, rank, dtype=torch.float
        ):
            # TODO: Instead we should probably go through _rank_not_in_group
            # mechanism to disable sending tensors
            if group_id is not None:
                for test_case_id in range(2, 5):
                    # Make sure we create tensors of incompatible sizes, e.g.
                    # [1], [2x2], [3x3x3] ... to be sent in one batch
                    input_tensors = [
                        _build_multidim_tensor(
                            tensor_id,
                            tensor_id,
                            rank + tensor_id,
                            dtype=dtype) for tensor_id in range(
                                1, test_case_id)
                    ]
                    output_tensor_lists = [
                        [
                            _build_multidim_tensor(
                                tensor_id, tensor_id, -1, dtype=dtype) for tensor_id in range(
                                    1, test_case_id)
                        ] for _ in group
                    ]
                    expected_tensors = [
                        [
                            _build_multidim_tensor(
                                tensor_id,
                                tensor_id,
                                rank_iter + tensor_id,
                                dtype=dtype) for tensor_id in range(
                                    1, test_case_id)
                        ] for rank_iter in group
                    ]
                    assert self._run_all_gather_coalesced_and_verify(
                        output_tensor_lists, input_tensors,
                        expected_tensors, group_id
                    ), "output tensors do not match expected ouputs"

            self._barrier()

        @unittest.skipIf(BACKEND == "nccl", "all_gather_coalesced does not support NCCL")
        @unittest.skipIf(BACKEND == "mpi", "all_gather_coalesced does not support MPI")
        def test_all_gather_coalesced_simple(self):
            group, group_id, rank = self._init_global_test()
            self._test_all_gather_coalesced_helper(group, group_id, rank)

        @unittest.skipIf(BACKEND == "nccl", "all_gather_coalesced does not support NCCL")
        @unittest.skipIf(BACKEND == "mpi", "all_gather_coalesced does not support MPI")
        def test_all_gather_coalesced_complex(self):
            group, group_id, rank = self._init_global_test()
            self._test_all_gather_coalesced_helper(group, group_id, rank, dtype=torch.cfloat)

        @skip_if_small_worldsize
        @unittest.skipIf(BACKEND == "nccl", "all_gather_coalesced does not support NCCL")
        @unittest.skipIf(BACKEND == "mpi", "all_gather_coalesced does not support MPI")
        def test_all_gather_coalesced_group(self):
            group, group_id, rank = self._init_group_test()
            self._test_all_gather_coalesced_helper(group, group_id, rank)

        @unittest.skipIf(BACKEND == "nccl", "all_gather_coalesced does not support NCCL")
        @unittest.skipIf(BACKEND == "mpi", "all_gather_coalesced does not support MPI")
        def test_all_gather_coalesced_full_group(self):
            group, group_id, rank = self._init_full_group_test()
            self._test_all_gather_coalesced_helper(group, group_id, rank)

        @unittest.skipIf(BACKEND == "nccl", "all_gather_coalesced does not support NCCL")
        @unittest.skipIf(BACKEND == "mpi", "all_gather_coalesced does not support MPI")
        def test_all_gather_coalesced_with_empty(self):
            group, group_id, rank = self._init_global_test()
            input_tensors = [
                rank * torch.ones([2, 2]),
                torch.ones([0]),
                (rank + 1) * torch.ones([3, 3]),
                torch.ones([0]),
                torch.ones([0])
            ]
            output_tensors_lists = [
                [
                    -1 * torch.ones([2, 2]),
                    -1 * torch.ones([0]),
                    -1 * torch.ones([3, 3]),
                    -1 * torch.ones([0]),
                    -1 * torch.ones([0])
                ] for _ in group
            ]
            expected_tensors = [
                [
                    r * torch.ones([2, 2]),
                    torch.ones([0]),
                    (r + 1) * torch.ones([3, 3]),
                    torch.ones([0]),
                    torch.ones([0])
                ] for r in group
            ]
            assert self._run_all_gather_coalesced_and_verify(
                output_tensors_lists, input_tensors, expected_tensors, group_id)
            self._barrier()

        # AllToAll
        def _test_all_to_all_single_equal_split_helper(
            self,
            group,
            group_id,
            rank,
            cuda=False,
            rank_to_GPU=None,
        ):
            if group_id is not None:
                size = len(group)
                in_tensor = torch.ones([size, size]) * rank
                expected_tensor = torch.cat([torch.ones([1, size]) * i for i in group])
                out_tensor = torch.ones([size, size]) * -1
                if cuda:
                    in_tensor = in_tensor.cuda(rank_to_GPU[rank][0])
                    expected_tensor = expected_tensor.cuda(rank_to_GPU[rank][0])
                    out_tensor = out_tensor.cuda(rank_to_GPU[rank][0])
                dist.all_to_all_single(out_tensor, in_tensor, group=group_id)
                self.assertEqual(out_tensor, expected_tensor)
            self._barrier()

        def _test_all_to_all_single_unequal_split_helper(
            self,
            group,
            group_id,
            rank,
            cuda=False,
            rank_to_GPU=None,
        ):
            if group_id is not None:
                size = len(group)
                in_splits = [i + 1 for i in group]
                out_splits = [rank + 1 for _ in group]
                in_tensor = torch.ones([sum(in_splits), size]) * rank
                out_tensor = torch.ones([(rank + 1) * size, size])
                expected_tensor = torch.cat([torch.ones([rank + 1, size]) * i for i in group])
                if cuda:
                    in_tensor = in_tensor.cuda(rank_to_GPU[rank][0])
                    expected_tensor = expected_tensor.cuda(rank_to_GPU[rank][0])
                    out_tensor = out_tensor.cuda(rank_to_GPU[rank][0])
                dist.all_to_all_single(
                    out_tensor, in_tensor, out_splits, in_splits, group=group_id)
                self.assertEqual(out_tensor, expected_tensor)
            self._barrier()

        def _test_all_to_all_helper(self, group, group_id, rank):
            if group_id is not None:
                size = len(group)
                in_splits = [i + 1 for i in group]
                in_tensors = [
                    torch.ones([in_splits[i], size]) * rank for i, _ in enumerate(group)
                ]
                out_tensors = [torch.ones([(rank + 1), size]) for _ in group]
                expected_tensors = [torch.ones([rank + 1, size]) * i for i in group]
                dist.all_to_all(out_tensors, in_tensors, group=group_id)
                for t1, t2 in zip(out_tensors, expected_tensors):
                    self.assertEqual(t1, t2)
            self._barrier()

        @unittest.skipIf(
            BACKEND != "mpi", "Only MPI supports CPU all_to_all_single"
        )
        def test_all_to_all_single_equal_split(self):
            group, group_id, rank = self._init_global_test()
            self._test_all_to_all_single_equal_split_helper(group, group_id, rank)

        @unittest.skip("NCCL A2A is not enabled for OSS builds")
        @unittest.skipIf(
            BACKEND != "nccl", "Only Nccl supports CUDA all_to_all_single"
        )
        @skip_if_no_gpu
        @skip_if_rocm
        def test_all_to_all_single_equal_split_cuda(self):
            group, group_id, rank = self._init_global_test()
            rank_to_GPU = self._init_multigpu_helper()
            self._test_all_to_all_single_equal_split_helper(
                group,
                group_id,
                rank,
                True,
                rank_to_GPU,
            )

        @unittest.skipIf(
            BACKEND != "mpi", "Only MPI supports CPU all_to_all_single"
        )
        def test_all_to_all_single_unequal_split(self):
            group, group_id, rank = self._init_global_test()
            self._test_all_to_all_single_unequal_split_helper(group, group_id, rank)

        @unittest.skip("NCCL A2A is not enabled for OSS builds")
        @unittest.skipIf(
            BACKEND != "nccl", "Only Nccl supports CUDA all_to_all_single"
        )
        @skip_if_no_gpu
        @skip_if_rocm
        def test_all_to_all_single_unequal_split_cuda(self):
            group, group_id, rank = self._init_global_test()
            rank_to_GPU = self._init_multigpu_helper()
            self._test_all_to_all_single_unequal_split_helper(
                group,
                group_id,
                rank,
                True,
                rank_to_GPU,
            )

        @unittest.skipIf(BACKEND != "mpi", "Only MPI supports all_to_all")
        def test_all_to_all(self):
            group, group_id, rank = self._init_global_test()
            self._test_all_to_all_helper(group, group_id, rank)

        @unittest.skipIf(
            BACKEND != "mpi", "Only MPI supports CPU all_to_all_single"
        )
        @skip_if_small_worldsize
        def test_all_to_all_single_equal_split_group(self):
            group, group_id, rank = self._init_group_test()
            self._test_all_to_all_single_equal_split_helper(group, group_id, rank)

        @unittest.skip("NCCL A2A is not enabled for OSS builds")
        @unittest.skipIf(
            BACKEND != "nccl", "Only Nccl supports CUDA all_to_all_single"
        )
        @skip_if_no_gpu
        @skip_if_rocm
        @skip_if_small_worldsize
        def test_all_to_all_single_equal_split_group_cuda(self):
            group, group_id, rank = self._init_group_test()
            rank_to_GPU = self._init_multigpu_helper()
            self._test_all_to_all_single_equal_split_helper(
                group,
                group_id,
                rank,
                True,
                rank_to_GPU,
            )

        @unittest.skipIf(
            BACKEND != "mpi", "Only MPI supports CPU all_to_all_single"
        )
        @skip_if_small_worldsize
        def test_all_to_all_single_unequal_split_group(self):
            group, group_id, rank = self._init_group_test()
            self._test_all_to_all_single_unequal_split_helper(group, group_id, rank)

        @unittest.skip("NCCL A2A is not enabled for OSS builds")
        @unittest.skipIf(
            BACKEND != "nccl", "Only Nccl supports CUDA all_to_all_single"
        )
        @skip_if_no_gpu
        @skip_if_rocm
        @skip_if_small_worldsize
        def test_all_to_all_single_unequal_split_group_cuda(self):
            group, group_id, rank = self._init_global_test()
            rank_to_GPU = self._init_multigpu_helper()
            self._test_all_to_all_single_unequal_split_helper(
                group,
                group_id,
                rank,
                True,
                rank_to_GPU,
            )

        @unittest.skipIf(BACKEND != "mpi", "Only MPI supports all_to_all")
        @skip_if_small_worldsize
        def test_all_to_all_group(self):
            group, group_id, rank = self._init_group_test()
            self._test_all_to_all_helper(group, group_id, rank)

        @unittest.skipIf(
            BACKEND != "mpi", "Only MPI supports CPU all_to_all_single"
        )
        def test_all_to_all_single_equal_split_full_group(self):
            group, group_id, rank = self._init_full_group_test()
            self._test_all_to_all_single_equal_split_helper(group, group_id, rank)

        @unittest.skip("NCCL A2A is not enabled for OSS builds")
        @unittest.skipIf(
            BACKEND != "nccl", "Only Nccl supports CUDA all_to_all_single"
        )
        @skip_if_no_gpu
        @skip_if_rocm
        def test_all_to_all_single_equal_split_full_group_cuda(self):
            group, group_id, rank = self._init_full_group_test()
            rank_to_GPU = self._init_multigpu_helper()
            self._test_all_to_all_single_equal_split_helper(
                group,
                group_id,
                rank,
                True,
                rank_to_GPU,
            )

        @unittest.skipIf(
            BACKEND != "mpi", "Only MPI supports CPU all_to_all_single"
        )
        def test_all_to_all_single_unequal_split_full_group(self):
            group, group_id, rank = self._init_full_group_test()
            self._test_all_to_all_single_unequal_split_helper(group, group_id, rank)

        @unittest.skip("NCCL A2A is not enabled for OSS builds")
        @unittest.skipIf(
            BACKEND != "nccl", "Only Nccl supports CUDA all_to_all_single"
        )
        @skip_if_no_gpu
        @skip_if_rocm
        def test_all_to_all_single_unequal_split_full_group_cuda(self):
            group, group_id, rank = self._init_full_group_test()
            rank_to_GPU = self._init_multigpu_helper()
            self._test_all_to_all_single_unequal_split_helper(
                group,
                group_id,
                rank,
                True,
                rank_to_GPU,
            )

        @unittest.skipIf(BACKEND != "mpi", "Only MPI supports all_to_all")
        def test_all_to_all_full_group(self):
            group, group_id, rank = self._init_full_group_test()
            self._test_all_to_all_helper(group, group_id, rank)

        # BARRIER
        def _test_barrier_helper(
                self, group, group_id, rank, cuda=False, rank_to_GPU=None):
            WAIT_TIME = 0.3  # seconds

            for dest in group:
                expected_time = torch.DoubleTensor(1).fill_(0.0)
                if cuda:
                    expected_time = expected_time.cuda(rank_to_GPU[rank][0])
                if dest == rank:
                    expected_time.fill_(time.time() + WAIT_TIME)
                    dist.broadcast(expected_time, dest, group_id)
                    time.sleep(WAIT_TIME + 0.1)  # sleep a little bit longer
                    dist.barrier(group_id)
                else:
                    dist.broadcast(expected_time, dest, group_id)
                    dist.barrier(group_id)
                    self.assertGreaterEqual(
                        float(time.time()),
                        float(expected_time[0]),
                        "destination rank: %d, my rank: %d" % (dest, rank) +
                        " (if you see this failure, please report in #14554)")

            # Use higher timeout for the instance where the test runs
            # against a subgroup and uses a CUDA tensor for expected time.
            # The CUDA initialization for the participating processes can
            # take long enough for the barrier timeout to trigger on the
            # process that doesn't participate in the group.
            self._barrier(timeout=20)

        @skip_if_no_gpu
        @unittest.skipIf(BACKEND == "mpi", "MPI doesn't supports GPU barrier")
        @skip_if_rocm
        def test_barrier_cuda(self):
            group, group_id, rank = self._init_global_test()
            rank_to_GPU = self._init_multigpu_helper()
            self._test_barrier_helper(group, group_id, rank, True, rank_to_GPU)

        @skip_if_small_worldsize
        @skip_if_no_gpu
        @unittest.skipIf(BACKEND == "mpi", "MPI doesn't supports GPU barrier")
        @skip_if_rocm
        def test_barrier_group_cuda(self):
            group, group_id, rank = self._init_group_test()
            rank_to_GPU = self._init_multigpu_helper()
            self._test_barrier_helper(group, group_id, rank, True, rank_to_GPU)

        @skip_if_small_worldsize
        @skip_if_no_gpu
        @unittest.skipIf(BACKEND == "mpi", "MPI doesn't supports GPU barrier")
        def test_barrier_full_group_cuda(self):
            group, group_id, rank = self._init_full_group_test()
            rank_to_GPU = self._init_multigpu_helper()
            self._test_barrier_helper(group, group_id, rank, True, rank_to_GPU)

        @unittest.skipIf(BACKEND == "nccl", "NCCL does not support CPU barrier")
        def test_barrier(self):
            group, group_id, rank = self._init_global_test()
            self._test_barrier_helper(group, group_id, rank)

        @skip_if_small_worldsize
        @unittest.skipIf(BACKEND == "nccl", "NCCL does not support CPU barrier")
        def test_barrier_group(self):
            group, group_id, rank = self._init_group_test()
            self._test_barrier_helper(group, group_id, rank)

        @unittest.skipIf(BACKEND == "nccl", "NCCL does not support CPU barrier")
        def test_barrier_full_group(self):
            group, group_id, rank = self._init_full_group_test()
            self._test_barrier_helper(group, group_id, rank)

        def _test_broadcast_multigpu_helper(self, group, group_id, rank, rank_to_GPU):
            for src in group:
                expected_tensor = _build_tensor(src + 1)
                tensors = [
                    _build_tensor(src + 1, -1).cuda(device=i) for i in rank_to_GPU[rank]
                ]
                if rank == src:
                    tensors[0] = expected_tensor.cuda(device=rank_to_GPU[rank][0])

                dist.broadcast_multigpu(tensors, src, group_id)
                for tensor in tensors:
                    self.assertEqual(tensor, expected_tensor)
            self._barrier()

        @unittest.skipIf(BACKEND == "mpi", "MPI doesn't support broadcast multigpu")
        @unittest.skipIf(BACKEND == "nccl", "NCCL broadcast multigpu skipped")
        @skip_if_no_gpu
        def test_broadcast_multigpu(self):
            group, group_id, rank = self._init_global_test()
            rank_to_GPU = self._init_multigpu_helper()
            self._test_broadcast_multigpu_helper(group, group_id, rank, rank_to_GPU)

        def _test_all_reduce_multigpu_helper(
            self,
            group,
            group_id,
            rank,
            rank_to_GPU,
            op,
            master_value,
            worker_value,
            expected_value,
            dtype=torch.float,
        ):
            for src in group:
                curr_value = master_value if rank == src else worker_value
                tensors = [
                    _build_tensor(src + 1, curr_value, dtype=dtype).cuda(device=i)
                    for i in rank_to_GPU[rank]
                ]
                dist.all_reduce_multigpu(tensors, op, group_id)
                expected_tensor = _build_tensor(src + 1, expected_value, dtype=dtype)
                for tensor in tensors:
                    self.assertEqual(tensor, expected_tensor)

            self._barrier()

        @unittest.skipIf(BACKEND == "mpi", "MPI doesn't support broadcast multigpu")
        @unittest.skipIf(BACKEND == "nccl", "CUDA all_reduce multigpu skipped for NCCL")
        @skip_if_no_gpu
        def test_all_reduce_multigpu(self):
            group, group_id, rank = self._init_global_test()
            rank_to_GPU = self._init_multigpu_helper()
            self._test_all_reduce_multigpu_helper(
                group,
                group_id,
                rank,
                rank_to_GPU,
                dist.ReduceOp.SUM,
                2,
                10,
                (2 + 10 * (len(group) - 1)) * len(rank_to_GPU[0]),
            )

        @unittest.skipIf(BACKEND == "mpi", "MPI doesn't support broadcast multigpu")
        @unittest.skipIf(BACKEND == "nccl", "CUDA all_reduce multigpu skipped for NCCL")
        @skip_if_no_gpu
        def test_all_reduce_multigpu_complex(self):
            group, group_id, rank = self._init_global_test()
            rank_to_GPU = self._init_multigpu_helper()
            self._test_all_reduce_multigpu_helper(
                group,
                group_id,
                rank,
                rank_to_GPU,
                dist.ReduceOp.SUM,
                complex(2, 3),
                complex(10, 11),
                (complex(2, 3) + complex(10, 11) * (len(group) - 1)) * len(rank_to_GPU[0]),
                dtype=torch.cfloat,
            )

        def _test_reduce_multigpu_helper(
            self,
            group,
            group_id,
            rank,
            rank_to_GPU,
            op,
            master_value,
            worker_value,
            expected_value,
        ):
            for src in group:
                if rank == src:
                    tensors = [
                        _build_tensor(src + 1, master_value).cuda(device=i)
                        for i in rank_to_GPU[rank]
                    ]
                    dist.reduce_multigpu(tensors, src, op, group_id)
                    expected_tensor = _build_tensor(src + 1, expected_value)
                    self.assertEqual(tensors[0], expected_tensor)
                else:
                    tensors = [
                        _build_tensor(src + 1, worker_value).cuda(device=i)
                        for i in rank_to_GPU[rank]
                    ]
                    dist.reduce_multigpu(tensors, src, op, group_id)

            self._barrier()

        @unittest.skipIf(BACKEND != "nccl", "Only Nccl backend supports reduce multigpu")
        @skip_if_no_gpu
        @skip_if_rocm
        def test_reduce_multigpu(self):
            group, group_id, rank = self._init_global_test()
            rank_to_GPU = self._init_multigpu_helper()
            self._test_reduce_multigpu_helper(
                group,
                group_id,
                rank,
                rank_to_GPU,
                dist.ReduceOp.SUM,
                2,
                10,
                (2 + 10 * (len(group) - 1)) * len(rank_to_GPU[0]),
            )

        def _test_all_gather_multigpu_helper(self, group, group_id, rank, rank_to_GPU, dtype=torch.float):
            for dest in group:
                tensors = [
                    _build_tensor(dest + 1, dtype=dtype).cuda(device=i) for i in rank_to_GPU[rank]
                ]

                # construct expected output along with
                # a place holder to receive all gather results
                output_tensors = []
                expected_output = []
                output_per_gpu = (
                    [_build_tensor(dest + 1, -1, dtype=dtype)] * len(rank_to_GPU[0]) * len(group)
                )
                expected_per_gpu = (
                    [_build_tensor(dest + 1, dtype=dtype)] * len(rank_to_GPU[0]) * len(group)
                )
                for gpu in rank_to_GPU[rank]:
                    output_tensors.append([t.cuda(device=gpu) for t in output_per_gpu])
                    expected_output.append([t.cuda(device=gpu) for t in expected_per_gpu])

                dist.all_gather_multigpu(output_tensors, tensors, group_id)
                self.assertEqual(output_tensors, expected_output)

            self._barrier()

        @unittest.skipIf(BACKEND != "nccl", "Only Nccl backend supports allgather multigpu")
        @skip_if_no_gpu
        def test_all_gather_multigpu(self):
            group, group_id, rank = self._init_global_test()
            rank_to_GPU = self._init_multigpu_helper()
            self._test_all_gather_multigpu_helper(group, group_id, rank, rank_to_GPU)

        @unittest.skipIf(BACKEND != "nccl", "Only Nccl backend supports allgather multigpu")
        @skip_if_no_gpu
        def test_all_gather_multigpu_complex(self):
            group, group_id, rank = self._init_global_test()
            rank_to_GPU = self._init_multigpu_helper()
            self._test_all_gather_multigpu_helper(group, group_id, rank, rank_to_GPU, dtype=torch.cfloat)

        def _model_step(self, model):
            for param in model.parameters():
                if param.grad is not None:
                    with torch.no_grad():
                        param += param.grad
                    param.grad = None

        def _model_step_with_zero_grad(self, model):
            for param in model.parameters():
                if param.grad is not None:
                    with torch.no_grad():
                        param += param.grad
                    param.grad.requires_grad_(False)
                    param.grad.zero_()

        def _prepare_dummy_data(self, local_bs):
            # global_bs for DDP should be divisible by WORLD_SIZE
            world_size = int(os.environ["WORLD_SIZE"])
            global_bs = world_size * local_bs
            input_cpu = torch.randn(global_bs, 2)
            target = torch.randn(global_bs, 4)
            loss = nn.MSELoss()
            return global_bs, input_cpu, target, loss

        # END TO END TEST FOR DISTRIBUTEDDATAPARALLEL
        def _test_DDP_helper(self, model, input_var, target, loss, scale_factor=1.0):
            model.train()
            output = model(input_var)
            l = loss(output, target) * scale_factor
            l.backward()

        def _assert_equal_param(self, param_gpu, param_DDP):
            self.assertEqual(len(param_gpu), len(param_DDP))
            for p_gpu, p_DDP in zip(param_gpu, param_DDP):
                self.assertEqual(p_gpu, p_DDP)

        def _test_DDP_5iter(
            self, model_base, model_DDP, input, target, loss, local_bs, rank, batch_size, test_save,
            offset=None, world_size=0, zero_grad=False
        ):
            for idx in range(5):
                # single cpu/gpu training
                self._test_DDP_helper(model_base, input, target, loss)

                if offset is None:
                    offset = rank * local_bs

                # DDP training, DDP scatters subsets of input_cpu to nodes/GPUs
                self._test_DDP_helper(
                    model_DDP,
                    input[offset: offset + local_bs],
                    target[offset: offset + local_bs],
                    loss,
                    world_size * local_bs / batch_size if world_size != 0 else 1,
                )

                # Update weights and run a second iteration to shake out errors
                if zero_grad:
                    self._model_step_with_zero_grad(model_base)
                    self._model_step_with_zero_grad(model_DDP)
                else:
                    self._model_step(model_base)
                    self._model_step(model_DDP)
                self._assert_equal_param(
                    list(model_base.parameters()), list(model_DDP.module.parameters())
                )

                # Shuffle the input so that DDP input is different
                input = input[torch.randperm(batch_size)]

                # save the model in the middle and reload
                if test_save and idx == 2 and INIT_METHOD.startswith("file://"):
                    with tempfile.NamedTemporaryFile() as tmp:
                        if sys.platform == 'win32':
                            torch.save(model_DDP, tmp)
                            tmp.seek(0)
                            model_DDP = torch.load(tmp)
                        else:
                            torch.save(model_DDP, tmp.name)
                            model_DDP = torch.load(tmp.name)

            with tempfile.TemporaryFile() as tmp_file:
                torch.save(model_DDP, tmp_file)
                tmp_file.seek(0)
                saved_model = torch.load(tmp_file)
            for k in model_DDP.state_dict():
                self.assertEqual(model_DDP.state_dict()[k], saved_model.state_dict()[k])

        def _test_DistributedDataParallel(self, gpu_subset, rank, output_device=None, gradient_as_bucket_view=False):
            # Run a simple end to end DDP model, use result of single node model
            # as baseline

            # cpu training setup
            model = DDP_NET

            # single gpu training setup
            model_gpu = copy.deepcopy(model)
            model_gpu.cuda(gpu_subset[0])

            # DDP training setup
            model_DDP = copy.deepcopy(model)
            model_DDP.cuda(gpu_subset[0])
            model_DDP = nn.parallel.DistributedDataParallel(
                model_DDP, device_ids=gpu_subset, gradient_as_bucket_view=gradient_as_bucket_view
            )

            # test serializable/unserializable
            with tempfile.NamedTemporaryFile() as tmp:
                if sys.platform == 'win32':
                    torch.save(model_DDP, tmp)
                    tmp.seek(0)
                    model_DDP = torch.load(tmp)
                else:
                    torch.save(model_DDP, tmp.name)
                    model_DDP = torch.load(tmp.name)

            # dummy data initialization
            local_bs = len(gpu_subset)
            global_bs, input_cpu, target, loss = self._prepare_dummy_data(local_bs)

            # check two model parameters over 5 iterations
            self._test_DDP_5iter(
                model_gpu,
                model_DDP,
                input_cpu.cuda(gpu_subset[0]),
                target.cuda(gpu_subset[0]),
                loss,
                local_bs,
                rank,
                global_bs,
                True,
            )
            self._barrier()

        def _test_DistributedDataParallelCPU(self, gradient_as_bucket_view=False):
            # Run a simple end to end DDP-CPU model, use result of single node
            # model as baseline
            group, group_id, rank = self._init_global_test()

            # cpu training setup
            model_base = DDP_NET

            # DDP-CPU training setup
            model_DDP = copy.deepcopy(model_base)
            model_DDP = nn.parallel.DistributedDataParallel(
                model_DDP, gradient_as_bucket_view=gradient_as_bucket_view)

            # dummy data initialization
            local_bs = 2
            global_bs, input_cpu, target, loss = self._prepare_dummy_data(local_bs)

            # check two model parameters over 5 iterations
            self._test_DDP_5iter(
                model_base, model_DDP, input_cpu, target, loss, local_bs, rank, global_bs, False, zero_grad=True
            )
            self._barrier()

        @unittest.skipIf(
            BACKEND == "nccl", "nccl does not support DDP on CPU models"
        )
        def test_DistributedDataParallelCPU(self):
            self._test_DistributedDataParallelCPU()

        @unittest.skipIf(
            BACKEND == "nccl", "nccl does not support DDP on CPU models"
        )
        def test_DistributedDataParallelCPU_grad_is_view(self):
            self._test_DistributedDataParallelCPU(gradient_as_bucket_view=True)

        @unittest.skipIf(BACKEND != 'nccl' and BACKEND != 'gloo',
                         "Only Nccl & Gloo backend support DistributedDataParallel")
        def test_DistributedDataParallel_requires_grad(self):
            # a module without gradients shouldn't be accepted
            self.assertRaises(AssertionError, lambda: nn.parallel.DistributedDataParallel(nn.Module()))
            self._barrier()

        @unittest.skipIf(
            BACKEND != "nccl" and BACKEND != "gloo",
            "Only NCCL and GLOO backend support DistributedDataParallel",
        )
        @skip_if_lt_x_gpu(int(os.environ["WORLD_SIZE"]))
        @skip_if_rocm
        def test_DistributedDataParallel_non_default_stream(self):
            stream = torch.cuda.Stream(self.rank)
            rank = self.rank
            with torch.cuda.stream(stream):
                net = torch.nn.parallel.DistributedDataParallel(
                    torch.nn.Linear(1, 1, bias=False).cuda(rank), device_ids=[rank]
                )
                for i in range(1000):
                    # Clear gradients manually
                    grad = net.module.weight.grad
                    if grad is not None:
                        grad.requires_grad_(False)
                        grad.zero_()
                    # Forward + BW
                    batch = torch.tensor([rank]).float().cuda(rank)
                    loss = net(batch).sum()
                    loss.backward()
                    # For each worker, the gradient on the weight should be worker_rank.
                    grad = net.module.weight.grad
                    avg = grad.clone()
                    # All-reducing the gradient averages should give us the gradient
                    # average. If not, then one of the workers has not correctly
                    # written back the averaged gradient before this all-reduce call.
                    dist.all_reduce(avg)
                    world_size = int(os.environ["WORLD_SIZE"])
                    avg.div_(world_size)
                    expected_grad = sum(i for i in range(world_size)) / world_size
                    self.assertEqual(
                        avg[0, 0],
                        expected_grad,
                        msg=f"Expected gradient of {expected_grad} but got {avg} on rank {self.rank}",
                    )

        @unittest.skipIf(BACKEND != 'nccl' and BACKEND != 'gloo',
                         "Only Nccl & Gloo backend support DistributedDataParallel")
        @skip_if_no_gpu
        @skip_if_rocm
        def test_DistributedDataParallel(self):
            group, group_id, rank = self._init_global_test()
            rank_to_GPU = self._init_multigpu_helper()
            gpus = list(rank_to_GPU[rank])
            self._test_DistributedDataParallel(gpu_subset=gpus, rank=rank)

            # test output_device
            self._test_DistributedDataParallel(gpu_subset=gpus, rank=rank, output_device=torch.device('cuda'))

            # test device_ids
            gpus = [torch.device('cuda:' + str(i)) for i in gpus]
            self._test_DistributedDataParallel(gpu_subset=gpus, rank=rank, output_device=torch.device('cuda'))

        @unittest.skipIf(BACKEND != 'nccl' and BACKEND != 'gloo',
                         "Only Nccl & Gloo backend support DistributedDataParallel")
        @skip_if_no_gpu
        @skip_if_rocm
        def test_DistributedDataParallel_with_grad_is_view(self):
            group, group_id, rank = self._init_global_test()
            rank_to_GPU = self._init_multigpu_helper()
            gpus = list(rank_to_GPU[rank])
            self._test_DistributedDataParallel(gpu_subset=gpus, rank=rank, gradient_as_bucket_view=True)

            # test output_device
            self._test_DistributedDataParallel(
                gpu_subset=gpus, rank=rank, output_device=torch.device('cuda'), gradient_as_bucket_view=True)

            # test device_ids
            gpus = [torch.device('cuda:' + str(i)) for i in gpus]
            self._test_DistributedDataParallel(
                gpu_subset=gpus, rank=rank, output_device=torch.device('cuda'), gradient_as_bucket_view=True)

        def _test_DistributedDataParallel_SyncBatchNorm(self, gpu_subset, rank, local_bs, global_bs, offset, output_device=None):
            # Run a simple end to end DDP model, use result of single node model
            # as baseline

            # cpu training setup
            model = BN_NET

            # single gpu training setup
            model_gpu = copy.deepcopy(model)
            model_gpu.cuda(gpu_subset[0])

            # DDP training setup
            model_DDP = nn.SyncBatchNorm.convert_sync_batchnorm(copy.deepcopy(model))
            model_DDP.cuda(gpu_subset[0])
            model_DDP = nn.parallel.DistributedDataParallel(
                model_DDP, device_ids=gpu_subset
            )

            # test serializable/unserializable
            with tempfile.NamedTemporaryFile() as tmp:
                if sys.platform == 'win32':
                    torch.save(model_DDP, tmp)
                    tmp.seek(0)
                    model_DDP = torch.load(tmp)
                else:
                    torch.save(model_DDP, tmp.name)
                    model_DDP = torch.load(tmp.name)

            # data initialization
            input_cpu = torch.randn(global_bs, 2)
            target = torch.randn(global_bs, 4)
            loss = nn.MSELoss()

            # check two model parameters over 5 iterations
            self._test_DDP_5iter(
                model_gpu,
                model_DDP,
                input_cpu.cuda(gpu_subset[0]),
                target.cuda(gpu_subset[0]),
                loss,
                local_bs,
                rank,
                global_bs,
                True,
                offset,
                dist.get_world_size()
            )
            self._barrier()

        @unittest.skipIf(BACKEND != 'nccl' and BACKEND != 'gloo',
                         "Only Nccl & Gloo backend support DistributedDataParallel")
        @skip_if_no_gpu
        def test_DistributedDataParallel_SyncBatchNorm(self):
            group, group_id, rank = self._init_global_test()
            rank_to_GPU = self._init_multigpu_helper()
            # DDP does not support replicating BN layers within a process, hence
            # testing with one module replica per process
            gpus = [rank]

            num_processes = dist.get_world_size()
            local_bs = 2
            bs_offset = int(rank * 2)
            global_bs = int(num_processes * 2)

            self._test_DistributedDataParallel_SyncBatchNorm(
                gpu_subset=gpus,
                rank=rank,
                local_bs=local_bs,
                global_bs=global_bs,
                offset=bs_offset)

            # test output_device
            self._test_DistributedDataParallel_SyncBatchNorm(
                gpu_subset=gpus,
                rank=rank,
                local_bs=local_bs,
                global_bs=global_bs,
                offset=bs_offset,
                output_device=torch.device('cuda'))

            # test device_ids
            gpus = [torch.device('cuda:' + str(i)) for i in gpus]
            self._test_DistributedDataParallel_SyncBatchNorm(
                gpu_subset=gpus,
                rank=rank,
                local_bs=local_bs,
                global_bs=global_bs,
                offset=bs_offset,
                output_device=torch.device('cuda'))

        @unittest.skipIf(BACKEND != 'nccl' and BACKEND != 'gloo',
                         "Only Nccl & Gloo backend support DistributedDataParallel")
        @skip_if_no_gpu
        def test_DistributedDataParallel_SyncBatchNorm_2D_Input(self):
            group, group_id, rank = self._init_global_test()
            rank_to_GPU = self._init_multigpu_helper()
            # DDP does not support replicating BN layers within a process, hence
            # testing with one module replica per process
            gpus = [rank]

            model = nn.BatchNorm1d(2)

            # single gpu training setup
            model_gpu = copy.deepcopy(model)
            model_gpu.cuda(gpus[0])

            # DDP training setup
            model_DDP = nn.SyncBatchNorm.convert_sync_batchnorm(copy.deepcopy(model))
            model_DDP.cuda(gpus[0])
            model_DDP = nn.parallel.DistributedDataParallel(
                model_DDP, device_ids=gpus
            )

            local_bs = len(gpus) * 2
            global_bs = dist.get_world_size() * local_bs
            input_cpu = torch.randn(global_bs, 2)
            target = torch.randn(global_bs, 2)
            loss = nn.MSELoss()

            # disabling cudnn.
            # SyncBatchNorm goes through native_batch_norm kernel, this avoids the
            # numerical issue created by the divergent code path.
            with torch.backends.cudnn.flags(False):
                # check two model parameters over 5 iterations
                self._test_DDP_5iter(
                    model_gpu,
                    model_DDP,
                    input_cpu.cuda(gpus[0]),
                    target.cuda(gpus[0]),
                    loss,
                    local_bs,
                    rank,
                    global_bs,
                    True
                )
                self._barrier()

        @unittest.skipIf(BACKEND != 'nccl' and BACKEND != 'gloo',
                         "Only Nccl & Gloo backend support DistributedDataParallel")
        @skip_if_no_gpu
        @require_world_size(2)
        @skip_if_rocm
        def test_DistributedDataParallel_SyncBatchNorm_Single_Input_Per_Process(self):
            group, group_id, rank = self._init_global_test()
            rank_to_GPU = self._init_multigpu_helper()
            # DDP does not support replicating BN layers within a process, hence
            # testing with one module replica per process
            gpus = [rank]

            model = nn.BatchNorm1d(2)

            # single gpu training setup
            model_gpu = copy.deepcopy(model)
            model_gpu.cuda(gpus[0])

            # DDP training setup
            model_DDP = nn.SyncBatchNorm.convert_sync_batchnorm(copy.deepcopy(model))
            model_DDP.cuda(gpus[0])
            model_DDP = nn.parallel.DistributedDataParallel(
                model_DDP, device_ids=gpus
            )

            local_bs = 1
            global_bs = dist.get_world_size()
            input_cpu = torch.randn(global_bs, 2)
            target = torch.randn(global_bs, 2)
            loss = nn.MSELoss()

            # disabling cudnn.
            # SyncBatchNorm goes through native_batch_norm kernel, this avoids the
            # numerical issue created by the divergent code path.
            with torch.backends.cudnn.flags(False):
                # check two model parameters over 5 iterations
                self._test_DDP_5iter(
                    model_gpu,
                    model_DDP,
                    input_cpu.cuda(gpus[0]),
                    target.cuda(gpus[0]),
                    loss,
                    local_bs,
                    rank,
                    global_bs,
                    True
                )
                self._barrier()

        @unittest.skipIf(BACKEND != 'nccl' and BACKEND != 'gloo',
                         "Only Nccl & Gloo backend support DistributedDataParallel")
        @skip_if_no_gpu
        def test_DistributedDataParallel_SyncBatchNorm_Diff_Input_Sizes_Running_Value(self):
            group, group_id, rank = self._init_global_test()
            rank_to_GPU = self._init_multigpu_helper()
            model = nn.parallel.DistributedDataParallel(ONLY_SBN_NET.cuda(rank), device_ids=[rank])

            input_var = []
            for i in range(dist.get_world_size()):
                input_var_rank = torch.cat([
                    torch.ones(2, 1, 10 ** (i + 1)) * (0.1 ** (i - 1)),
                    torch.ones(2, 1, 10 ** (i + 1)) * (0.3 ** (i - 1))
                ], dim=1)
                input_var.append(input_var_rank)

            all_input_var = torch.cat(
                [x.permute(1, 0, 2).contiguous().view(ONLY_SBN_NET.num_features, -1) for x in input_var],
                dim=1
            ).cuda(rank)

            for i in range(100):
                y = model(input_var[rank].cuda(rank))
                y.mean().backward()

            running_mean, running_var = model.module.running_mean, model.module.running_var
            torch.testing.assert_allclose(running_mean, all_input_var.mean(1))
            torch.testing.assert_allclose(running_var, all_input_var.var(1))

        @unittest.skipIf(BACKEND != 'nccl' and BACKEND != 'gloo',
                         "Only Nccl & Gloo backend support DistributedDataParallel")
        @skip_if_no_gpu
        def test_DistributedDataParallel_SyncBatchNorm_Diff_Input_Sizes_gradient(self):
            group, group_id, rank = self._init_global_test()
            # only do single GPU per process
            gpus = [rank]

            # cpu training setup
            model = BN_NET

            num_processes = dist.get_world_size()
            local_bs = rank + 2
            bs_offset = int((rank + 3) * rank / 2)
            global_bs = int((num_processes + 3) * num_processes / 2)

            self._test_DistributedDataParallel_SyncBatchNorm(
                gpu_subset=gpus,
                rank=rank,
                local_bs=local_bs,
                global_bs=global_bs,
                offset=bs_offset)

        @skipIfNoTorchVision
        def test_SyncBatchNorm_process_group(self):
            # When adopting `convert_sync_batchnorm` to convert a `nn.modules`,
            # it need to recursively pass the `process_group` in the module when the `SyncBatchNorm`
            # is nested in a sub-module or sub-sub-module (e.g. resnet50 in torchvision.models).

            process_ids = 0
            process_group = torch.distributed.new_group([process_ids])
            res50_model = torchvision.models.resnet50()
            res50_model_sync = nn.SyncBatchNorm.convert_sync_batchnorm(copy.deepcopy(res50_model), process_group)
            process_group_sync = res50_model_sync.layer1[0].bn1.process_group
            self.assertEqual(process_group_sync, process_group)

        def _run_reduction_test(
                self, tensor, expected_tensor, op, reduction_fn=dist.all_reduce, dst=None
        ):
            if reduction_fn != dist.all_reduce and dst is None:
                raise ValueError(f"Reduction fn {reduction_fn} must specify dst!")
            if dst is not None:
                reduction_fn(tensor, dst, op)
                # Only destination rank tensor is expected to have final result.
                if dist.get_rank() == dst:
                    self.assertEqual(tensor, expected_tensor)
            else:
                reduction_fn(tensor, op)
                self.assertEqual(tensor, expected_tensor)

        @require_backend({"nccl"})
        @require_backends_available({"nccl"})
        @skip_if_lt_x_gpu(2)
        @skip_if_rocm
        def test_nccl_backend_bool_allreduce(self):
            torch.cuda.set_device(self.rank)
            # Run all_reduce with PRODUCT
            element = self.rank % 2 == 0
            for op in [dist.ReduceOp.PRODUCT, dist.ReduceOp.MIN]:
                input_tensor = torch.tensor([element, element]).to(self.rank)
                self._run_reduction_test(
                    input_tensor, torch.tensor([False, False]).to(self.rank), op
                )
                # Ensure that all ranks contributing True (cast to 1) results in the
                # correct reduction.
                input_tensor = torch.tensor([True, True]).to(self.rank)
                expected_tensor = input_tensor.clone()
                self._run_reduction_test(
                    input_tensor, expected_tensor, op
                )

            # Run all_reduce with SUM
            for op in [dist.ReduceOp.SUM, dist.ReduceOp.MAX]:
                input_tensor = torch.tensor([element, element]).to(self.rank)
                self._run_reduction_test(
                    input_tensor, torch.tensor([True, True]).to(self.rank), op
                )
            # TODO: NCCL backend does not work correctly for bitwise reduction ops
            # (see https://github.com/pytorch/pytorch/issues/41362). Add tests for
            # these once it is supported.

        @require_backend({"nccl"})
        @require_backends_available({"nccl"})
        @skip_if_lt_x_gpu(2)
        @skip_if_rocm
        def test_nccl_backend_bool_allgather(self):
            torch.cuda.set_device(self.rank)
            inp = {0: [True, True], 1: [False, True]}
            input_tensor = torch.tensor(inp[self.rank % 2]).to(self.rank)
            # Preserve a copy of the tensor to compare against after allgather.
            input_tensor_copy = input_tensor.clone()
            tensor_list = [
                torch.tensor([False, False]).to(self.rank)
                for _ in range(dist.get_world_size())
            ]
            dist.all_gather(tensor_list, input_tensor)

            self.assertEqual(len(tensor_list), dist.get_world_size())
            for i, t in enumerate(tensor_list):
                expected = torch.tensor(inp[i % 2]).to(self.rank)
                self.assertEqual(t, expected)
            # Ensure that the input tensor is not modified, since this collective
            # does not modify its input.
            self.assertEqual(input_tensor_copy, input_tensor)

        @require_backend({"nccl"})
        @require_backends_available({"nccl"})
        @skip_if_lt_x_gpu(int(os.environ["WORLD_SIZE"]))
        @skip_if_rocm
        def test_nccl_backend_bool_reduce(self):
            torch.cuda.set_device(self.rank)
            inp = {0: [True, True], 1: [False, False]}
            # Run reduce() with product op
            for op in [dist.ReduceOp.PRODUCT, dist.ReduceOp.MIN]:
                input_tensor = torch.tensor(inp[self.rank % 2]).to(self.rank)
                expected = torch.tensor([False, False]).to(self.rank)
                self._run_reduction_test(
                    input_tensor, expected, op, dist.reduce, dst=0
                )
                # Ensure that all ranks contributing True (cast to 1) results in the
                # correct reduction.
                input_tensor = torch.tensor([True, True]).to(self.rank)
                expected_tensor = input_tensor.clone()
                self._run_reduction_test(
                    input_tensor, expected_tensor, op, dist.reduce, dst=0
                )

            for op in [dist.ReduceOp.SUM, dist.ReduceOp.MAX]:
                input_tensor = torch.tensor(inp[self.rank % 2]).to(self.rank)
                expected = (
                    torch.tensor([True, True]).to(self.rank)
                    if self.rank == 0
                    else input_tensor.clone()
                )
                self._run_reduction_test(
                    input_tensor, expected, op, dist.reduce, dst=0
                )

        @require_backend({"nccl"})
        @require_backends_available({"nccl"})
        @skip_if_lt_x_gpu(2)
        @skip_if_rocm
        def test_nccl_backend_bool_broadcast(self):
            tensor_size = 10
            bcast_tensor = torch.tensor(
                [
                    (random.random() < 0.5 if self.rank == 0 else False)
                    for _ in range(tensor_size)
                ]
            ).to(self.rank)
            dist.broadcast(bcast_tensor, src=0)
            # Now allgather and ensure the tensors are equal.
            tensor_list = [
                torch.tensor([False for _ in range(tensor_size)]).to(self.rank)
                for _ in range(dist.get_world_size())
            ]
            dist.all_gather(tensor_list, bcast_tensor)
            expected = tensor_list[0]
            for tensor in tensor_list[1:]:
                self.assertEqual(tensor, expected)

        @unittest.skipIf(
            BACKEND != "nccl" and BACKEND != "gloo",
            "Only NCCL and GLOO backend support DistributedDataParallel",
        )
        @skip_if_lt_x_gpu(int(os.environ["WORLD_SIZE"]))
        def test_DistributedSampler_padding(self):
            # Tests padding of distributed sampler.
            world_size = dist.get_world_size()

            # Simulates the 'casual' dataset size
            dataset_size = 100 + world_size + 1
            dataset = [torch.ones(1).to(self.rank) * i for i in range(dataset_size)]

            # Simulates the 'tiny' dataset size
            dataset_tiny_size = max(world_size // 2 - 1, 1)
            dataset_tiny = [torch.ones(1).to(self.rank) * i for i in range(dataset_tiny_size)]

            # Specifying drop_last=True will cause the tail of the data to be dropped.
            dist_sampler = DistributedSampler(dataset=dataset, drop_last=True)
            local_num_samples, local_dataset_size = (
                dist_sampler.num_samples,
                dist_sampler.total_size,
            )
            # The effective dataset size should be the greatest integer that is <=
            # dataset_size that is divisible by the world_size. This is to ensure each
            # rank processes the same number of samples.
            effective_dataset_size = (
                math.ceil((dataset_size - world_size) / world_size)
                if dataset_size % world_size != 0
                else dataset_size / world_size
            )
            self.assertEqual(local_num_samples, effective_dataset_size)
            self.assertEqual(local_dataset_size, local_num_samples * world_size)
            indices_list = list(iter(dist_sampler))
            self.assertEqual(len(indices_list), local_num_samples)

            def validate_global_samples(local_num_samples):
                # Ensure that each rank processes the same number of samples.
                world_samples = [
                    torch.LongTensor([0]).to(self.rank) for _ in range(world_size)
                ]
                dist.all_gather(world_samples, torch.tensor([local_num_samples]).to(self.rank))
                world_samples = [sample.item() for sample in world_samples]
                self.assertEqual(len(set(world_samples)), 1)

            validate_global_samples(local_num_samples)

            # drop_last=False is the default and will add additional indices to be sampled,
            # increasing the effective dataset size.
            dist_sampler_added_samples = DistributedSampler(dataset=dataset)
            local_num_samples, local_dataset_size = (
                dist_sampler_added_samples.num_samples,
                dist_sampler_added_samples.total_size,
            )
            # The effective dataset size is the smallest integer that is >= dataset_size
            # and divisible by the world size.
            self.assertEqual(
                local_num_samples, math.ceil(dataset_size / world_size)
            )
            self.assertEqual(local_dataset_size, local_num_samples * world_size)
            indices_list = list(iter(dist_sampler_added_samples))
            self.assertEqual(len(indices_list), local_num_samples)

            # Ensure that each rank processes the same number of samples.
            validate_global_samples(local_num_samples)

            # Ensure additional samples are padded even when
            # the extremely small dataset is given.
            dist_sampler_added_samples_tiny = DistributedSampler(dataset=dataset_tiny)
            local_num_samples, local_dataset_size = (
                dist_sampler_added_samples_tiny.num_samples,
                dist_sampler_added_samples_tiny.total_size,
            )
            self.assertEqual(
                local_num_samples, math.ceil(dataset_tiny_size / world_size)
            )
            self.assertEqual(local_dataset_size, local_num_samples * world_size)
            indices_list = list(iter(dist_sampler_added_samples_tiny))
            self.assertEqual(len(indices_list), local_num_samples)
            validate_global_samples(local_num_samples)


        @require_backend({"nccl", "gloo"})
        @require_n_gpus_for_nccl_backend(int(os.environ["WORLD_SIZE"]), os.environ["BACKEND"])
        def test_allgather_object(self):
            gather_objects = collectives_object_test_list
            output_gathered = [None for _ in range(dist.get_world_size())]
            dist.all_gather_object(
                output_gathered, gather_objects[self.rank % len(gather_objects)]
            )

            for i, val in enumerate(output_gathered):
                expected = gather_objects[i % len(gather_objects)]
                self.assertEqual(val, expected)

                output_gathered = [None for _ in range(dist.get_world_size())]
                dist.all_gather_object(
                    output_gathered, gather_objects[self.rank % len(gather_objects)]
                )

        @require_backend({"gloo"})
        @unittest.skipIf(BACKEND == "nccl", "NCCL does not support gather")
        def test_gather_object(self):
            # Ensure stateful objects can be gathered
            gather_objects = collectives_object_test_list
            output_gathered = [None for _ in range(dist.get_world_size())]
            gather_on_rank = 0
            my_rank = dist.get_rank()
            dist.gather_object(
                gather_objects[self.rank % len(gather_objects)],
                object_gather_list=output_gathered if my_rank == gather_on_rank else None,
                dst=gather_on_rank,
            )
            if my_rank != gather_on_rank:
                self.assertEqual(
                    output_gathered, [None for _ in range(dist.get_world_size())]
                )
            else:
                for i, val in enumerate(output_gathered):
                    expected = gather_objects[i % len(gather_objects)]
                    self.assertEqual(val, expected)

            # Validate errors when objects can't be pickled.
            class Bar:
                pass

            b = Bar()
            gather_objects = [b for _ in range(dist.get_world_size())]
            with self.assertRaisesRegex(AttributeError, "Can't pickle local object"):
                dist.all_gather_object(
                    [None for _ in range(dist.get_world_size())], gather_objects[self.rank]
                )

        @require_backend({"nccl"})
        @require_backends_available({"nccl"})
        @skip_if_lt_x_gpu(2)
        def test_nccl_gather_object_err(self):
            output_gathered = [None for _ in range(dist.get_world_size())]
            gather_on_rank = 0
            my_rank = dist.get_rank()
            with self.assertRaisesRegex(
                RuntimeError, "ProcessGroupNCCL does not support gather"
            ):
                dist.gather_object(
                    "foo",
                    object_gather_list=output_gathered
                    if my_rank == gather_on_rank
                    else None,
                    dst=gather_on_rank,
                )

        def validate_net_equivalence(self, net):
            # Helper to validate synchronization of nets across ranks.
            net_module_states = list(net.module.state_dict().values())
            # Check that all tensors in module's state_dict() are equal.
            for t in net_module_states:
                tensor_list = [
                    torch.zeros_like(t) for _ in range(dist.get_world_size())
                ]
                dist.all_gather(tensor_list, t)
                for tensor in tensor_list:
                    self.assertEqual(tensor, t)

        @require_backend({"gloo", "nccl"})
        # @require_backends_available({"gloo", "nccl"})
        @skip_if_lt_x_gpu(2)
        @skip_if_rocm
        def test_ddp_sync_params_and_buffers(self):
            # Test that after calling _sync_params_and_buffers, models across ranks
            # are the same and are equal to the model on the input rank.
            dim = 2
            rank = self.rank
            rank_to_broadcast = 1
            # Seed to ensure that ranks are initialized with different initial models.
            torch.manual_seed(rank)
            model = nn.Linear(dim, dim, bias=False)
            net = torch.nn.parallel.DistributedDataParallel(
                model.cuda(rank), device_ids=[self.rank], bucket_cap_mb=1
            )
            new_model = nn.Linear(dim, dim, bias=False).cuda(rank)
            net.module = copy.deepcopy(new_model)
            # Assert params are different
            net_module_states = list(net.module.state_dict().values())
            for t in net_module_states:
                tensor_list = [
                    torch.zeros_like(t) for _ in range(dist.get_world_size())
                ]
                dist.all_gather(tensor_list, t)
                for i, tensor in enumerate(tensor_list):
                    if i == rank:
                        self.assertEqual(t, tensor)
                    else:
                        # tensor from another rank should be different.
                        self.assertNotEqual(t, tensor)

            net._sync_params_and_buffers(authoritative_rank=rank_to_broadcast)
            # Now all model params should be the same.
            self.validate_net_equivalence(net)
            # Since the network params were broadcast from rank_to_broadcast, validate that
            # they are the same as new_model on rank_to_broadcast.
            if rank == rank_to_broadcast:
                expected_states = new_model.state_dict().values()
                for t, expected in zip(net_module_states, expected_states):
                    self.assertEqual(t, expected)

        @require_backend({"gloo", "nccl"})
        # @require_backends_available({"gloo", "nccl"})
        @skip_if_lt_x_gpu(2)
        @skip_if_rocm
        def test_ddp_grad_div_uneven_inputs(self):
            # Test gradient division during training with join() API. If
            # divide_by_initial_world_size=False, we scale by the effective world
            # size when allreducing grads.
            dim = 5
            batch = 1
            grad_scale = 50
            rank = self.rank
            model = nn.Linear(dim, dim, bias=False)
            inp = torch.ones(batch, dim, device=self.rank) * grad_scale
            net = torch.nn.parallel.DistributedDataParallel(
                model.cuda(rank), device_ids=[self.rank], bucket_cap_mb=1
            )
            n_iters = 3
            if self.rank > 0:
                n_iters += 2

            with net.join(divide_by_initial_world_size=False):
                for _ in range(n_iters):
                    loss = net(inp).sum()
                    loss.backward()
                    # The grad is always expected_grad, since we divide by the number
                    # of currently active processes and inactive processes contribute
                    # zero gradient. If we kept dividing by static initial world
                    # size as processes leave, the grad would be smaller.
                    expected_grad = torch.ones(dim, dim, device=self.rank) * grad_scale
                    param = list(net.parameters())[0]
                    self.assertEqual(expected_grad, param.grad)
                    # Avoid accumulating grads so that it's the same every iteration
                    net.zero_grad()
                    torch.cuda.synchronize(device=self.rank)

            # If divide_by_initial_world_size=True (default), we always scale grads
            # by the initial world_size.
            with net.join(divide_by_initial_world_size=True):
                for i in range(n_iters):
                    loss = net(inp).sum()
                    loss.backward()
                    effective_ws = dist.get_world_size()
                    if i >= 3:
                        effective_ws -= 1
                    expected_grad = (
                        torch.ones(dim, dim, device=self.rank) * grad_scale * effective_ws
                    ) / dist.get_world_size()
                    param = list(net.parameters())[0]
                    self.assertEqual(expected_grad, param.grad)
                    # Avoid accumulating grad so that it's the same every iteration.
                    net.zero_grad()
                    torch.cuda.synchronize(device=self.rank)

        @require_backend({"gloo", "nccl"})
        # @require_backends_available({"gloo", "nccl"})
        @skip_if_lt_x_gpu(2)
        @skip_if_rocm
        def test_ddp_join_model_equivalence(self):
            # Verifies equivalence with model training locally and with DDP under
            # the join context manager.
            batch = 3
            dim = 10
            learning_rate = 0.03
            model = nn.Linear(dim, dim, bias=False)
            inp = torch.rand(batch, dim, device=self.rank)
            local_model = copy.deepcopy(model)
            local_model = local_model.cuda(self.rank)
            rank_to_iter_mapping = {rank : 2 * (rank + 1) for rank in range(dist.get_world_size())}
            # run local model
            local_iters = sum(rank_to_iter_mapping.values())
            local_optim = torch.optim.SGD(local_model.parameters(), lr=learning_rate)
            for _ in range(local_iters):
                local_optim.zero_grad()
                out = local_model(inp)
                loss = out.sum()
                loss.backward()
                local_optim.step()

            # run DDP model with join API
            num_iters = rank_to_iter_mapping[self.rank]
            net = torch.nn.parallel.DistributedDataParallel(
                model.cuda(self.rank), device_ids=[self.rank]
            )
            ddp_optim = torch.optim.SGD(
                model.parameters(), lr=learning_rate * dist.get_world_size()
            )
            with net.join():
                for i in range(num_iters):
                    ddp_optim.zero_grad()
                    out = net(inp)
                    loss = out.sum()
                    loss.backward()
                    torch.cuda.synchronize(device=self.rank)
                    ddp_optim.step()

            # Validate model state dicts are equal
            for (_, local_tensor), (_, dist_tensor) in zip(
                local_model.state_dict().items(), net.module.state_dict().items()
            ):
                self.assertEqual(local_tensor, dist_tensor)

        def _run_uneven_inputs_test(
            self, test_case, iteration_mapping, find_unused_params,
        ):
            model = test_case.model
            inp = test_case.inp
            rank = self.rank
            sync_interval = test_case.sync_interval
            # Ensure all outsanding GPU work is comlete so this test runs independently.
            dist.barrier()
            # Bucket_cap_mb is intentionally low to test allreduce scheduling when
            # there are many buckets.
            net = torch.nn.parallel.DistributedDataParallel(
                model.cuda(rank),
                device_ids=[rank],
                bucket_cap_mb=1,
                find_unused_parameters=find_unused_params,
            )

            # Determine num iters for this rank via the passed in mapping.
            num_iters = iteration_mapping[rank]
            with net.join():
                for i in range(num_iters):
                    # Use model.no_sync() to disable grad synchronization every
                    # sync_interval.
                    if i % sync_interval != 0:
                        context = net.no_sync()
                    else:
                        context = suppress()
                    with context:
                        if isinstance(inp, tuple):
                            loss = net(*inp).sum()
                        else:
                            loss = net(inp).sum()
                        loss.backward()
                        self._model_step(net)
                        # Ensure completion of GPU kernels (including allreduce). If the
                        # join API is not properly implemented, then this should hang
                        # since the allreduce will hang.
                        torch.cuda.synchronize(device=rank)

            # Ensure completion of all GPU kernels.
            torch.cuda.synchronize(device=rank)
            self.assertTrue(net._authoritative_rank)
            # All ranks should have agreed on the same authoritative_rank!
            final_rank_tensor = torch.tensor([net._authoritative_rank], device=self.rank)
            tensor_list = [
                torch.zeros_like(final_rank_tensor)
                for _ in range(dist.get_world_size())
            ]
            dist.all_gather(tensor_list, final_rank_tensor)
            max_rank = dist.get_world_size() - 1
            self.assertSetEqual({max_rank}, set(tensor.item() for tensor in tensor_list))
            # Ensure that all models are the same across ranks after all have joined.
            self.validate_net_equivalence(net)
            dist.barrier()

        @require_backend({"gloo", "nccl"})
        # @require_backends_available({"gloo", "nccl"})
        @skip_if_lt_x_gpu(2)
        @skip_if_rocm
        def test_ddp_uneven_inputs(self):
            raise ValueError("Intentional failure")
            class DDPUnevenTestInput(NamedTuple):
                name: str
                model: nn.Module
                inp: Union[torch.tensor, tuple]
                sync_interval: int

            dim = 1000
            batch = 1
            # Create a variety of models to run uneven input tests on.
            large_model = nn.Sequential(
                nn.Conv2d(1, 20, 5),
                nn.ReLU(),
                nn.Conv2d(20, 32, 5),
                nn.ReLU(),
                nn.Conv2d(32, 256, 5),
                nn.ReLU(),
            )
            small_model = nn.Linear(dim, dim, bias=False)
            bn_net = BatchNormNet()

            class UnusedParamModule(nn.Module):
                def __init__(self, unused_params_rank):
                    super().__init__()
                    self.t0 = Task()
                    self.t1 = Task()
                    self.unused_params_rank = unused_params_rank

                def task_parameters(self):
                    return (self.t0.p, self.t1.p)

                def forward(self, x, rank):
                    return (
                        self.t1(self.t0(x))
                        if rank != self.unused_params_rank
                        else self.t1(x)
                    )

            unjoined_rank_with_unused_params_model = UnusedParamModule(1)
            joined_rank_with_unused_params_model = UnusedParamModule(0)

            rank = self.rank
            models_to_test = [
                # Network with batchnorm
                DDPUnevenTestInput(
                    name="batch_norm_net",
                    model=bn_net,
                    inp=torch.ones(batch, 2, device=rank),
                    sync_interval=1
                ),
                DDPUnevenTestInput(
                    name="large_conv_model",
                    model=large_model,
                    inp=torch.ones(batch, batch, dim, dim, device=rank),
                    sync_interval=1,
                ),
                DDPUnevenTestInput(
                    name="small_model",
                    model=small_model,
                    inp=torch.ones(batch, dim, device=rank),
                    sync_interval=1,
                ),
                # Unused parameter test where rank that does not join early has unused params
                DDPUnevenTestInput(
                    name="unjoined_rank_with_unused_params_model",
                    model=unjoined_rank_with_unused_params_model,
                    inp=(torch.ones(batch, 2, device=rank), rank),
                    sync_interval=1,
                ),
                # Unused parameter test where rank that does join early has unused params
                DDPUnevenTestInput(
                    name="joined_rank_with_unused_params_model",
                    model=joined_rank_with_unused_params_model,
                    inp=(torch.ones(batch, 2, device=rank), rank),
                    sync_interval=1,
                ),
            ]

            # Add resnet model if we have torchvision installed.
            if HAS_TORCHVISION:
                resnet_model = torchvision.models.resnet50()
                models_to_test.append(
                    DDPUnevenTestInput(
                        name="resnet_model",
                        model=resnet_model,
                        inp=torch.ones(1, 3, 1000, 1000),
                        sync_interval=1,
                    )
                )

            # Test with no_sync every 2, 3, 4, ... iterations.
            models_with_sync = []
            for i, test_input in enumerate(models_to_test):
                models_with_sync.append(
                    DDPUnevenTestInput(
                        name=test_input.name,
                        model=test_input.model,
                        inp=test_input.inp,
                        sync_interval=i + 2,
                    )
                )

            models_to_test.extend(models_with_sync)

            # 0 iteration tests for when one process does not train model at all, so
            # we must shadow the broadcast calls made when rebuilding buckets.
            baseline_num_iters = [0, 5]
            iteration_offsets = [2, 3, 10]
            num_uneven_ranks = [1]
            if dist.get_world_size() > 2:
                num_uneven_ranks.append(2)
            iteration_mappings = []
            # Generate rank : num_iters mappings for various uneven input scenarios.
            # This includes cases where rank 0 joins early and all other ranks join
            # later, and scenarios where multiple ranks join early, but at different
            # iterations, and later ranks join later.
            for num_early_join_ranks in num_uneven_ranks:
                for baseline_iter in baseline_num_iters:
                    for offset in iteration_offsets:
                        mapping = {
                            rank: baseline_iter for rank in range(0, num_early_join_ranks)
                        }
                        # if num_early_join_ranks > 1, ranks > 0 that will join early
                        # iterate offset//2 more times than rank 0, to test nodes
                        # depleting inputs at different times.
                        if num_early_join_ranks > 1:
                            for rank in mapping.keys():
                                if rank > 0:
                                    mapping[rank] += offset // 2
                        mapping.update(
                            {
                                rank: baseline_iter + offset
                                for rank in range(
                                    num_early_join_ranks, dist.get_world_size()
                                )
                            }
                        )
                        iteration_mappings.append(mapping)

            for (test_case, iteration_mapping) in itertools.product(
                models_to_test, iteration_mappings
            ):
                if self.rank == 0:
                    print(
                        f"""Running test: {test_case.name} sync interval
                        {test_case.sync_interval} with iteration mapping
                        {iteration_mapping}"""
                    )
                self._run_uneven_inputs_test(
                    test_case,
                    iteration_mapping,
                    find_unused_params=("unused_params_model" in test_case.name),
                )

        @require_backend({"gloo", "nccl"})
        # @require_backends_available({"gloo", "nccl"})
        @skip_if_lt_x_gpu(2)
        @skip_if_rocm
        def test_ddp_uneven_input_join_disable(self):
            # tests that if net.join() with enable=False is specified, DDP works as
            # expected with even inputs.
            torch.manual_seed(self.rank)
            net = torch.nn.parallel.DistributedDataParallel(
                torch.nn.Linear(1, 1).cuda(self.rank), device_ids=[self.rank]
            )
            inp = torch.ones(1) * self.rank
            n_iters = 5
            world_size = dist.get_world_size()
            with net.join(enable=False):
                for _ in range(n_iters):
                    # Clear grads
                    grad = net.module.weight.grad
                    if grad is not None:
                        grad.requires_grad_(False)
                        grad.zero_()
                    out = net(inp)
                    loss = out.sum()
                    loss.backward()
                    # Validate gradients to ensure that we divide by the correct
                    # world_size when join mode is disabled.
                    expected_grad = sum(i for i in range(world_size)) / world_size
                    self.assertEqual(
                        net.module.weight.grad.item(), expected_grad
                    )

            self.assertFalse(net.ddp_join_enabled)
            self.validate_net_equivalence(net)

        @require_backend({"gloo", "nccl"})
        # @require_backends_available({"gloo", "nccl"})
        @skip_if_lt_x_gpu(2)
        @skip_if_rocm
        def test_ddp_uneven_input_exception(self):
            # Tests that exceptions during training are correctly propagated by the
            # context manager.
            error_str = "Intentional error"

            class ExceptionModule(nn.Module):
                def __init__(self):
                    super().__init__()
                    self.param = nn.Parameter(torch.ones(1, requires_grad=True))

                def forward(self, _):
                    raise ValueError(error_str)

            exception_module = ExceptionModule()
            net = torch.nn.parallel.DistributedDataParallel(
                exception_module.cuda(self.rank), device_ids=[self.rank]
            )
            inp = torch.ones(1)
            with self.assertRaisesRegex(ValueError, error_str):
                with net.join():
                    out = net(inp)
                    loss = out.sum()
                    loss.backward()

        @require_backend({"gloo", "nccl"})
        # @require_backends_available({"gloo", "nccl"})
        @skip_if_lt_x_gpu(4)
        @skip_if_rocm
        def test_ddp_uneven_inputs_replicated_error(self):
            # Tests that the context manager errors out in SPMD mode.
            group = dist.new_group([0, 1])
            if self.rank < 2:
                model = nn.Linear(1, 1, bias=False)
                rank_to_device = {0: [0, 1], 1: [2, 3]}

                devices = rank_to_device[self.rank]
                net = torch.nn.parallel.DistributedDataParallel(
                    model.cuda(devices[0]), device_ids=devices, process_group=group
                )
                with self.assertRaisesRegex(
                    ValueError, r"DDP join\(\) API does not support Single-Process Multi-GPU"
                ):
                    with net.join():
                        pass
            # We need a barrier since otherwise non-participating processes exit too early
            # and cause a timeout.
            self._barrier(timeout=60)

        @require_backend({"nccl", "gloo"})
        @require_n_gpus_for_nccl_backend(int(os.environ["WORLD_SIZE"]), os.environ["BACKEND"])
        def test_broadcast_object_list(self):
            src_rank = 0
            objects = collectives_object_test_list if self.rank == src_rank else [None for _ in collectives_object_test_list]

            # Single object test
            single_obj_list = [objects[0]]
            if self.rank != src_rank:
                self.assertNotEqual(single_obj_list[0], collectives_object_test_list[0])
            dist.broadcast_object_list(single_obj_list, src=0)
            self.assertEqual(single_obj_list[0], collectives_object_test_list[0])

            # Multiple input objects test
            if self.rank != src_rank:
                self.assertNotEqual(objects, collectives_object_test_list)
            dist.broadcast_object_list(objects, src=0)
            self.assertEqual(objects, collectives_object_test_list)

        @require_backend({"gloo", "nccl"})
        # @require_backends_available({"gloo", "nccl"})
        @skip_if_lt_x_gpu(2)
        @skip_if_rocm
        def test_ddp_ignore_params_arg(self):
            class TestModel(nn.Module):
                def __init__(self, rank):
                    self.rank = rank
                    super(TestModel, self).__init__()
                    self.fc1 = nn.Linear(1, 1, bias=False)
                    # Proxy that will be materialized to another architecture later.
                    # (after wrapping model with DDP)
                    if self.rank == 0:
                        self.fc2 = nn.Linear(1, 10, bias=False)
                    else:
                        self.fc2 = nn.Linear(10, 10, bias=False)

                def forward(self, x):
                    x = self.fc1(x)
                    x = self.fc2(x)
                    return x

            device_id = self.rank
            # Ensure the test works for both find_unused_parameter and broadcast_buffer settings.
            for (find_unused, broadcast_buffers) in itertools.product([False, True], [False, True]):
                model = TestModel(self.rank).float().to(device_id)
                # Note that the model can have different shape buffers if we pass
                # them in to be ignored as well.
                model.fc2.register_buffer(
                    "ignore_buffer", torch.zeros(5 + self.rank, device=self.rank)
                )
                proxy_params = list(model.fc2.parameters())
                proxy_buffers = list(model.fc2.buffers())
                model_fc2_name = [
                    module_name
                    for module_name, module in model.named_modules()
                    if module is model.fc2
                ][0]
                proxy_param_names = [
                    f"{model_fc2_name}.{param_name}"
                    for param_name, _ in model.fc2.named_parameters()
                ]
                proxy_buffer_names = [
                    f"{model_fc2_name}.{buf_name}"
                    for buf_name, _ in model.fc2.named_buffers()
                ]
                # Specify that we should ignore proxy_params since it will be
                # materialized later.
                torch.nn.parallel.DistributedDataParallel._set_params_and_buffers_to_ignore_for_model(
                    model, proxy_param_names + proxy_buffer_names
                )
                ddp = torch.nn.parallel.DistributedDataParallel(
                    model,
                    device_ids=[device_id],
                    find_unused_parameters=find_unused,
                    broadcast_buffers=broadcast_buffers,
                )
                # Materialize new params. These are not registered in DDP and thus
                # don't have autograd hooks installed on them.
                ddp.module.fc2 = nn.Linear(1, 1, bias=False).to(device_id)
                # local model with the new materialized parameters.
                local_model = copy.deepcopy(ddp.module).cuda(self.rank)

                inp = torch.ones(1, dtype=torch.float).to(device_id) * (self.rank + 1)
                for i in range(6):
                    ddp(inp).sum().backward()
                    local_model(inp).sum().backward()
                    # materialized param grad is not touched by DDP, so its grad should
                    # be the same as if running locally.
                    for materialized_param, local_param in zip(
                        ddp.module.fc2.parameters(), local_model.fc2.parameters()
                    ):
                        self.assertEqual(materialized_param.grad, local_param.grad)

                    # fc1 parameter grad should still be different, due to allreduce.
                    for synced_param, local_param in zip(
                        ddp.module.fc1.parameters(), local_model.fc1.parameters()
                    ):
                        self.assertFalse(synced_param.grad == local_param.grad)

                    # Proxy module grad should not be touched
                    for proxy_param in proxy_params:
                        self.assertTrue(proxy_param.grad is None)

                # Synchronize since we run multiple iterations of this test, to
                # isolate failure hangs.
                torch.cuda.synchronize(device=self.rank)

        @require_backend({"gloo", "nccl"})
        # @require_backends_available({"gloo", "nccl"})
        @skip_if_lt_x_gpu(2)
        @skip_if_rocm
        def test_ddp_unused_params_rebuild_buckets_exception(self):
            class ToyModel(nn.Module):
                def __init__(self):
                    super(ToyModel, self).__init__()
                    self.net1 = nn.Linear(10, 10, bias=False)
                    self.net2 = nn.Linear(10, 10, bias=False)

                def forward(self, x):
                    return self.net1(x)

            ddp = torch.nn.parallel.DistributedDataParallel(
                ToyModel().cuda(self.rank), device_ids=[self.rank]
            )
            for i in range(2):
                inp = torch.rand(1, 10)
                if i > 0:
                    # On 2nd iteration, this will fail during rebuild_buckets,
                    # but we should report an error regarding unused parameters
                    # since that is the underlying root cause.
                    with self.assertRaisesRegex(
                        RuntimeError,
                        "Expected to have finished reduction in the prior iteration",
                    ):
                        ddp(inp).sum().backward()
                else:
                    ddp(inp).sum().backward()

        @require_backend({"gloo", "nccl"})
        # @require_backends_available({"gloo", "nccl"})
        @skip_if_lt_x_gpu(2)
        @skip_if_rocm
        def test_ddp_device(self):
            m = nn.Linear(10, 10).to(self.rank)
            expected_len = 2

            class TensorWrapper:
                __slots__ = ['t', 'moved_to_gpu']

                def __init__(self, t):
                    self.t = t
                    self.moved_to_gpu = False

            # Handlers for specific types of validation we want to do based on
            # the input type.

            def tuple_and_list_validator(x):
                self.assertTrue(len(x), expected_len)
                self.assertEqual(1, len(set(t.device for t in x)))
                self.assertEqual(x[0].device.index, self.rank)
                return x[0] + x[1]

            def namedtuple_validator(x):
                self.assertEqual(x._fields, EXPECTED_FIELDS)
                self.assertEqual(x.a.device.index, x.b.device.index)
                self.assertEqual(x.a.device.index, self.rank)
                return x.a + x.b

            def custom_type_validator(x):
                self.assertTrue(x.moved_to_gpu or (str(x.t.device) == "cpu"))
                x.t = x.t.to(self.rank)
                x.moved_to_gpu = True
                return x.t

            def dict_validator(x):
                self.assertTrue(EXPECTED_FIELDS[0] in x.keys())
                self.assertTrue(EXPECTED_FIELDS[1] in x.keys())
                self.assertEqual(1, len(set(t.device for t in x.values())))
                self.assertEqual(x[EXPECTED_FIELDS[0]].device.index, self.rank)
                return x[EXPECTED_FIELDS[0]] + x[EXPECTED_FIELDS[1]]

            validators = {
                TensorWrapper: custom_type_validator,
                tuple: tuple_and_list_validator,
                list: tuple_and_list_validator,
                TestNamedTupleInput_0: namedtuple_validator,
                TestNamedTupleInput_1: namedtuple_validator,
                dict: dict_validator,
            }

            class ToyModel(torch.nn.Module):
                def __init__(_self):  # noqa: B902
                    super().__init__()
                    _self.lin = nn.Linear(10, 10, bias=False)

                def forward(_self, x, expected_type):  # noqa: B902
                    # Similar to scatter, the recursive to in the single-device
                    # case does not move tensors if they are in a custom type.
                    self.assertTrue(isinstance(x, expected_type))
                    fwd_tensor = validators[expected_type](x)
                    return _self.lin(fwd_tensor)

            model = torch.nn.parallel.DistributedDataParallel(
                ToyModel().to(self.rank), device_ids=[self.rank]
            )

            def train_iter(inp, input_type):
                for _ in range(4):
                    out = model(inp, input_type)
                    out.sum().backward()

            # CPU tuple input, should be moved to the proper device before call
            # to forward.
            inp = tuple(torch.randn(10, 10) for _ in range(expected_len))
            train_iter(inp, tuple)

            # List CPU input, should be moved to proper device before call to
            # forward.
            inp = [torch.randn(10, 10) for _ in range(expected_len)]
            train_iter(inp, list)
            # Custom type containing tensor. The type is maintained, but the
            # device is not propagated (which is what happens with scatter too)
            inp = TensorWrapper(torch.randn(10, 10))
            train_iter(inp, TensorWrapper)
            # NamedTuple input. The type should be maintained and tensor inputs
            # should be moved to the correct device as in scatter.
            batch = 5
            dim = 10
            a = torch.rand(batch, dim)
            b = torch.rand(batch, dim)

            inp = TestNamedTupleInput_0(a, b)
            train_iter(inp, type(inp))

            inp = TestNamedTupleInput_1(a, b)
            train_iter(inp, type(inp))

<<<<<<< HEAD
=======
            # dictionary input.
            inp = {
                EXPECTED_FIELDS[0]: a,
                EXPECTED_FIELDS[1]: b,
            }
            train_iter(inp, type(inp))

        @require_backend({"gloo", "nccl"})
        @require_backends_available({"gloo", "nccl"})
        @skip_if_lt_x_gpu(2)
        @skip_if_rocm
        def test_ddp_namedtuple(self):
            batch = 5
            dim = 10

>>>>>>> 06d50b5e
            a = torch.rand(batch, dim, device=self.rank)
            b = torch.rand(batch, dim, device=self.rank)

            class NamedTupleModule(torch.nn.Module):
                def __init__(_self):  # noqa
                    super().__init__()
                    _self.lin = nn.Linear(10, 1)

                def forward(_self, input, expected_type):  # noqa
                    # Without NamedTuple support, this would be of type tuple.
                    self.assertTrue(
                        isinstance(input, expected_type),
                        f"Expected type {expected_type} but got {type(input)}",
                    )
                    self.assertEqual(input._fields, EXPECTED_FIELDS)
                    self.assertEqual(a, input.a)
                    self.assertEqual(b, input.b)
                    return _self.lin(torch.mul(input.a, input.b))

            model = torch.nn.parallel.DistributedDataParallel(
                NamedTupleModule().cuda(self.rank), device_ids=[self.rank]
            )
            inp = TestNamedTupleInput_0(a, b)
            # The following would fail if DDP does not propagate NamedTuples correctly.
            model(inp, type(inp))

            inp = TestNamedTupleInput_1(a, b)
            model(inp, type(inp))<|MERGE_RESOLUTION|>--- conflicted
+++ resolved
@@ -3900,8 +3900,6 @@
             inp = TestNamedTupleInput_1(a, b)
             train_iter(inp, type(inp))
 
-<<<<<<< HEAD
-=======
             # dictionary input.
             inp = {
                 EXPECTED_FIELDS[0]: a,
@@ -3917,7 +3915,6 @@
             batch = 5
             dim = 10
 
->>>>>>> 06d50b5e
             a = torch.rand(batch, dim, device=self.rank)
             b = torch.rand(batch, dim, device=self.rank)
 
