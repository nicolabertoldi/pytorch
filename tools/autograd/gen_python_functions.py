--- conflicted
+++ resolved
@@ -73,191 +73,6 @@
     'data', 'is_leaf', 'output_nr', '_version', 'requires_grad_'
 ]
 
-<<<<<<< HEAD
-# Python binary operator dunder methods
-BINARY_OP_NAMES = [
-    '__lt__', '__le__',
-    '__gt__', '__ge__',
-    '__eq__', '__ne__',
-
-    '__add__', '__radd__', '__iadd__',
-    '__sub__', '__rsub__', '__isub__',
-    '__mul__', '__rmul__', '__imul__',
-    '__matmul__', '__rmatmul__', '__imatmul__',
-    '__truediv__', '__rtruediv__', '__itruediv__',
-    '__floordiv__', '__rfloordiv__', '__ifloordiv__',
-    '__mod__', '__rmod__', '__imod__',
-    '__divmod__', '__rdivmod__', '__idivmod__',
-    '__pow__', '__rpow__', '__ipow__',
-    '__lshift__', '__rlshift__', '__ilshift__',
-    '__rshift__', '__rrshift__', '__irshift__',
-    '__and__', '__rand__', '__iand__',
-    '__xor__', '__rxor__', '__ixor__',
-    '__or__', '__ror__', '__ior__',
-]
-
-PY_VARIABLE_METHOD_VARARGS = CodeTemplate(r"""\
-static PyObject * ${pycname}(PyObject* self_, PyObject* args, PyObject* kwargs)
-{
-  HANDLE_TH_ERRORS
-  static PythonArgParser parser({
-    ${signatures}
-  }, /*traceable=*/${traceable});
-  ${unpack_self}
-  ParsedArgs<${max_args}> parsed_args;
-  auto r = parser.parse(args, kwargs, parsed_args);
-  if (r.signature.deprecated) {
-    auto msg = c10::str(
-        "This overload of ", r.signature.name, " is deprecated:\n",
-        "${name}", r.signature.toString());
-    auto signatures = parser.get_signatures();
-    if (!signatures.empty()) {
-      msg += "\nConsider using one of the following signatures instead:";
-      for (const auto & sig : signatures) {
-        msg += "\n${name}";
-        msg += sig;
-      }
-    }
-    TORCH_WARN_ONCE(msg);
-  }
-  ${check_has_torch_function}
-  ${declare_namedtuple_return_types}
-  ${dispatch}
-  Py_RETURN_NONE;
-  END_HANDLE_TH_ERRORS
-}
-""")
-
-TORCH_FUNCTION_CHECK = """\
-if(r.has_torch_function()) {
-  return handle_torch_function(r, args, kwargs, THPVariableFunctions);
-}
-"""
-
-PY_VARIABLE_FUNCTION_VARARGS_FORWARD_DECLARATION = CodeTemplate("""\
-static PyObject * ${pycname}(PyObject* self_, PyObject* args, PyObject* kwargs);
-""")
-
-PY_VARIABLE_METHOD_NOARGS = CodeTemplate("""\
-static PyObject * ${pycname}(PyObject* self_, PyObject* args)
-{
-  HANDLE_TH_ERRORS
-  ${declare_namedtuple_return_types}
-  ${unpack_self}
-  return wrap(${namedtuple_return_type}${dispatch_name}(${actuals}));
-  END_HANDLE_TH_ERRORS
-}
-""")
-
-PY_VARIABLE_CASE = CodeTemplate("""\
-${cond} (r.idx == ${i}) {
-  ${call_dispatch}
-""")
-
-PY_VARIABLE_OUT = CodeTemplate("""\
-if (r.isNone(${out_idx})) {
-  ${call_dispatch}
-} else {
-  ${call_dispatch_out}
-}
-""")
-
-PY_VARIABLE_OUT_CHECK_TYPE = CodeTemplate("""\
-if (r.isNone(${out_idx})) {
-  ${call_dispatch}
-} else {
-  check_out_type_matches(r.tensor(${out_idx}), r.scalartype(${type_idx}), r.isNone(${type_idx}),
-                         r.layout(${layout_idx}), r.isNone(${layout_idx}),
-                         r.device(${device_idx}), r.isNone(${device_idx}));
-  ${call_dispatch_out}
-}
-""")
-
-PY_VARIABLE_CALL_DISPATCH = CodeTemplate("""\
-${dispatch_name}(${actuals})""")
-
-PY_VARIABLE_SET_REQUIRES_GRAD = CodeTemplate("""\
-${call_dispatch}.set_requires_grad(${requires_grad})""")
-
-PY_VARIABLE_WRAP = CodeTemplate("""\
-return wrap(${namedtuple_return_type}${call_dispatch});""")
-
-PY_VARIABLE_DISPATCH = CodeTemplate("""\
-inline ${simple_return_type} ${dispatch_name}(${formal_args}) {
-  ${initialize_cuda}
-  ${AutoNoGIL}
-  return ${dispatch_call}(${dispatch_args});
-}
-""")
-
-PY_VARIABLE_METHOD_DEF = CodeTemplate("""\
-{"${name}", (PyCFunction)${pycfunc_voidcast}${pycname}, ${flags}, NULL},""")
-
-PY_VARIABLE_METHOD_BINOP_DEF = CodeTemplate("""\
-{"${name}", (PyCFunction)${pycfunc_voidcast}TypeError_to_NotImplemented_<${pycname}>, ${flags}, NULL},""")
-
-PY_RETURN_NAMEDTUPLE_DEF = CodeTemplate("""\
-static PyStructSequence_Field fields${namedtuple_type_index}[] = {
-  ${namedtuple_fields} {nullptr}
-};
-static PyStructSequence_Desc desc${namedtuple_type_index} = {
-  "torch.return_types.${name}", nullptr,
-  fields${namedtuple_type_index}, ${namedtuple_size}
-};
-static PyTypeObject type${namedtuple_type_index};
-static bool namedtuple_type_initialized${namedtuple_type_index} = false;
-if (!namedtuple_type_initialized${namedtuple_type_index}) {
-  PyStructSequence_InitType(&type${namedtuple_type_index}, &desc${namedtuple_type_index});
-  type${namedtuple_type_index}.tp_repr = (reprfunc)torch::utils::returned_structseq_repr;
-  namedtuple_type_initialized${namedtuple_type_index} = true;
-}
-""")
-
-UNPACK_SELF = "auto& self = reinterpret_cast<THPVariable*>(self_)->cdata;"
-
-PYTHON_FUNCTION_SIGNATURE = CodeTemplate("""\
-${name}(${py_formal_args})""")
-
-# XXX: if you got here because of an assertion failure, it doesn't mean
-# it's enough to just extend the list here. Before you do this, make sure
-# to add an appropriate wrap() overload in torch/csrc/autograd/utils/wrap_outputs.h.
-SUPPORTED_RETURN_TYPES = {
-    'Tensor',
-    'std::tuple<Tensor,Tensor>',
-    'std::tuple<Tensor,Tensor,Tensor>',
-    'std::tuple<Tensor,Tensor,Tensor,Tensor>',
-    'std::tuple<Tensor,Tensor,Tensor,Tensor,Tensor>',
-    'std::tuple<Tensor,Tensor,Tensor,int64_t>',
-    'std::tuple<Tensor,Tensor,double,int64_t>',
-    'std::tuple<Tensor,Tensor,Tensor,Tensor,int64_t>',
-    'std::tuple<Tensor,Tensor,double,Tensor,int64_t>',
-    'std::vector<Tensor>',
-    'Scalar', 'bool', 'int64_t', 'void*', 'void',
-    'QScheme', 'double',
-    'IntArrayRef',
-    'ScalarType'
-}
-
-TENSOR_OPTIONS = CodeTemplate("""\
-const auto options = TensorOptions()
-    .dtype(${dtype})
-    .device(${device})
-    .layout(${layout}.layout)
-    .requires_grad(${requires_grad})
-    .pinned_memory(${pin_memory});
-""")
-
-=======
-# These function signatures are not exposed to Python. Note that this signature
-# list does not support regex.
-SKIP_PYTHON_BINDINGS_SIGNATURES = [
-    'add(Tensor, Scalar, Scalar)', 'add_(Tensor, Scalar, Scalar)',
-    'sub(Tensor, Scalar, Scalar)', 'sub_(Tensor, Scalar, Scalar)',
-    'mul(Tensor, Scalar)', 'mul_(Tensor, Scalar)',
-    'div(Tensor, Scalar)', 'div_(Tensor, Scalar)',
-]
-
->>>>>>> 83524b82
 def should_generate_python_binding(declaration):
     name = declaration['name']
     for pattern in SKIP_PYTHON_BINDINGS:
